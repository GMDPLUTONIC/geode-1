--- conflicted
+++ resolved
@@ -9,22 +9,6 @@
 #include <iostream>
 #include "IDManager.hpp"
 
-<<<<<<< HEAD
-#define GEODE_APPLY_MODIFY_FOR_FUNCTION(addr_index, pure_index, convention, className, functionName)                                        \
-if constexpr (                                                                                                                              \
-		wrap::functionName<Derived, types::pure##pure_index>::uuid != nullptr &&                                                            \
-		(void*)wrap::functionName<Base, types::pure##pure_index>::uuid != (void*)wrap::functionName<Derived, types::pure##pure_index>::uuid \
-	) {                                                                                                                                     \
-	(void)Mod::get()->addHook<wrap::functionName<Derived, types::pure##pure_index>::value, convention>(                                           \
-		#className "::" #functionName,                                                                                                      \
-		(void*)addresses::address##addr_index()                                                                                             \
-	);                                                                                                                                      \
-}                                                                                                                                           \
-
-namespace geode::modifier {
-	template <class Derived, class Base>
-	class Modify;
-=======
 #define GEODE_APPLY_MODIFY_FOR_FUNCTION(                                                                                                                                                                                          \
     addr_index, pure_index, convention, className, functionName                                                                                                                                                                   \
 )                                                                                                                                                                                                                                 \
@@ -39,7 +23,6 @@
 
     template <class Derived, class Base>
     class Modify;
->>>>>>> b9e670ff
 
     template <class Derived>
     class ModifyBase {
