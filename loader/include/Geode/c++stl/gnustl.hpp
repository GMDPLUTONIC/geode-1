#pragma once

#include <algorithm>
#include <map>
#include <string>
#include <vector>

namespace geode::base {
    uintptr_t get();
}

#if defined(GEODE_IS_MACOS) || defined(GEODE_IS_ANDROID)
namespace gd {
    struct _internal_string {
        size_t m_len;
        size_t m_capacity;
        int m_refcount;
    };

    class GEODE_DLL string {
    public:
        string();
        string(char const* ok);

        string(std::string ok) : string(ok.c_str()) {}

        operator std::string() const {
            return std::string((char*)m_data, m_data[-1].m_len);
        }

        bool operator==(string const& other) const;
        string(string const& ok);
        string& operator=(char const* ok);
        string& operator=(string const& ok);
        __attribute__((noinline)) ~string();

        char const* c_str() const {
            return (char const*)m_data;
        }

        size_t size() const {
            return m_data[-1].m_len;
        }

    protected:
        _internal_string* m_data;
    };

    struct _rb_tree_base {
        bool m_isblack;
        _rb_tree_base* m_parent;
        _rb_tree_base* m_left;
        _rb_tree_base* m_right;
    };

    template <typename T>
    struct _rb_tree_node : public _rb_tree_base {
        T m_value;
    };

    static void _rb_tree_rotate_left(_rb_tree_base* const x, _rb_tree_base*& root) {
        _rb_tree_base* const y = x->m_right;

        x->m_right = y->m_left;
        if (y->m_left != 0) y->m_left->m_parent = x;
        y->m_parent = x->m_parent;

        if (x == root) root = y;
        else if (x == x->m_parent->m_left) x->m_parent->m_left = y;
        else x->m_parent->m_right = y;
        y->m_left = x;
        x->m_parent = y;
    }

    static void _rb_tree_rotate_right(_rb_tree_base* const x, _rb_tree_base*& root) {
        _rb_tree_base* const y = x->m_left;

        x->m_left = y->m_right;
        if (y->m_right != 0) y->m_right->m_parent = x;
        y->m_parent = x->m_parent;

        if (x == root) root = y;
        else if (x == x->m_parent->m_right) x->m_parent->m_right = y;
        else x->m_parent->m_left = y;
        y->m_right = x;
        x->m_parent = y;
    }

    static void _rb_insert_rebalance(
        bool const insert_left, _rb_tree_base* x, _rb_tree_base* p, _rb_tree_base& header
    ) {
        _rb_tree_base*& root = header.m_parent;

        x->m_parent = p;
        x->m_left = 0;
        x->m_right = 0;
        x->m_isblack = false;

        if (insert_left) {
            p->m_left = x;

            if (p == &header) {
                header.m_parent = x;
                header.m_right = x;
            }
            else if (p == header.m_left) {
                header.m_left = x;
            }
        }
        else {
            p->m_right = x;

            if (p == header.m_right) {
                header.m_right = x;
            }
        }

        while (x != root && x->m_parent->m_isblack == false) {
            _rb_tree_base* const xpp = x->m_parent->m_parent;

            if (x->m_parent == xpp->m_left) {
                _rb_tree_base* const y = xpp->m_right;
                if (y && y->m_isblack == false) {
                    x->m_parent->m_isblack = true;
                    y->m_isblack = true;
                    xpp->m_isblack = false;
                    x = xpp;
                }
                else {
                    if (x == x->m_parent->m_right) {
                        x = x->m_parent;
                        _rb_tree_rotate_left(x, root);
                    }
                    x->m_parent->m_isblack = true;
                    xpp->m_isblack = false;
                    _rb_tree_rotate_right(xpp, root);
                }
            }
            else {
                _rb_tree_base* const y = xpp->m_left;
                if (y && y->m_isblack == false) {
                    x->m_parent->m_isblack = true;
                    y->m_isblack = true;
                    xpp->m_isblack = false;
                    x = xpp;
                }
                else {
                    if (x == x->m_parent->m_left) {
                        x = x->m_parent;
                        _rb_tree_rotate_right(x, root);
                    }
                    x->m_parent->m_isblack = true;
                    xpp->m_isblack = false;
                    _rb_tree_rotate_left(xpp, root);
                }
            }
        }
        root->m_isblack = true;
    }

    static _rb_tree_base* _rb_increment(_rb_tree_base* __x) throw() {
        if (__x->m_right != 0) {
            __x = __x->m_right;
            while (__x->m_left != 0)
                __x = __x->m_left;
        }
        else {
            _rb_tree_base* __y = __x->m_parent;
            while (__x == __y->m_right) {
                __x = __y;
                __y = __y->m_parent;
            }
            if (__x->m_right != __y) __x = __y;
        }
        return __x;
    }

    static _rb_tree_base* _rb_decrement(_rb_tree_base* __x) throw() {
        if (!__x->m_isblack && __x->m_parent->m_parent == __x) __x = __x->m_right;
        else if (__x->m_left != 0) {
            _rb_tree_base* __y = __x->m_left;
            while (__y->m_right != 0)
                __y = __y->m_right;
            __x = __y;
        }
        else {
            _rb_tree_base* __y = __x->m_parent;
            while (__x == __y->m_left) {
                __x = __y;
                __y = __y->m_parent;
            }
            __x = __y;
        }
        return __x;
    }

    template <typename K, typename V>
    class GEODE_DLL map {
    protected:
        std::less<K> compare;
        _rb_tree_base m_header;
        size_t m_nodecount;

    public:
        typedef _rb_tree_node<std::pair<K, V>>* _tree_node;

        std::map<K, V> std() {
            return (std::map<K, V>)(*this);
        }

        operator std::map<K, V>() {
            auto iter_node = static_cast<_tree_node>(m_header.m_left);
            auto end_node = static_cast<_tree_node>(&m_header);
            std::map<K, V> out;
            for (; iter_node != end_node;
                 iter_node = static_cast<_tree_node>(_rb_increment(iter_node))) {
                out[iter_node->m_value.first] = iter_node->m_value.second;
            }

            return out;
        }

        operator std::map<K, V>() const {
            auto iter_node = static_cast<_tree_node>(m_header.m_left);
            auto end_node = (_tree_node)(&m_header);
            std::map<K, V> out;
            for (; iter_node != end_node;
                 iter_node = static_cast<_tree_node>(_rb_increment(iter_node))) {
                out[iter_node->m_value.first] = iter_node->m_value.second;
            }

            return out;
        }

        void insert(_tree_node x, _tree_node p, std::pair<K, V> const& val) {
            bool insert_left =
                (x != 0 || p == static_cast<_tree_node>(&m_header) || val.first < p->m_value.first);

            _tree_node z = new _rb_tree_node<std::pair<K, V>>();
            z->m_value = val;

            _rb_insert_rebalance(insert_left, z, p, m_header);
            ++m_nodecount;
        }

        void insert_pair(std::pair<K, V> const& val) {
            _tree_node x = static_cast<_tree_node>(m_header.m_parent);
            _tree_node y = static_cast<_tree_node>(&m_header);
            bool comp = true;
            while (x != 0) {
                y = x;
                comp = val.first < x->m_value.first;
                x = comp ? static_cast<_tree_node>(x->m_left) : static_cast<_tree_node>(x->m_right);
            }
            auto iter = y;

            if (comp) {
                if (iter == static_cast<_tree_node>(m_header.m_left)) {
                    insert(x, y, val);
                }
                else {
                    iter = static_cast<_tree_node>(_rb_decrement(iter));
                }
            }
            if (iter->m_value.first < val.first) {
                insert(x, y, val);
            }
        }

        map(std::map<K, V> input) {
            m_header.m_isblack = false;
            m_header.m_parent = 0;
            m_header.m_left = &m_header;
            m_header.m_right = &m_header;

            for (auto i : input) {
                insert_pair(i);
            }
        }

        void erase(_tree_node x) {
            while (x != 0) {
                erase(static_cast<_tree_node>(x->m_right));
                auto y = static_cast<_tree_node>(x->m_left);
                delete y;
                x = y;
            }
        }

        map(map const& lol) : map(std::map<K, V>(lol)) {}

        map() : map(std::map<K, V>()) {}

        ~map() {
            erase(static_cast<_tree_node>(m_header.m_parent));
        }
    };

    // template <class Type>
    // using vector = std::vector<Type>;

    template <typename T>
    class GEODE_DLL vector {
    public:
        using value_type = T;

        auto allocator() const {
            return std::allocator<T>();
        }

        operator std::vector<T>() const {
            return std::vector<T>(m_start, m_finish);
        }

        vector(std::vector<T> const& input) {
            m_start = this->allocator().allocate(input.size());
            m_finish = m_start + input.size();
            m_reserveEnd = m_start + input.size();

            std::copy(input.begin(), input.end(), m_start);
        }

        vector(std::initializer_list<T> const& input) {
            m_start = this->allocator().allocate(input.size());
            m_finish = m_start + input.size();
            m_reserveEnd = m_start + input.size();

            std::copy(input.begin(), input.end(), m_start);
        }
        
        void clear() {
<<<<<<< HEAD
            std::destroy(m_start, m_finish);

            this->allocator().deallocate(m_start, this->size());

            m_start = this->allocator().allocate(16);
            m_finish = m_start;
            m_reserveEnd = m_start;
        }

        T& operator[](size_t index) {
            return m_start[index];
        }

        T const& operator[](size_t index) const {
            return m_start[index];
        }

        T& at(size_t index) {
            if (index >= this->size()) {
                throw std::out_of_range("gd::vector::at");
            }
            return m_start[index];
        }

        T const& at(size_t index) const {
            if (index >= this->size()) {
                throw std::out_of_range("gd::vector::at");
            }
            return m_start[index];
=======
            std::allocator<T> alloc;
            alloc.deallocate(m_start, (m_finish - m_start) / 8);
            m_start = 0;
            m_finish = 0;
            m_capacity_end = 0;
>>>>>>> 0096f574
        }

        T& front() {
            return *m_start;
        }

        T* begin() {
            return m_start;
        }

        T* end() {
            return m_finish;
        }

        T const* begin() const {
            return m_start;
        }

        T const* end() const {
            return m_finish;
        }

        vector(vector const& lol) : vector(std::vector<T>(lol)) {}

        vector() : vector(std::vector<T>()) {}

        ~vector() {
            for (auto i = m_start; i != m_finish; ++i) {
                delete i;
            }
        }

        size_t size() const {
            return m_finish - m_start;
        }

        size_t capacity() const {
            return m_reserveEnd - m_start;
        }

    protected:
        T* m_start;
        T* m_finish;
        T* m_reserveEnd;
    };

    struct _bit_reference {
        uintptr_t* m_bitptr;
        uintptr_t m_mask;

        _bit_reference(uintptr_t* x, uintptr_t y) : m_bitptr(x), m_mask(y) {}

        _bit_reference() : m_bitptr(0), m_mask(0) {}

        operator bool() const {
            return !!(*m_bitptr & m_mask);
        }

        _bit_reference& operator=(bool x) {
            if (x) *m_bitptr |= m_mask;
            else *m_bitptr &= ~m_mask;
            return *this;
        }

        _bit_reference& operator=(_bit_reference const& x) {
            return *this = bool(x);
        }

        bool operator==(_bit_reference const& x) const {
            return bool(*this) == bool(x);
        }

        bool operator<(_bit_reference const& x) const {
            return !bool(*this) && bool(x);
        }

        void flip() {
            *m_bitptr ^= m_mask;
        }
    };

    struct _bit_iterator {
        uintptr_t* m_bitptr;
        unsigned int m_offset;

        _bit_iterator(uintptr_t* x) : m_bitptr(x), m_offset(0) {}

        _bit_iterator(uintptr_t* x, unsigned o) : m_bitptr(x), m_offset(o) {}

        _bit_reference operator*() const {
            return _bit_reference(m_bitptr, 1UL << m_offset);
        }

        _bit_iterator& operator++() {
            if (m_offset++ == sizeof(uintptr_t) - 1) {
                m_offset = 0;
                m_bitptr++;
            }
            return *this;
        }

        bool operator!=(_bit_iterator const& b) {
            return !(m_bitptr == b.m_bitptr && m_offset == b.m_offset);
        }
    };

    // template <>
    // class vector<bool> {
    // protected:
    //     _bit_iterator m_start;
    //     _bit_iterator m_end;
    //     uintptr_t* m_capacity_end;

    // public:
    //     vector(std::vector<bool> input) : m_start(0), m_end(0) {
    //         auto realsize = input.size() / int(sizeof(uintptr_t));
    //         auto tmp = new uintptr_t[realsize];

    //         m_start = _bit_iterator(tmp);
    //         m_end = _bit_iterator(tmp + realsize, input.size() % sizeof(uintptr_t));
    //         m_capacity_end = tmp + realsize;

    //         auto itmp = m_start;
    //         for (auto i : input) {
    //             *itmp = i;
    //             ++itmp;
    //         }
    //     }

    //     vector(vector<bool> const& lol) : vector(std::vector<bool>(lol)) {}

    //     vector() : vector(std::vector<bool>()) {}

    //     ~vector() {
    //         delete[] m_start.m_bitptr;
    //     }

    //     operator std::vector<bool>() const {
    //         std::vector<bool> out;
    //         for (auto i = m_start; i != m_end; ++i) {
    //             out.push_back(*i);
    //         }
    //         return out;
    //     }

    //     _bit_reference operator[](size_t index) {
    //         const auto real_index = index / sizeof(uintptr_t);
    //         const auto offset = index % sizeof(uintptr_t);
    //         return _bit_reference(&m_start.m_bitptr[real_index], 1UL << offset);
    //     }

    //     bool operator[](size_t index) const {
    //         return const_cast<vector&>(*this)[index];
    //     }
    // };
};

#elif defined(GEODE_IS_IOS)
namespace gd {
    class GEODE_DLL string {
    public:
        string() {}

        string(char const* ok) : m_internal(ok) {}

        string(std::string ok) : m_internal(ok) {}

        operator std::string() {
            return m_internal;
        }

        operator std::string() const {
            return m_internal;
        }

        string(string const& ok) : m_internal(ok) {}

        string& operator=(char const* ok) {
            m_internal = ok;
            return *this;
        }

        string& operator=(string const& ok) {
            m_internal = ok;
            return *this;
        }

        ~string() {}

        char const* c_str() const {
            return m_internal.c_str();
        }

    protected:
        std::string m_internal;
    };

    template <typename T>
    class GEODE_DLL vector {
    public:
        using value_type = T;

        operator std::vector<T>() {
            return m_internal;
        }
        
        void clear() {
            m_internal.clear();
        }

        operator std::vector<T>() const {
            return m_internal;
        }

        vector(std::vector<T> input) : m_internal(input) {}

        T& front() {
            return m_internal.front();
        }

        vector(vector const& lol) : m_internal(lol) {}

        vector() : m_internal() {}

        ~vector() {}

    protected:
        std::vector<T> m_internal;
    };

    template <typename K, typename V>
    class GEODE_DLL map {
    protected:
        std::map<K, V> m_internal;

    public:
        operator std::map<K, V>() {
            return m_internal;
        }

        operator std::map<K, V>() const {
            return m_internal;
        }

        map(std::map<K, V> input) : m_internal(input) {}

        map(map const& lol) : m_internal(lol) {}

        map() {}

        ~map() {}
    };
}
#endif<|MERGE_RESOLUTION|>--- conflicted
+++ resolved
@@ -312,31 +312,88 @@
             return std::vector<T>(m_start, m_finish);
         }
 
-        vector(std::vector<T> const& input) {
-            m_start = this->allocator().allocate(input.size());
-            m_finish = m_start + input.size();
-            m_reserveEnd = m_start + input.size();
-
-            std::copy(input.begin(), input.end(), m_start);
-        }
-
-        vector(std::initializer_list<T> const& input) {
-            m_start = this->allocator().allocate(input.size());
-            m_finish = m_start + input.size();
-            m_reserveEnd = m_start + input.size();
-
-            std::copy(input.begin(), input.end(), m_start);
-        }
-        
+        vector() {
+            m_start = nullptr;
+            m_finish = nullptr;
+            m_reserveEnd = nullptr;
+        }
+
+        vector(std::vector<T> const& input) : vector() {
+            if (input.size()) {
+                m_start = this->allocator().allocate(input.size());
+                m_finish = m_start + input.size();
+                m_reserveEnd = m_start + input.size();
+
+                std::copy(input.begin(), input.end(), m_start);
+            }
+        }
+
+        vector(gd::vector<T> const& input) : vector() {
+            if (input.size()) {
+                m_start = this->allocator().allocate(input.size());
+                m_finish = m_start + input.size();
+                m_reserveEnd = m_start + input.size();
+
+                std::copy(input.begin(), input.end(), m_start);
+            }
+        }
+
+        vector(gd::vector<T>&& input) : vector() {
+            m_start = input.m_start;
+            m_finish = input.m_finish;
+            m_reserveEnd = input.m_reserveEnd;
+
+            input.m_start = nullptr;
+            input.m_finish = nullptr;
+            input.m_reserveEnd = nullptr;
+        }
+
+        vector& operator=(gd::vector<T> const& input) {
+            this->clear();
+
+            if (input.size()) {
+                m_start = this->allocator().allocate(input.size());
+                m_finish = m_start + input.size();
+                m_reserveEnd = m_start + input.size();
+
+                std::copy(input.begin(), input.end(), m_start);
+            }
+
+            return *this;
+        }
+
+        vector& operator=(gd::vector<T>&& input) {
+            m_start = input.m_start;
+            m_finish = input.m_finish;
+            m_reserveEnd = input.m_reserveEnd;
+
+            input.m_start = nullptr;
+            input.m_finish = nullptr;
+            input.m_reserveEnd = nullptr;
+
+            return *this;
+        }
+
+        vector(std::initializer_list<T> const& input) : vector() {
+            if (input.size()) {
+                m_start = this->allocator().allocate(input.size());
+                m_finish = m_start + input.size();
+                m_reserveEnd = m_start + input.size();
+
+                std::copy(input.begin(), input.end(), m_start);
+            }
+        }
+
         void clear() {
-<<<<<<< HEAD
-            std::destroy(m_start, m_finish);
-
-            this->allocator().deallocate(m_start, this->size());
-
-            m_start = this->allocator().allocate(16);
-            m_finish = m_start;
-            m_reserveEnd = m_start;
+            if (m_start) {
+                std::destroy(m_start, m_finish);
+
+                this->allocator().deallocate(m_start, this->size());
+            }
+
+            m_start = nullptr;
+            m_finish = nullptr;
+            m_reserveEnd = nullptr;
         }
 
         T& operator[](size_t index) {
@@ -359,13 +416,6 @@
                 throw std::out_of_range("gd::vector::at");
             }
             return m_start[index];
-=======
-            std::allocator<T> alloc;
-            alloc.deallocate(m_start, (m_finish - m_start) / 8);
-            m_start = 0;
-            m_finish = 0;
-            m_capacity_end = 0;
->>>>>>> 0096f574
         }
 
         T& front() {
@@ -387,10 +437,6 @@
         T const* end() const {
             return m_finish;
         }
-
-        vector(vector const& lol) : vector(std::vector<T>(lol)) {}
-
-        vector() : vector(std::vector<T>()) {}
 
         ~vector() {
             for (auto i = m_start; i != m_finish; ++i) {
@@ -472,55 +518,63 @@
         }
     };
 
-    // template <>
-    // class vector<bool> {
-    // protected:
-    //     _bit_iterator m_start;
-    //     _bit_iterator m_end;
-    //     uintptr_t* m_capacity_end;
-
-    // public:
-    //     vector(std::vector<bool> input) : m_start(0), m_end(0) {
-    //         auto realsize = input.size() / int(sizeof(uintptr_t));
-    //         auto tmp = new uintptr_t[realsize];
-
-    //         m_start = _bit_iterator(tmp);
-    //         m_end = _bit_iterator(tmp + realsize, input.size() % sizeof(uintptr_t));
-    //         m_capacity_end = tmp + realsize;
-
-    //         auto itmp = m_start;
-    //         for (auto i : input) {
-    //             *itmp = i;
-    //             ++itmp;
-    //         }
-    //     }
-
-    //     vector(vector<bool> const& lol) : vector(std::vector<bool>(lol)) {}
-
-    //     vector() : vector(std::vector<bool>()) {}
-
-    //     ~vector() {
-    //         delete[] m_start.m_bitptr;
-    //     }
-
-    //     operator std::vector<bool>() const {
-    //         std::vector<bool> out;
-    //         for (auto i = m_start; i != m_end; ++i) {
-    //             out.push_back(*i);
-    //         }
-    //         return out;
-    //     }
-
-    //     _bit_reference operator[](size_t index) {
-    //         const auto real_index = index / sizeof(uintptr_t);
-    //         const auto offset = index % sizeof(uintptr_t);
-    //         return _bit_reference(&m_start.m_bitptr[real_index], 1UL << offset);
-    //     }
-
-    //     bool operator[](size_t index) const {
-    //         return const_cast<vector&>(*this)[index];
-    //     }
-    // };
+    template <>
+    class vector<bool> {
+    protected:
+        _bit_iterator m_start;
+        _bit_iterator m_end;
+        uintptr_t* m_capacity_end;
+
+    public:
+        auto allocator() const {
+            return std::allocator<uintptr_t>();
+        }
+
+        vector() : m_start(nullptr), m_end(nullptr), m_capacity_end(nullptr) {}
+
+        // vector(std::vector<bool> input) : vector() {
+        //     auto realsize = input.size() / int(sizeof(uintptr_t));
+        //     auto start = this->allocator().allocate(realsize);
+
+        //     m_start = _bit_iterator(start);
+        //     m_end = _bit_iterator(start + realsize, input.size() % sizeof(uintptr_t));
+        //     m_capacity_end = start + realsize;
+
+        //     auto itmp = m_start;
+        //     for (auto i : input) {
+        //         *itmp = i;
+        //         ++itmp;
+        //     }
+        // }
+
+        // vector(vector<bool> const& input) : vector() {
+
+        // }
+
+        // vector() : vector(std::vector<bool>()) {}
+
+        ~vector() {
+            delete[] m_start.m_bitptr;
+        }
+
+        operator std::vector<bool>() const {
+            std::vector<bool> out;
+            for (auto i = m_start; i != m_end; ++i) {
+                out.push_back(*i);
+            }
+            return out;
+        }
+
+        _bit_reference operator[](size_t index) {
+            auto const real_index = index / sizeof(uintptr_t);
+            auto const offset = index % sizeof(uintptr_t);
+            return _bit_reference(&m_start.m_bitptr[real_index], 1UL << offset);
+        }
+
+        bool operator[](size_t index) const {
+            return const_cast<vector&>(*this)[index];
+        }
+    };
 };
 
 #elif defined(GEODE_IS_IOS)
@@ -571,7 +625,7 @@
         operator std::vector<T>() {
             return m_internal;
         }
-        
+
         void clear() {
             m_internal.clear();
         }
