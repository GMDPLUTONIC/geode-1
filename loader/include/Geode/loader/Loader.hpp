--- conflicted
+++ resolved
@@ -11,7 +11,6 @@
 #include <string_view>
 #include <unordered_map>
 #include <unordered_set>
-<<<<<<< HEAD
 #include <fs/filesystem.hpp>
 #include "Log.hpp"
 #include <mutex>
@@ -24,9 +23,6 @@
         return ghc::filesystem::hash_value(path);
     }
 };
-=======
-#include <vector>
->>>>>>> b9e670ff
 
 namespace geode {
 #pragma warning(disable : 4251)
@@ -107,12 +103,7 @@
 
         template <class, class, class>
         friend class modifier::FieldIntermediate;
-<<<<<<< HEAD
         
-=======
-
-        void updateResourcePaths();
->>>>>>> b9e670ff
         void updateModResources(Mod* mod);
 
         friend bool GEODE_CALL ::geode_implicit_load(Mod*);
@@ -131,13 +122,9 @@
 
         Result<> saveSettings();
         Result<> loadSettings();
-<<<<<<< HEAD
         Result<> saveData();
         Result<> loadData();
         
-=======
-
->>>>>>> b9e670ff
         bool didLastLaunchCrash() const;
         ghc::filesystem::path getCrashLogDirectory() const;
 
