#pragma once

#include "Mod.hpp"

#include <Geode/DefaultInclude.hpp>
#include <type_traits>
#include <unordered_set>

namespace geode {
    class Mod;
    class Event;

    enum class ListenerResult {
        Propagate,
        Stop
    };

<<<<<<< HEAD
    struct GEODE_DLL BasicEventHandler {
        virtual PassThrough passThrough(Event*) = 0;

		virtual ~BasicEventHandler();
        
        void listen();
        void unlisten();
=======
    struct GEODE_DLL EventListenerProtocol {
        virtual void enable();
        virtual void disable();
        virtual ListenerResult passThrough(Event*) = 0;
>>>>>>> fa3a6225
    };

    template <typename C, typename T>
    struct to_member;

    template <typename C, typename R, typename ...Args>
    struct to_member<C, R(Args...)> {
        using value = R(C::*)(Args...);
    };

    template <typename T>
    concept is_event = std::is_base_of_v<Event, T>;

    template <is_event T>
    class EventFilter {
    public:
        using Callback = ListenerResult(T*);
        using Event = T;

        ListenerResult handle(std::function<Callback> fn, T* e) {
            return fn(e);
        }
    };
 
    template <typename T>
    concept is_filter =
        std::is_base_of_v<EventFilter<typename T::Event>, T> && 
        requires(T a) {
            a.handle(std::declval<typename T::Callback>(), std::declval<typename T::Event*>());
        };

    template <is_filter T>
    class EventListener : public EventListenerProtocol {
    public:
        using Callback = typename T::Callback;
        template <typename C> requires std::is_class_v<C>
        using MemberFn = typename to_member<C, Callback>::value;

        ListenerResult passThrough(Event* e) override {
            if (auto myev = dynamic_cast<typename T::Event*>(e)) {
                return m_filter.handle(m_callback, myev);
            }
            return ListenerResult::Propagate;
        }

        EventListener(T filter = T()) {}
        EventListener(std::function<Callback> fn, T filter = T()) : m_callback(fn), m_filter(filter) {}
        EventListener(Callback* fnptr, T filter = T()) : m_callback(fnptr), m_filter(filter) {}

        template <class C>
        EventListener(C* cls, MemberFn<C> fn, T filter = T()) : EventListener(std::bind(fn, cls, std::placeholders::_1), filter) {}

        void bind(std::function<Callback> fn) {
            m_callback = fn;
        }
        template <typename C>
        void bind(C* cls, MemberFn<C> fn) {
            m_callback = std::bind(fn, cls, std::placeholders::_1);
        }
    protected:
        std::function<Callback> m_callback;
        T m_filter;
    };

    class GEODE_DLL Event {
        static std::unordered_set<EventListenerProtocol*> s_listeners;
        Mod* m_sender;
        friend EventListenerProtocol;
    public:
        void postFrom(Mod* sender);

        inline void post() {
            postFrom(Mod::get());
        }

        Mod* getSender();

        virtual ~Event();
    };
}<|MERGE_RESOLUTION|>--- conflicted
+++ resolved
@@ -15,20 +15,10 @@
         Stop
     };
 
-<<<<<<< HEAD
-    struct GEODE_DLL BasicEventHandler {
-        virtual PassThrough passThrough(Event*) = 0;
-
-		virtual ~BasicEventHandler();
-        
-        void listen();
-        void unlisten();
-=======
     struct GEODE_DLL EventListenerProtocol {
         virtual void enable();
         virtual void disable();
         virtual ListenerResult passThrough(Event*) = 0;
->>>>>>> fa3a6225
     };
 
     template <typename C, typename T>
