--- conflicted
+++ resolved
@@ -148,7 +148,6 @@
         Disabled,
     };
 
-<<<<<<< HEAD
 	/**
 	 * These methods will be removed in v1.0.0 and replaced with events
 	 */
@@ -167,20 +166,4 @@
 	typedef bool(GEODE_CALL* geode_save_data)(const char*);
 	typedef bool(GEODE_CALL* geode_load_data)(const char*);
 	typedef void(GEODE_CALL* geode_setting_updated)(const char*, Setting*);
-=======
-    /**
-     * Default Geode load method for C++
-     * mods: The mod receive a pointer to
-     * its allocated Mod instance. Return
-     * true on a succesful load,
-     * return false on error.
-     */
-    typedef bool(GEODE_CALL* geode_load)(Mod*);
-    typedef void(GEODE_CALL* geode_unload)();
-    typedef bool(GEODE_CALL* geode_enable)();
-    typedef bool(GEODE_CALL* geode_disable)();
-    typedef bool(GEODE_CALL* geode_save_data)(char const*);
-    typedef bool(GEODE_CALL* geode_load_data)(char const*);
-    typedef void(GEODE_CALL* geode_setting_updated)(char const*, Setting*);
->>>>>>> b9e670ff
 }