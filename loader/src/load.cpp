--- conflicted
+++ resolved
@@ -101,13 +101,10 @@
         return 1;
     }
 
-<<<<<<< HEAD
     crashlog::setupPlatformHandlerPost();
 
     log::info("Set up loader");
 
-=======
->>>>>>> 954ed108
     // download and install new loader update in the background
     if (Mod::get()->getSettingValue<bool>("auto-check-updates")) {
         log::info("Starting loader update check");
