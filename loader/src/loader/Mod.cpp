#include <Geode/loader/Mod.hpp>
#include <Geode/loader/Dirs.hpp>
#include "ModImpl.hpp"

using namespace geode::prelude;

Mod::Mod(ModMetadata const& metadata) : m_impl(std::make_unique<Impl>(this, metadata)) {}

Mod::~Mod() {}

std::string Mod::getID() const {
    return m_impl->getID();
}

std::string Mod::getName() const {
    return m_impl->getName();
}

std::string Mod::getDeveloper() const {
    return m_impl->getDeveloper();
}

std::optional<std::string> Mod::getDescription() const {
    return m_impl->getDescription();
}

std::optional<std::string> Mod::getDetails() const {
    return m_impl->getDetails();
}

ghc::filesystem::path Mod::getPackagePath() const {
    return m_impl->getPackagePath();
}

VersionInfo Mod::getVersion() const {
    return m_impl->getVersion();
}

json::Value& Mod::getSaveContainer() {
    return m_impl->getSaveContainer();
}

bool Mod::isEnabled() const {
    return m_impl->isEnabled();
}

bool Mod::isLoaded() const {
    return this->isEnabled();
}

bool Mod::supportsDisabling() const {
    return m_impl->supportsDisabling();
}

bool Mod::canDisable() const {
    return true;
}

bool Mod::canEnable() const {
    return true;
}

bool Mod::needsEarlyLoad() const {
    return m_impl->needsEarlyLoad();
}

<<<<<<< HEAD
=======
bool Mod::supportsUnloading() const {
    return false;
}

bool Mod::wasSuccesfullyLoaded() const {
    return this->isEnabled();
}
>>>>>>> 26a6c7e9
bool Mod::wasSuccessfullyLoaded() const {
    return this->isEnabled();
}

ModMetadata Mod::getMetadata() const {
    return m_impl->getMetadata();
}

ghc::filesystem::path Mod::getTempDir() const {
    return m_impl->getTempDir();
}

ghc::filesystem::path Mod::getBinaryPath() const {
    return m_impl->getBinaryPath();
}

ghc::filesystem::path Mod::getResourcesDir() const {
    return dirs::getModRuntimeDir() / this->getID() / "resources" / this->getID();
}

#if defined(GEODE_EXPOSE_SECRET_INTERNALS_IN_HEADERS_DO_NOT_DEFINE_PLEASE)
void Mod::setMetadata(ModMetadata const& metadata) {
    m_impl->setMetadata(metadata);
}
std::vector<Mod*> Mod::getDependants() const {
    return m_impl->getDependants();
}
#endif

Result<> Mod::saveData() {
    return m_impl->saveData();
}

Result<> Mod::loadData() {
    return m_impl->loadData();
}

ghc::filesystem::path Mod::getSaveDir() const {
    return m_impl->getSaveDir();
}

ghc::filesystem::path Mod::getConfigDir(bool create) const {
    return m_impl->getConfigDir(create);
}

bool Mod::hasSettings() const {
    return m_impl->hasSettings();
}

std::vector<std::string> Mod::getSettingKeys() const {
    return m_impl->getSettingKeys();
}

bool Mod::hasSetting(std::string const& key) const {
    return m_impl->hasSetting(key);
}

std::optional<Setting> Mod::getSettingDefinition(std::string const& key) const {
    return m_impl->getSettingDefinition(key);
}

SettingValue* Mod::getSetting(std::string const& key) const {
    return m_impl->getSetting(key);
}

void Mod::registerCustomSetting(std::string const& key, std::unique_ptr<SettingValue> value) {
    return m_impl->registerCustomSetting(key, std::move(value));
}

std::vector<Hook*> Mod::getHooks() const {
    return m_impl->getHooks();
}

Result<Hook*> Mod::addHook(Hook* hook) {
    return m_impl->addHook(hook);
}

Result<> Mod::enableHook(Hook* hook) {
    return m_impl->enableHook(hook);
}

Result<> Mod::disableHook(Hook* hook) {
    return m_impl->disableHook(hook);
}

Result<> Mod::removeHook(Hook* hook) {
    return m_impl->removeHook(hook);
}

Result<Patch*> Mod::patch(void* address, ByteVector const& data) {
    return m_impl->patch(address, data);
}

Result<> Mod::unpatch(Patch* patch) {
    return m_impl->unpatch(patch);
}

Result<> Mod::enable() {
    return m_impl->enable();
}

Result<> Mod::disable() {
    return m_impl->disable();
}

Result<> Mod::uninstall() {
    return m_impl->uninstall(false);
}
Result<> Mod::uninstall(bool deleteSaveData) {
    return m_impl->uninstall(deleteSaveData);
}

bool Mod::isUninstalled() const {
    return m_impl->isUninstalled();
}

ModRequestedAction Mod::getRequestedAction() const {
    return m_impl->getRequestedAction();
}

bool Mod::depends(std::string const& id) const {
    return m_impl->depends(id);
}

bool Mod::hasUnresolvedDependencies() const {
    return m_impl->hasUnresolvedDependencies();
}

bool Mod::hasUnresolvedIncompatibilities() const {
    return m_impl->hasUnresolvedIncompatibilities();
}

char const* Mod::expandSpriteName(char const* name) {
    return m_impl->expandSpriteName(name);
}

ModJson Mod::getRuntimeInfo() const {
    return m_impl->getRuntimeInfo();
}

bool Mod::isLoggingEnabled() const {
    return m_impl->isLoggingEnabled();
}

void Mod::setLoggingEnabled(bool enabled) {
    m_impl->setLoggingEnabled(enabled);
}

bool Mod::hasSavedValue(std::string const& key) {
    return this->getSaveContainer().contains(key);
}

bool Mod::shouldLoad() const {
    return m_impl->shouldLoad();
}<|MERGE_RESOLUTION|>--- conflicted
+++ resolved
@@ -1,231 +1,221 @@
-#include <Geode/loader/Mod.hpp>
-#include <Geode/loader/Dirs.hpp>
-#include "ModImpl.hpp"
-
-using namespace geode::prelude;
-
-Mod::Mod(ModMetadata const& metadata) : m_impl(std::make_unique<Impl>(this, metadata)) {}
-
-Mod::~Mod() {}
-
-std::string Mod::getID() const {
-    return m_impl->getID();
-}
-
-std::string Mod::getName() const {
-    return m_impl->getName();
-}
-
-std::string Mod::getDeveloper() const {
-    return m_impl->getDeveloper();
-}
-
-std::optional<std::string> Mod::getDescription() const {
-    return m_impl->getDescription();
-}
-
-std::optional<std::string> Mod::getDetails() const {
-    return m_impl->getDetails();
-}
-
-ghc::filesystem::path Mod::getPackagePath() const {
-    return m_impl->getPackagePath();
-}
-
-VersionInfo Mod::getVersion() const {
-    return m_impl->getVersion();
-}
-
-json::Value& Mod::getSaveContainer() {
-    return m_impl->getSaveContainer();
-}
-
-bool Mod::isEnabled() const {
-    return m_impl->isEnabled();
-}
-
-bool Mod::isLoaded() const {
-    return this->isEnabled();
-}
-
-bool Mod::supportsDisabling() const {
-    return m_impl->supportsDisabling();
-}
-
-bool Mod::canDisable() const {
-    return true;
-}
-
-bool Mod::canEnable() const {
-    return true;
-}
-
-bool Mod::needsEarlyLoad() const {
-    return m_impl->needsEarlyLoad();
-}
-
-<<<<<<< HEAD
-=======
-bool Mod::supportsUnloading() const {
-    return false;
-}
-
-bool Mod::wasSuccesfullyLoaded() const {
-    return this->isEnabled();
-}
->>>>>>> 26a6c7e9
-bool Mod::wasSuccessfullyLoaded() const {
-    return this->isEnabled();
-}
-
-ModMetadata Mod::getMetadata() const {
-    return m_impl->getMetadata();
-}
-
-ghc::filesystem::path Mod::getTempDir() const {
-    return m_impl->getTempDir();
-}
-
-ghc::filesystem::path Mod::getBinaryPath() const {
-    return m_impl->getBinaryPath();
-}
-
-ghc::filesystem::path Mod::getResourcesDir() const {
-    return dirs::getModRuntimeDir() / this->getID() / "resources" / this->getID();
-}
-
-#if defined(GEODE_EXPOSE_SECRET_INTERNALS_IN_HEADERS_DO_NOT_DEFINE_PLEASE)
-void Mod::setMetadata(ModMetadata const& metadata) {
-    m_impl->setMetadata(metadata);
-}
-std::vector<Mod*> Mod::getDependants() const {
-    return m_impl->getDependants();
-}
-#endif
-
-Result<> Mod::saveData() {
-    return m_impl->saveData();
-}
-
-Result<> Mod::loadData() {
-    return m_impl->loadData();
-}
-
-ghc::filesystem::path Mod::getSaveDir() const {
-    return m_impl->getSaveDir();
-}
-
-ghc::filesystem::path Mod::getConfigDir(bool create) const {
-    return m_impl->getConfigDir(create);
-}
-
-bool Mod::hasSettings() const {
-    return m_impl->hasSettings();
-}
-
-std::vector<std::string> Mod::getSettingKeys() const {
-    return m_impl->getSettingKeys();
-}
-
-bool Mod::hasSetting(std::string const& key) const {
-    return m_impl->hasSetting(key);
-}
-
-std::optional<Setting> Mod::getSettingDefinition(std::string const& key) const {
-    return m_impl->getSettingDefinition(key);
-}
-
-SettingValue* Mod::getSetting(std::string const& key) const {
-    return m_impl->getSetting(key);
-}
-
-void Mod::registerCustomSetting(std::string const& key, std::unique_ptr<SettingValue> value) {
-    return m_impl->registerCustomSetting(key, std::move(value));
-}
-
-std::vector<Hook*> Mod::getHooks() const {
-    return m_impl->getHooks();
-}
-
-Result<Hook*> Mod::addHook(Hook* hook) {
-    return m_impl->addHook(hook);
-}
-
-Result<> Mod::enableHook(Hook* hook) {
-    return m_impl->enableHook(hook);
-}
-
-Result<> Mod::disableHook(Hook* hook) {
-    return m_impl->disableHook(hook);
-}
-
-Result<> Mod::removeHook(Hook* hook) {
-    return m_impl->removeHook(hook);
-}
-
-Result<Patch*> Mod::patch(void* address, ByteVector const& data) {
-    return m_impl->patch(address, data);
-}
-
-Result<> Mod::unpatch(Patch* patch) {
-    return m_impl->unpatch(patch);
-}
-
-Result<> Mod::enable() {
-    return m_impl->enable();
-}
-
-Result<> Mod::disable() {
-    return m_impl->disable();
-}
-
-Result<> Mod::uninstall() {
-    return m_impl->uninstall(false);
-}
-Result<> Mod::uninstall(bool deleteSaveData) {
-    return m_impl->uninstall(deleteSaveData);
-}
-
-bool Mod::isUninstalled() const {
-    return m_impl->isUninstalled();
-}
-
-ModRequestedAction Mod::getRequestedAction() const {
-    return m_impl->getRequestedAction();
-}
-
-bool Mod::depends(std::string const& id) const {
-    return m_impl->depends(id);
-}
-
-bool Mod::hasUnresolvedDependencies() const {
-    return m_impl->hasUnresolvedDependencies();
-}
-
-bool Mod::hasUnresolvedIncompatibilities() const {
-    return m_impl->hasUnresolvedIncompatibilities();
-}
-
-char const* Mod::expandSpriteName(char const* name) {
-    return m_impl->expandSpriteName(name);
-}
-
-ModJson Mod::getRuntimeInfo() const {
-    return m_impl->getRuntimeInfo();
-}
-
-bool Mod::isLoggingEnabled() const {
-    return m_impl->isLoggingEnabled();
-}
-
-void Mod::setLoggingEnabled(bool enabled) {
-    m_impl->setLoggingEnabled(enabled);
-}
-
-bool Mod::hasSavedValue(std::string const& key) {
-    return this->getSaveContainer().contains(key);
-}
-
-bool Mod::shouldLoad() const {
-    return m_impl->shouldLoad();
+#include <Geode/loader/Mod.hpp>
+#include <Geode/loader/Dirs.hpp>
+#include "ModImpl.hpp"
+
+using namespace geode::prelude;
+
+Mod::Mod(ModMetadata const& metadata) : m_impl(std::make_unique<Impl>(this, metadata)) {}
+
+Mod::~Mod() {}
+
+std::string Mod::getID() const {
+    return m_impl->getID();
+}
+
+std::string Mod::getName() const {
+    return m_impl->getName();
+}
+
+std::string Mod::getDeveloper() const {
+    return m_impl->getDeveloper();
+}
+
+std::optional<std::string> Mod::getDescription() const {
+    return m_impl->getDescription();
+}
+
+std::optional<std::string> Mod::getDetails() const {
+    return m_impl->getDetails();
+}
+
+ghc::filesystem::path Mod::getPackagePath() const {
+    return m_impl->getPackagePath();
+}
+
+VersionInfo Mod::getVersion() const {
+    return m_impl->getVersion();
+}
+
+json::Value& Mod::getSaveContainer() {
+    return m_impl->getSaveContainer();
+}
+
+bool Mod::isEnabled() const {
+    return m_impl->isEnabled();
+}
+
+bool Mod::isLoaded() const {
+    return this->isEnabled();
+}
+
+bool Mod::supportsDisabling() const {
+    return m_impl->supportsDisabling();
+}
+
+bool Mod::canDisable() const {
+    return true;
+}
+
+bool Mod::canEnable() const {
+    return true;
+}
+
+bool Mod::needsEarlyLoad() const {
+    return m_impl->needsEarlyLoad();
+}
+
+bool Mod::wasSuccessfullyLoaded() const {
+    return m_impl->wasSuccessfullyLoaded();
+}
+
+ModMetadata Mod::getMetadata() const {
+    return m_impl->getMetadata();
+}
+
+ghc::filesystem::path Mod::getTempDir() const {
+    return m_impl->getTempDir();
+}
+
+ghc::filesystem::path Mod::getBinaryPath() const {
+    return m_impl->getBinaryPath();
+}
+
+ghc::filesystem::path Mod::getResourcesDir() const {
+    return dirs::getModRuntimeDir() / this->getID() / "resources" / this->getID();
+}
+
+#if defined(GEODE_EXPOSE_SECRET_INTERNALS_IN_HEADERS_DO_NOT_DEFINE_PLEASE)
+void Mod::setMetadata(ModMetadata const& metadata) {
+    m_impl->setMetadata(metadata);
+}
+std::vector<Mod*> Mod::getDependants() const {
+    return m_impl->getDependants();
+}
+#endif
+
+Result<> Mod::saveData() {
+    return m_impl->saveData();
+}
+
+Result<> Mod::loadData() {
+    return m_impl->loadData();
+}
+
+ghc::filesystem::path Mod::getSaveDir() const {
+    return m_impl->getSaveDir();
+}
+
+ghc::filesystem::path Mod::getConfigDir(bool create) const {
+    return m_impl->getConfigDir(create);
+}
+
+bool Mod::hasSettings() const {
+    return m_impl->hasSettings();
+}
+
+std::vector<std::string> Mod::getSettingKeys() const {
+    return m_impl->getSettingKeys();
+}
+
+bool Mod::hasSetting(std::string const& key) const {
+    return m_impl->hasSetting(key);
+}
+
+std::optional<Setting> Mod::getSettingDefinition(std::string const& key) const {
+    return m_impl->getSettingDefinition(key);
+}
+
+SettingValue* Mod::getSetting(std::string const& key) const {
+    return m_impl->getSetting(key);
+}
+
+void Mod::registerCustomSetting(std::string const& key, std::unique_ptr<SettingValue> value) {
+    return m_impl->registerCustomSetting(key, std::move(value));
+}
+
+std::vector<Hook*> Mod::getHooks() const {
+    return m_impl->getHooks();
+}
+
+Result<Hook*> Mod::addHook(Hook* hook) {
+    return m_impl->addHook(hook);
+}
+
+Result<> Mod::enableHook(Hook* hook) {
+    return m_impl->enableHook(hook);
+}
+
+Result<> Mod::disableHook(Hook* hook) {
+    return m_impl->disableHook(hook);
+}
+
+Result<> Mod::removeHook(Hook* hook) {
+    return m_impl->removeHook(hook);
+}
+
+Result<Patch*> Mod::patch(void* address, ByteVector const& data) {
+    return m_impl->patch(address, data);
+}
+
+Result<> Mod::unpatch(Patch* patch) {
+    return m_impl->unpatch(patch);
+}
+
+Result<> Mod::enable() {
+    return m_impl->enable();
+}
+
+Result<> Mod::disable() {
+    return m_impl->disable();
+}
+
+Result<> Mod::uninstall() {
+    return m_impl->uninstall(false);
+}
+Result<> Mod::uninstall(bool deleteSaveData) {
+    return m_impl->uninstall(deleteSaveData);
+}
+
+bool Mod::isUninstalled() const {
+    return m_impl->isUninstalled();
+}
+
+ModRequestedAction Mod::getRequestedAction() const {
+    return m_impl->getRequestedAction();
+}
+
+bool Mod::depends(std::string const& id) const {
+    return m_impl->depends(id);
+}
+
+bool Mod::hasUnresolvedDependencies() const {
+    return m_impl->hasUnresolvedDependencies();
+}
+
+bool Mod::hasUnresolvedIncompatibilities() const {
+    return m_impl->hasUnresolvedIncompatibilities();
+}
+
+char const* Mod::expandSpriteName(char const* name) {
+    return m_impl->expandSpriteName(name);
+}
+
+ModJson Mod::getRuntimeInfo() const {
+    return m_impl->getRuntimeInfo();
+}
+
+bool Mod::isLoggingEnabled() const {
+    return m_impl->isLoggingEnabled();
+}
+
+void Mod::setLoggingEnabled(bool enabled) {
+    m_impl->setLoggingEnabled(enabled);
+}
+
+bool Mod::hasSavedValue(std::string const& key) {
+    return this->getSaveContainer().contains(key);
+}
+
+bool Mod::shouldLoad() const {
+    return m_impl->shouldLoad();
 }