--- conflicted
+++ resolved
@@ -471,24 +471,12 @@
 }
 
 Result<Hook*> Mod::Impl::addHook(Hook* hook) {
-<<<<<<< HEAD
-    m_hooks.push_back(hook);
-    if (LoaderImpl::get()->isReadyToHook()) {
-        if (this->isEnabled() && hook->getAutoEnable()) {
-            auto res = this->enableHook(hook);
-            if (!res) {
-                delete hook;
-                return Err("Can't create hook: " + res.unwrapErr());
-            }
-        }
-=======
     if (!ranges::contains(m_hooks, [&](auto const& h) { return h == hook; }))
         m_hooks.push_back(hook);
 
     if (!LoaderImpl::get()->isReadyToHook()) {
         LoaderImpl::get()->addUninitializedHook(hook, m_self);
         return Ok(hook);
->>>>>>> ebcc23e7
     }
 
     if (!this->isEnabled() || !hook->getAutoEnable())
