--- conflicted
+++ resolved
@@ -35,48 +35,10 @@
     }
     this->updateArrowState();
 }
-<<<<<<< HEAD
 void ModListLayer::onPageRight(CCObject* sender) {
     if (m_modList->itemCount() > 20 * (m_page + 1)) {
         m_page++;
         m_modList->updatePage(m_page);   
-=======
-
-static std::optional<int> queryMatchKeywords(
-    ModListQuery const& query,
-    ModMetadata const& metadata
-) {
-    double weighted = 0;
-
-    // fuzzy match keywords
-    if (query.keywords) {
-        bool someMatched = false;
-        auto weightedMatch = [&](std::string const& str, double weight) {
-            if (auto match = fuzzyMatch(query.keywords.value(), str)) {
-                weighted = std::max<double>(match.value() * weight, weighted);
-                someMatched = true;
-            }
-        };
-        weightedMatch(metadata.getName(), 2);
-        weightedMatch(metadata.getID(), 1);
-        weightedMatch(ranges::join(metadata.getDevelopers(), " "), 0.5);
-        weightedMatch(metadata.getDetails().value_or(""), 0.05);
-        weightedMatch(metadata.getDescription().value_or(""), 0.2);
-        if (!someMatched) {
-            return std::nullopt;
-        }
-    }
-    else {
-        if (metadata.getID() == "geode.loader") {
-            return 900;
-        }
-        // this is like the dumbest way you could possibly sort alphabetically 
-        // but it does enough to make the mods list somewhat alphabetically 
-        // sorted, at least enough so that if you're scrolling it based on 
-        // alphabetical order you will find the part you're looking for easily 
-        // so it's fine
-        return static_cast<int>(-tolower(metadata.getName()[0]));
->>>>>>> a9713223
     }
     this->updateArrowState();
 }
@@ -185,6 +147,7 @@
     }
     return mods;
     #endif
+    return nullptr;
 }
 
 // UI
@@ -513,7 +476,6 @@
         m_query = query.value();
     }
 
-<<<<<<< HEAD
     // set search query
     m_query.keywords =
         m_searchInput && 
@@ -545,9 +507,6 @@
     };
 #endif
     m_modList->reloadList();
-=======
-    cocos::handleTouchPriority(this, true);
->>>>>>> a9713223
 }
 
 void ModListLayer::updateAllStates() {
