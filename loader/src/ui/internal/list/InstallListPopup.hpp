﻿#pragma once

#include <Geode/ui/Popup.hpp>
<<<<<<< HEAD
=======
#include <Geode/loader/Index.hpp>
#include <Geode/ui/ListView.hpp>
>>>>>>> 8e4b76f7

#include "InstallListCell.hpp"

using namespace geode::prelude;

class InstallListPopup : public Popup<IndexItemHandle, MiniFunction<void(IndexInstallList const&)>> {
protected:
    IndexItemHandle m_item;
    CCNode* m_listParent;
    ListView* m_list;
    MiniFunction<void(IndexInstallList const&)> m_callback;

    bool setup(IndexItemHandle item, MiniFunction<void(IndexInstallList const&)> callback) override;

    void createList();
    CCArray* createCells(std::unordered_map<std::string, InstallListCell*> const& oldCells);
    CCSize getCellSize() const;
    CCSize getListSize() const;

    void onInstall(CCObject* obj);

public:
    void onCellToggle(CCObject* obj);

    static InstallListPopup* create(IndexItemHandle item, MiniFunction<void(IndexInstallList const&)> onInstall);
};

class SelectVersionPopup : public Popup<std::string const&, IndexItemInstallListCell*> {
protected:
    std::string m_modID;
    CCNode* m_listParent;
    ListView* m_list;
    IndexItemInstallListCell* m_installCell;

    bool setup(std::string const& modID, IndexItemInstallListCell* installCell) override;

    void createList();
    CCArray* createCells();
    CCSize getCellSize() const;
    CCSize getListSize() const;

    
public:
    void selectItem(IndexItemHandle item);

    static SelectVersionPopup* create(std::string const& modID, IndexItemInstallListCell* installCell);
};
<|MERGE_RESOLUTION|>--- conflicted
+++ resolved
@@ -1,55 +1,51 @@
-﻿#pragma once
-
-#include <Geode/ui/Popup.hpp>
-<<<<<<< HEAD
-=======
-#include <Geode/loader/Index.hpp>
-#include <Geode/ui/ListView.hpp>
->>>>>>> 8e4b76f7
-
-#include "InstallListCell.hpp"
-
-using namespace geode::prelude;
-
-class InstallListPopup : public Popup<IndexItemHandle, MiniFunction<void(IndexInstallList const&)>> {
-protected:
-    IndexItemHandle m_item;
-    CCNode* m_listParent;
-    ListView* m_list;
-    MiniFunction<void(IndexInstallList const&)> m_callback;
-
-    bool setup(IndexItemHandle item, MiniFunction<void(IndexInstallList const&)> callback) override;
-
-    void createList();
-    CCArray* createCells(std::unordered_map<std::string, InstallListCell*> const& oldCells);
-    CCSize getCellSize() const;
-    CCSize getListSize() const;
-
-    void onInstall(CCObject* obj);
-
-public:
-    void onCellToggle(CCObject* obj);
-
-    static InstallListPopup* create(IndexItemHandle item, MiniFunction<void(IndexInstallList const&)> onInstall);
-};
-
-class SelectVersionPopup : public Popup<std::string const&, IndexItemInstallListCell*> {
-protected:
-    std::string m_modID;
-    CCNode* m_listParent;
-    ListView* m_list;
-    IndexItemInstallListCell* m_installCell;
-
-    bool setup(std::string const& modID, IndexItemInstallListCell* installCell) override;
-
-    void createList();
-    CCArray* createCells();
-    CCSize getCellSize() const;
-    CCSize getListSize() const;
-
-    
-public:
-    void selectItem(IndexItemHandle item);
-
-    static SelectVersionPopup* create(std::string const& modID, IndexItemInstallListCell* installCell);
-};
+﻿#pragma once
+
+#include <Geode/ui/Popup.hpp>
+#include <Geode/ui/ListView.hpp>
+
+#include "InstallListCell.hpp"
+
+using namespace geode::prelude;
+
+class InstallListPopup : public Popup<IndexItemHandle, MiniFunction<void(IndexInstallList const&)>> {
+protected:
+    IndexItemHandle m_item;
+    CCNode* m_listParent;
+    ListView* m_list;
+    MiniFunction<void(IndexInstallList const&)> m_callback;
+
+    bool setup(IndexItemHandle item, MiniFunction<void(IndexInstallList const&)> callback) override;
+
+    void createList();
+    CCArray* createCells(std::unordered_map<std::string, InstallListCell*> const& oldCells);
+    CCSize getCellSize() const;
+    CCSize getListSize() const;
+
+    void onInstall(CCObject* obj);
+
+public:
+    void onCellToggle(CCObject* obj);
+
+    static InstallListPopup* create(IndexItemHandle item, MiniFunction<void(IndexInstallList const&)> onInstall);
+};
+
+class SelectVersionPopup : public Popup<std::string const&, IndexItemInstallListCell*> {
+protected:
+    std::string m_modID;
+    CCNode* m_listParent;
+    ListView* m_list;
+    IndexItemInstallListCell* m_installCell;
+
+    bool setup(std::string const& modID, IndexItemInstallListCell* installCell) override;
+
+    void createList();
+    CCArray* createCells();
+    CCSize getCellSize() const;
+    CCSize getListSize() const;
+
+    
+public:
+    void selectItem(IndexItemHandle item);
+
+    static SelectVersionPopup* create(std::string const& modID, IndexItemInstallListCell* installCell);
+};