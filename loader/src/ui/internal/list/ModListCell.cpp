--- conflicted
+++ resolved
@@ -1,691 +1,670 @@
-#include "ModListCell.hpp"
-#include "ModListLayer.hpp"
-#include "../info/ModInfoPopup.hpp"
-#include <Geode/binding/ButtonSprite.hpp>
-#include <Geode/binding/CCMenuItemSpriteExtra.hpp>
-#include <Geode/binding/CCMenuItemToggler.hpp>
-#include <Geode/binding/FLAlertLayer.hpp>
-#include <Geode/binding/StatsCell.hpp>
-#include <Geode/ui/GeodeUI.hpp>
-#include <loader/LoaderImpl.hpp>
-#include "../info/TagNode.hpp"
-#include "../info/DevProfilePopup.hpp"
-#include "ProblemsListPopup.hpp"
-
-template <class T>
-static bool tryOrAlert(Result<T> const& res, char const* title) {
-    if (!res) {
-        FLAlertLayer::create(title, res.unwrapErr(), "OK")->show();
-    }
-    return res.isOk();
-}
-
-void ModListCell::draw() {
-    reinterpret_cast<StatsCell*>(this)->StatsCell::draw();
-}
-
-float ModListCell::getLogoSize() const {
-    return m_height / 1.5f;
-}
-
-void ModListCell::setupInfo(
-    ModMetadata const& metadata,
-    bool spaceForTags,
-    ModListDisplay display,
-    bool inactive
-) {
-    m_menu = CCMenu::create();
-    m_menu->setPosition({m_width / 2, m_height / 2});
-    m_menu->setContentSize({m_width - 20, m_height});
-    m_menu->setAnchorPoint({.5f, .5f});
-    m_menu->setLayout(
-        RowLayout::create()
-            ->setAxisAlignment(AxisAlignment::Start)
-            ->setAutoScale(false)
-            ->setCrossAxisOverflow(false)
-    );
-
-    this->addChild(m_menu);
-
-    auto logoSize = this->getLogoSize();
-
-    auto logoSpr = this->createLogo({ logoSize, logoSize });
-    auto logoSprColor = typeinfo_cast<CCRGBAProtocol*>(logoSpr);
-    if (inactive && logoSprColor) {
-        logoSprColor->setColor({ 163, 163, 163 });
-    }
-    m_menu->addChild(logoSpr);   
-
-    m_columnMenu = CCMenu::create();
-    m_columnMenu->setContentSize({m_width, m_height});
-    m_columnMenu->setLayout(
-        ColumnLayout::create()
-            ->setAxisAlignment(AxisAlignment::Center)
-            ->setCrossAxisLineAlignment(AxisAlignment::Start)
-            ->setAxisReverse(true)
-            ->setAutoScale(false)
-            ->setGap(spaceForTags ? 3.f : 5.f)
-    );
-    m_menu->addChild(SpacerNodeChild::create(m_columnMenu));
-
-    m_labelMenu = CCMenu::create();
-    m_labelMenu->setContentSize({m_width, m_height / 2});
-    m_labelMenu->setLayout(
-        RowLayout::create()
-            ->setAxisAlignment(AxisAlignment::Start)
-            ->setAutoScale(true)
-    );
-    m_labelMenu->setLayoutOptions(
-        AxisLayoutOptions::create()
-            ->setNextGap(spaceForTags ? -2.f : 0.f)
-            ->setPrevGap(0.f)
-    );
-    m_columnMenu->addChild(m_labelMenu);
-
-    bool hasDesc =
-        display == ModListDisplay::Expanded && 
-        metadata.getDescription().has_value();
-
-    auto titleLabel = CCLabelBMFont::create(metadata.getName().c_str(), "bigFont.fnt");
-    titleLabel->limitLabelWidth(m_width / 2 - 40.f, .5f, .1f);
-    titleLabel->setLayoutOptions(
-        AxisLayoutOptions::create()
-            ->setScalePriority(1)
-            ->setMaxScale(0.5f)
-            ->setMinScale(0.1f)
-    );
-    if (inactive) {
-        titleLabel->setColor({ 163, 163, 163 });
-    }
-    m_labelMenu->addChild(titleLabel);
-
-    auto versionLabel = CCLabelBMFont::create(
-        metadata.getVersion().toString(false).c_str(),
-        "bigFont.fnt"
-    );
-    versionLabel->setColor({ 0, 255, 0 });
-    if (inactive) {
-        versionLabel->setColor({ 0, 163, 0 });
-    }
-    versionLabel->setLayoutOptions(
-        AxisLayoutOptions::create()
-            ->setMaxScale(0.3)
-            ->setMinScale(0.1)
-    );
-    m_labelMenu->addChild(versionLabel);
-
-    TagNode* apiLabel = nullptr;
-    
-
-    if (auto tag = metadata.getVersion().getTag()) {
-        auto tagLabel = TagNode::create(tag.value().toString().c_str());
-        tagLabel->setLayoutOptions(
-            AxisLayoutOptions::create()
-                ->setMaxScale(0.3)
-                ->setMinScale(0.1)
-        );
-        m_labelMenu->addChild(tagLabel);
-    }
-
-    if (metadata.isAPI()) {
-        apiLabel = TagNode::create("API");
-        apiLabel->setLayoutOptions(
-            AxisLayoutOptions::create()
-                ->setMaxScale(0.3)
-                ->setMinScale(0.1)
-        );
-        m_labelMenu->addChild(apiLabel);
-    }
-
-    auto creatorStr = "by " + metadata.getDeveloper();
-    auto creatorLabel = CCLabelBMFont::create(creatorStr.c_str(), "goldFont.fnt");
-    creatorLabel->setScale(.43f);
-    if (inactive) {
-        creatorLabel->setColor({ 163, 163, 163 });
-    }
-
-    m_developerBtn = CCMenuItemSpriteExtra::create(
-        creatorLabel, this, menu_selector(ModListCell::onViewDev)
-    );
-    m_columnMenu->addChild(m_developerBtn);
-
-    if (hasDesc) {
-        auto descBG = CCScale9Sprite::create("square02b_001.png", {0.0f, 0.0f, 80.0f, 80.0f});
-        descBG->setColor({0, 0, 0});
-        descBG->setOpacity(90);
-        descBG->setContentSize({m_width * 2, 60.f});
-        descBG->setScale(.25f);
-        m_columnMenu->addChild(descBG);
-
-        // limitLabelWidth defaults to 1.0 even though we give a bigger scale
-        auto node = CCNode::create();
-        node->setContentSize(descBG->getContentSize() / 4);
-        node->setAnchorPoint({ .5f, .5f });
-        node->setScale(4.f);
-        node->setPosition(descBG->getContentSize() / 2);
-        descBG->addChild(node);
-
-        m_description = CCLabelBMFont::create(metadata.getDescription().value().c_str(), "chatFont.fnt");
-        m_description->setAnchorPoint({ .5f, .5f });
-        m_description->setPosition(node->getContentSize() / 2);
-        m_description->limitLabelWidth(node->getContentSize().width - 5.f, 0.5f, .1f);
-        if (inactive) {
-            m_description->setColor({ 163, 163, 163 });
-        }
-        node->addChild(m_description);
-    }
-
-    this->updateCellLayout();
-}
-
-void ModListCell::updateCellLayout() {
-    m_menu->updateLayout();
-    m_labelMenu->setContentSize(m_columnMenu->getContentSize());
-    m_labelMenu->updateLayout();
-    m_columnMenu->updateLayout();
-}
-
-void ModListCell::onViewDev(CCObject*) {
-    DevProfilePopup::create(this->getDeveloper())->show();
-}
-
-bool ModListCell::init(ModListLayer* list, CCSize const& size) {
-    m_width = size.width;
-    m_height = size.height;
-    m_layer = list;
-    this->setContentSize(size);
-    this->setID("mod-list-cell");
-    return true;
-}
-
-void ModListCell::disableDeveloperButton() {
-    m_developerBtn->setEnabled(false);
-}
-
-// ModCell
-
-ModCell* ModCell::create(
-    Mod* mod,
-    ModListLayer* list,
-    ModListDisplay display,
-    CCSize const& size
-) {
-    auto ret = new ModCell();
-    if (ret && ret->init(mod, list, display, size)) {
-        return ret;
-    }
-    CC_SAFE_DELETE(ret);
-    return nullptr;
-}
-
-void ModCell::onEnable(CCObject* sender) {
-    if (!Mod::get()->setSavedValue("shown-disable-vs-unload-info", true)) {
-        FLAlertLayer::create(
-            "Notice",
-            "<cb>Disabling</c> a <cy>mod</c> removes its hooks & patches and "
-            "calls its user-defined disable function if one exists. You may "
-            "still see some effects of the mod left however, and you may "
-            "need to <cg>restart</c> the game to have it fully unloaded.",
-            "OK"
-        )->show();
-    }
-    if (!as<CCMenuItemToggler*>(sender)->isToggled()) {
-        tryOrAlert(m_mod->enable(), "Error enabling mod");
-    }
-    else {
-        tryOrAlert(m_mod->disable(), "Error disabling mod");
-    }
-    m_layer->reloadList();
-}
-
-void ModCell::onUnresolvedInfo(CCObject*) {
-    ProblemsListPopup::create(m_mod)->show();
-}
-
-void ModCell::onInfo(CCObject*) {
-    LocalModInfoPopup::create(m_mod, m_layer)->show();
-}
-
-void ModCell::onRestart(CCObject*) {
-    utils::game::restart();
-}
-
-void ModCell::updateState() {
-    bool unresolved = m_mod->hasUnresolvedDependencies();
-    if (m_enableToggle) {
-        m_enableToggle->toggle(m_mod->isEnabled());
-        m_enableToggle->setEnabled(!unresolved);
-        m_enableToggle->m_offButton->setOpacity(unresolved ? 100 : 255);
-        m_enableToggle->m_offButton->setColor(unresolved ? cc3x(155) : cc3x(255));
-        m_enableToggle->m_onButton->setOpacity(unresolved ? 100 : 255);
-        m_enableToggle->m_onButton->setColor(unresolved ? cc3x(155) : cc3x(255));
-    }
-    bool hasProblems = false;
-    for (auto const& item : Loader::get()->getProblems()) {
-        if (!std::holds_alternative<Mod*>(item.cause) ||
-            std::get<Mod*>(item.cause) != m_mod ||
-            item.type <= LoadProblem::Type::Recommendation)
-            continue;
-        hasProblems = true;
-        break;
-    }
-    m_unresolvedExMark->setVisible(hasProblems);
-
-    this->updateCellLayout();
-}
-
-bool ModCell::init(
-    Mod* mod,
-    ModListLayer* list,
-    ModListDisplay display,
-    CCSize const& size
-) {
-    if (!ModListCell::init(list, size))
-        return false;
-    m_mod = mod;
-
-    this->setupInfo(mod->getMetadata(), false, display, mod->getRequestedAction() != ModRequestedAction::None);
-
-    auto exMark = CCSprite::createWithSpriteFrameName("exMark_001.png");
-    exMark->setScale(.5f);
-
-    m_unresolvedExMark =
-        CCMenuItemSpriteExtra::create(exMark, this, menu_selector(ModCell::onUnresolvedInfo));
-    m_unresolvedExMark->setVisible(false);
-    m_menu->addChild(m_unresolvedExMark);
-
-    if (mod->getRequestedAction() != ModRequestedAction::None) {
-        auto restartSpr = ButtonSprite::create("Restart", "bigFont.fnt", "GJ_button_03.png", .8f);
-        restartSpr->setScale(.65f);
-
-        auto restartBtn = CCMenuItemSpriteExtra::create(restartSpr, this, menu_selector(ModCell::onRestart));
-        m_menu->addChild(restartBtn);
-    }
-    else {
-        if (m_mod->wasSuccessfullyLoaded() && m_mod->getMetadata().getID() != "geode.loader") {
-            m_enableToggle =
-                CCMenuItemToggler::createWithStandardSprites(this, menu_selector(ModCell::onEnable), .7f);
-            m_menu->addChild(m_enableToggle);
-        }
-
-        auto viewSpr = ButtonSprite::create("View", "bigFont.fnt", "GJ_button_01.png", .8f);
-        viewSpr->setScale(.65f);
-
-        auto viewBtn = CCMenuItemSpriteExtra::create(viewSpr, this, menu_selector(ModCell::onInfo));
-        m_menu->addChild(viewBtn);
-
-        if (m_mod->isEnabled()) {
-            auto latestIndexItem = Index::get()->getMajorItem(
-                mod->getMetadata().getID()
-            );
-
-            if (latestIndexItem && Index::get()->isUpdateAvailable(latestIndexItem)) {
-                viewSpr->updateBGImage("GE_button_01.png"_spr);
-
-                auto minorIndexItem = Index::get()->getItem(
-                    mod->getMetadata().getID(),
-                    ComparableVersionInfo(mod->getMetadata().getVersion(), VersionCompare::MoreEq)
-                );
-
-                if (latestIndexItem->getMetadata().getVersion().getMajor() > minorIndexItem->getMetadata().getVersion().getMajor()) {
-                    auto updateIcon = CCSprite::createWithSpriteFrameName("updates-available.png"_spr);
-                    updateIcon->setZOrder(99);
-                    updateIcon->setScale(.5f);
-                    viewSpr->addChild(updateIcon);
-                }
-            }
-        }
-<<<<<<< HEAD
-    }
-
-=======
-
-        if (m_mod->getMetadata().getID() != "geode.loader") {
-            m_enableToggle =
-                CCMenuItemToggler::createWithStandardSprites(this, menu_selector(ModCell::onEnable), .7f);
-            m_enableToggle->setPosition(-45.f, 0.f);
-            m_menu->addChild(m_enableToggle);
-        }
-    }
-
-    auto exMark = CCSprite::createWithSpriteFrameName("exMark_001.png");
-    exMark->setScale(.5f);
-
-    m_unresolvedExMark =
-        CCMenuItemSpriteExtra::create(exMark, this, menu_selector(ModCell::onUnresolvedInfo));
-    m_unresolvedExMark->setPosition(-80.f, 0.f);
-    m_unresolvedExMark->setVisible(false);
-    m_menu->addChild(m_unresolvedExMark);
-
->>>>>>> 8fa2ba2d
-    this->updateState();
-
-    return true;
-}
-
-std::string ModCell::getDeveloper() const {
-    return m_mod->getDeveloper();
-}
-
-CCNode* ModCell::createLogo(CCSize const& size) {
-    return geode::createModLogo(m_mod, size);
-}
-
-// IndexItemCell
-
-void IndexItemCell::onInfo(CCObject*) {
-    IndexItemInfoPopup::create(m_item, m_layer)->show();
-}
-
-void IndexItemCell::onRestart(CCObject*) {
-    utils::game::restart();
-}
-
-IndexItemCell* IndexItemCell::create(
-    IndexItemHandle item,
-    ModListLayer* list,
-    ModListDisplay display,
-    CCSize const& size
-) {
-    auto ret = new IndexItemCell();
-    if (ret && ret->init(item, list, display, size)) {
-        return ret;
-    }
-    CC_SAFE_DELETE(ret);
-    return nullptr;
-}
-
-bool IndexItemCell::init(
-    IndexItemHandle item,
-    ModListLayer* list,
-    ModListDisplay display,
-    CCSize const& size
-) {
-    if (!ModListCell::init(list, size))
-        return false;
-
-    m_item = item;
-
-    bool justInstalled = item->isInstalled() && !Loader::get()->isModInstalled(item->getMetadata().getID());
-
-    this->setupInfo(item->getMetadata(), item->getTags().size(), display, justInstalled);
-
-    if (justInstalled) {
-        auto restartSpr = ButtonSprite::create("Restart", "bigFont.fnt", "GJ_button_03.png", .8f);
-        restartSpr->setScale(.65f);
-
-        auto restartBtn = CCMenuItemSpriteExtra::create(restartSpr, this, menu_selector(IndexItemCell::onRestart));
-        m_menu->addChild(restartBtn);
-    }
-    else {
-        auto viewSpr = ButtonSprite::create("View", "bigFont.fnt", "GJ_button_01.png", .8f);
-        viewSpr->setScale(.65f);
-
-        auto viewBtn =
-            CCMenuItemSpriteExtra::create(viewSpr, this, menu_selector(IndexItemCell::onInfo));
-        m_menu->addChild(viewBtn);
-    }
-
-    if (item->getTags().size()) {
-        auto tagRow = CCNode::create();
-        tagRow->setContentSize({m_width, m_height});
-        tagRow->setLayout(
-            RowLayout::create()
-                ->setAxisAlignment(AxisAlignment::Start)
-                ->setAutoScale(false)
-                ->setGap(3.f)
-        );
-        m_columnMenu->insertAfter(tagRow, m_developerBtn);
-        for (auto& category : item->getTags()) {
-            auto node = TagNode::create(category);
-            node->setScale(.3f);
-            tagRow->addChild(node);
-        }
-        tagRow->updateLayout();
-    }
-
-    this->updateState();
-
-    return true;
-}
-
-void IndexItemCell::updateState() {
-    this->updateCellLayout();
-}
-
-std::string IndexItemCell::getDeveloper() const {
-    return m_item->getMetadata().getDeveloper();
-}
-
-CCNode* IndexItemCell::createLogo(CCSize const& size) {
-    return geode::createIndexItemLogo(m_item, size);
-}
-
-// InvalidGeodeFileCell
-
-void InvalidGeodeFileCell::onInfo(CCObject*) {
-    FLAlertLayer::create(
-        this, "Error Info",
-        m_info.reason,
-        "OK", "Remove file", 360.f
-    )->show();
-}
-
-void InvalidGeodeFileCell::FLAlert_Clicked(FLAlertLayer*, bool btn2) {
-    if (btn2) {
-        try {
-            if (ghc::filesystem::remove(m_info.path)) {
-                FLAlertLayer::create(
-                    "File removed", "Removed <cy>" + m_info.path.string() + "</c>", "OK"
-                )->show();
-            }
-            else {
-                FLAlertLayer::create(
-                    "Unable to remove file",
-                    "Unable to remove <cy>" + m_info.path.string() + "</c>", "OK"
-                )->show();
-            }
-        }
-        catch (std::exception& e) {
-            FLAlertLayer::create(
-                "Unable to remove file",
-                "Unable to remove <cy>" + m_info.path.string() + "</c>: <cr>" +
-                    std::string(e.what()) + "</c>",
-                "OK"
-            )
-                ->show();
-        }
-        if (m_layer) {
-            m_layer->reloadList();
-        }
-    }
-}
-
-bool InvalidGeodeFileCell::init(
-    InvalidGeodeFile const& info,
-    ModListLayer* list,
-    ModListDisplay display,
-    CCSize const& size
-) {
-    if (!ModListCell::init(list, size))
-        return false;
-
-    m_info = info;
-
-    auto menu = CCMenu::create();
-    menu->setPosition(m_width - m_height, m_height / 2);
-    this->addChild(menu);
-
-    auto titleLabel = CCLabelBMFont::create("Failed to Load", "bigFont.fnt");
-    titleLabel->setAnchorPoint({.0f, .5f});
-    titleLabel->setScale(.5f);
-    titleLabel->setPosition(m_height / 2, m_height / 2 + 7.f);
-    this->addChild(titleLabel);
-
-    auto pathLabel = CCLabelBMFont::create(
-        m_info.path.string().c_str(),
-        "chatFont.fnt"
-    );
-    pathLabel->setAnchorPoint({ .0f, .5f });
-    pathLabel->setScale(.43f);
-    pathLabel->setPosition(m_height / 2, m_height / 2 - 7.f);
-    pathLabel->setColor({ 255, 255, 0 });
-    this->addChild(pathLabel);
-
-    auto whySpr = ButtonSprite::create("Info", 0, false, "bigFont.fnt", "GJ_button_01.png", 0, .8f);
-    whySpr->setScale(.65f);
-
-    auto viewBtn =
-        CCMenuItemSpriteExtra::create(whySpr, this, menu_selector(InvalidGeodeFileCell::onInfo));
-    menu->addChild(viewBtn);
-
-    return true;
-}
-
-InvalidGeodeFileCell* InvalidGeodeFileCell::create(
-    InvalidGeodeFile const& file,
-    ModListLayer* list,
-    ModListDisplay display,
-    CCSize const& size
-) {
-    auto ret = new InvalidGeodeFileCell();
-    if (ret && ret->init(file, list, display, size)) {
-        ret->autorelease();
-        return ret;
-    }
-    CC_SAFE_DELETE(ret);
-    return nullptr;
-}
-
-void InvalidGeodeFileCell::updateState() {}
-
-std::string InvalidGeodeFileCell::getDeveloper() const {
-    return "";
-}
-
-CCNode* InvalidGeodeFileCell::createLogo(CCSize const& size) {
-    return nullptr;
-}
-
-// ProblemsCell
-
-void ProblemsCell::onInfo(CCObject*) {
-    ProblemsListPopup::create(nullptr)->show();
-}
-
-bool ProblemsCell::init(
-    ModListLayer* list,
-    ModListDisplay display,
-    CCSize const& size
-) {
-    if (!ModListCell::init(list, size))
-        return false;
-
-    LoadProblem::Type problemType = LoadProblem::Type::Unknown;
-    // iterate problems to find the most important severity
-    for (auto const& problem : Loader::get()->getProblems()) {
-        if (problemType < problem.type)
-            problemType = problem.type;
-        // already found the most important one (error)
-        if (problemType > LoadProblem::Type::Conflict)
-            break;
-    }
-
-    std::string icon;
-    std::string title;
-    switch (problemType) {
-        case LoadProblem::Type::Unknown:
-            title = "?????";
-            break;
-        case LoadProblem::Type::Suggestion:
-            icon = "GJ_infoIcon_001.png";
-            title = "You have suggested mods";
-            m_color = { 66, 135, 245 };
-            break;
-        case LoadProblem::Type::Recommendation:
-            icon = "GJ_infoIcon_001.png";
-            title = "You have recommended mods";
-            m_color = { 66, 135, 245 };
-            break;
-        case LoadProblem::Type::Conflict:
-            icon = "info-warning.png"_spr;
-            title = "Some mods had warnings when loading";
-            m_color = { 250, 176, 37 };
-            break;
-        default:
-            icon = "info-alert.png"_spr;
-            title = "Some mods had problems loading";
-            m_color = { 245, 66, 66 };
-            break;
-    }
-
-    m_menu = CCMenu::create();
-    m_menu->setPosition({m_width / 2, m_height / 2});
-    m_menu->setContentSize({m_width - 20, m_height});
-    m_menu->setAnchorPoint({.5f, .5f});
-    m_menu->setLayout(
-        RowLayout::create()
-            ->setAxisAlignment(AxisAlignment::Start)
-            // ->setAutoScale(false)
-            ->setCrossAxisOverflow(false)
-    );
-    this->addChild(m_menu);
-
-    auto logoSize = this->getLogoSize();
-
-    if (!icon.empty()) {
-        auto logoSpr = CCSprite::createWithSpriteFrameName(icon.c_str());
-        limitNodeSize(logoSpr, size, 1.f, .1f);
-        m_menu->addChild(logoSpr);
-    }
-
-    auto titleLabel = CCLabelBMFont::create(title.c_str(), "bigFont.fnt");
-    titleLabel->setLayoutOptions(
-        AxisLayoutOptions::create()
-            ->setScalePriority(1)
-            ->setMaxScale(1.f)
-            ->setMinScale(0.1f)
-    );
-    m_menu->addChild(titleLabel);
-
-    // m_menu->addChild(SpacerNode::create());
-
-    auto viewSpr = ButtonSprite::create("View", "bigFont.fnt", "GJ_button_01.png", .8f);
-    viewSpr->setScale(.65f);
-
-    auto viewBtn =
-        CCMenuItemSpriteExtra::create(viewSpr, this, menu_selector(ProblemsCell::onInfo));
-    m_menu->addChild(viewBtn);
-
-    m_menu->updateLayout();
-
-    return true;
-}
-
-std::optional<ccColor3B> ProblemsCell::getColor() {
-    return m_color;
-}
-
-ProblemsCell* ProblemsCell::create(
-    ModListLayer* list,
-    ModListDisplay display,
-    CCSize const& size
-) {
-    auto ret = new ProblemsCell();
-    if (ret->init(list, display, size)) {
-        ret->autorelease();
-        return ret;
-    }
-    CC_SAFE_DELETE(ret);
-    return nullptr;
-}
-
-void ProblemsCell::updateState() {}
-
-std::string ProblemsCell::getDeveloper() const {
-    return "";
-}
-
-CCNode* ProblemsCell::createLogo(CCSize const& size) {
-    return nullptr;
-}
+#include "ModListCell.hpp"
+#include "ModListLayer.hpp"
+#include "../info/ModInfoPopup.hpp"
+#include <Geode/binding/ButtonSprite.hpp>
+#include <Geode/binding/CCMenuItemSpriteExtra.hpp>
+#include <Geode/binding/CCMenuItemToggler.hpp>
+#include <Geode/binding/FLAlertLayer.hpp>
+#include <Geode/binding/StatsCell.hpp>
+#include <Geode/ui/GeodeUI.hpp>
+#include <loader/LoaderImpl.hpp>
+#include "../info/TagNode.hpp"
+#include "../info/DevProfilePopup.hpp"
+#include "ProblemsListPopup.hpp"
+
+template <class T>
+static bool tryOrAlert(Result<T> const& res, char const* title) {
+    if (!res) {
+        FLAlertLayer::create(title, res.unwrapErr(), "OK")->show();
+    }
+    return res.isOk();
+}
+
+void ModListCell::draw() {
+    reinterpret_cast<StatsCell*>(this)->StatsCell::draw();
+}
+
+float ModListCell::getLogoSize() const {
+    return m_height / 1.5f;
+}
+
+void ModListCell::setupInfo(
+    ModMetadata const& metadata,
+    bool spaceForTags,
+    ModListDisplay display,
+    bool inactive
+) {
+    m_menu = CCMenu::create();
+    m_menu->setPosition({m_width / 2, m_height / 2});
+    m_menu->setContentSize({m_width - 20, m_height});
+    m_menu->setAnchorPoint({.5f, .5f});
+    m_menu->setLayout(
+        RowLayout::create()
+            ->setAxisAlignment(AxisAlignment::Start)
+            ->setAutoScale(false)
+            ->setCrossAxisOverflow(false)
+    );
+
+    this->addChild(m_menu);
+
+    auto logoSize = this->getLogoSize();
+
+    auto logoSpr = this->createLogo({ logoSize, logoSize });
+    auto logoSprColor = typeinfo_cast<CCRGBAProtocol*>(logoSpr);
+    if (inactive && logoSprColor) {
+        logoSprColor->setColor({ 163, 163, 163 });
+    }
+    m_menu->addChild(logoSpr);
+
+    m_columnMenu = CCMenu::create();
+    m_columnMenu->setContentSize({m_width, m_height});
+    m_columnMenu->setLayout(
+        ColumnLayout::create()
+            ->setAxisAlignment(AxisAlignment::Center)
+            ->setCrossAxisLineAlignment(AxisAlignment::Start)
+            ->setAxisReverse(true)
+            ->setAutoScale(false)
+            ->setGap(spaceForTags ? 3.f : 5.f)
+    );
+    m_menu->addChild(SpacerNodeChild::create(m_columnMenu));
+
+    m_labelMenu = CCMenu::create();
+    m_labelMenu->setContentSize({m_width, m_height / 2});
+    m_labelMenu->setLayout(
+        RowLayout::create()
+            ->setAxisAlignment(AxisAlignment::Start)
+            ->setAutoScale(true)
+    );
+    m_labelMenu->setLayoutOptions(
+        AxisLayoutOptions::create()
+            ->setNextGap(spaceForTags ? -2.f : 0.f)
+            ->setPrevGap(0.f)
+    );
+    m_columnMenu->addChild(m_labelMenu);
+
+    bool hasDesc =
+        display == ModListDisplay::Expanded && 
+        metadata.getDescription().has_value();
+
+    auto titleLabel = CCLabelBMFont::create(metadata.getName().c_str(), "bigFont.fnt");
+    titleLabel->limitLabelWidth(m_width / 2 - 40.f, .5f, .1f);
+    titleLabel->setLayoutOptions(
+        AxisLayoutOptions::create()
+            ->setScalePriority(1)
+            ->setMaxScale(0.5f)
+            ->setMinScale(0.1f)
+    );
+    if (inactive) {
+        titleLabel->setColor({ 163, 163, 163 });
+    }
+    m_labelMenu->addChild(titleLabel);
+
+    auto versionLabel = CCLabelBMFont::create(
+        metadata.getVersion().toString(false).c_str(),
+        "bigFont.fnt"
+    );
+    versionLabel->setColor({ 0, 255, 0 });
+    if (inactive) {
+        versionLabel->setColor({ 0, 163, 0 });
+    }
+    versionLabel->setLayoutOptions(
+        AxisLayoutOptions::create()
+            ->setMaxScale(0.3)
+            ->setMinScale(0.1)
+    );
+    m_labelMenu->addChild(versionLabel);
+
+    TagNode* apiLabel = nullptr;
+
+
+    if (auto tag = metadata.getVersion().getTag()) {
+        auto tagLabel = TagNode::create(tag.value().toString().c_str());
+        tagLabel->setLayoutOptions(
+            AxisLayoutOptions::create()
+                ->setMaxScale(0.3)
+                ->setMinScale(0.1)
+        );
+        m_labelMenu->addChild(tagLabel);
+    }
+
+    if (metadata.isAPI()) {
+        apiLabel = TagNode::create("API");
+        apiLabel->setLayoutOptions(
+            AxisLayoutOptions::create()
+                ->setMaxScale(0.3)
+                ->setMinScale(0.1)
+        );
+        m_labelMenu->addChild(apiLabel);
+    }
+
+    auto creatorStr = "by " + metadata.getDeveloper();
+    auto creatorLabel = CCLabelBMFont::create(creatorStr.c_str(), "goldFont.fnt");
+    creatorLabel->setScale(.43f);
+    if (inactive) {
+        creatorLabel->setColor({ 163, 163, 163 });
+    }
+
+    m_developerBtn = CCMenuItemSpriteExtra::create(
+        creatorLabel, this, menu_selector(ModListCell::onViewDev)
+    );
+    m_columnMenu->addChild(m_developerBtn);
+
+    if (hasDesc) {
+        auto descBG = CCScale9Sprite::create("square02b_001.png", {0.0f, 0.0f, 80.0f, 80.0f});
+        descBG->setColor({0, 0, 0});
+        descBG->setOpacity(90);
+        descBG->setContentSize({m_width * 2, 60.f});
+        descBG->setScale(.25f);
+        m_columnMenu->addChild(descBG);
+
+        // limitLabelWidth defaults to 1.0 even though we give a bigger scale
+        auto node = CCNode::create();
+        node->setContentSize(descBG->getContentSize() / 4);
+        node->setAnchorPoint({ .5f, .5f });
+        node->setScale(4.f);
+        node->setPosition(descBG->getContentSize() / 2);
+        descBG->addChild(node);
+
+        m_description = CCLabelBMFont::create(metadata.getDescription().value().c_str(), "chatFont.fnt");
+        m_description->setAnchorPoint({ .5f, .5f });
+        m_description->setPosition(node->getContentSize() / 2);
+        m_description->limitLabelWidth(node->getContentSize().width - 5.f, 0.5f, .1f);
+        if (inactive) {
+            m_description->setColor({ 163, 163, 163 });
+        }
+        node->addChild(m_description);
+    }
+
+    this->updateCellLayout();
+}
+
+void ModListCell::updateCellLayout() {
+    m_menu->updateLayout();
+    m_labelMenu->setContentSize(m_columnMenu->getContentSize());
+    m_labelMenu->updateLayout();
+    m_columnMenu->updateLayout();
+}
+
+void ModListCell::onViewDev(CCObject*) {
+    DevProfilePopup::create(this->getDeveloper())->show();
+}
+
+bool ModListCell::init(ModListLayer* list, CCSize const& size) {
+    m_width = size.width;
+    m_height = size.height;
+    m_layer = list;
+    this->setContentSize(size);
+    this->setID("mod-list-cell");
+    return true;
+}
+
+void ModListCell::disableDeveloperButton() {
+    m_developerBtn->setEnabled(false);
+}
+
+// ModCell
+
+ModCell* ModCell::create(
+    Mod* mod,
+    ModListLayer* list,
+    ModListDisplay display,
+    CCSize const& size
+) {
+    auto ret = new ModCell();
+    if (ret && ret->init(mod, list, display, size)) {
+        return ret;
+    }
+    CC_SAFE_DELETE(ret);
+    return nullptr;
+}
+
+void ModCell::onEnable(CCObject* sender) {
+    if (!Mod::get()->setSavedValue("shown-disable-vs-unload-info", true)) {
+        FLAlertLayer::create(
+            "Notice",
+            "<cb>Disabling</c> a <cy>mod</c> removes its hooks & patches and "
+            "calls its user-defined disable function if one exists. You may "
+            "still see some effects of the mod left however, and you may "
+            "need to <cg>restart</c> the game to have it fully unloaded.",
+            "OK"
+        )->show();
+    }
+    if (!as<CCMenuItemToggler*>(sender)->isToggled()) {
+        tryOrAlert(m_mod->enable(), "Error enabling mod");
+    }
+    else {
+        tryOrAlert(m_mod->disable(), "Error disabling mod");
+    }
+    m_layer->reloadList();
+}
+
+void ModCell::onUnresolvedInfo(CCObject*) {
+    ProblemsListPopup::create(m_mod)->show();
+}
+
+void ModCell::onInfo(CCObject*) {
+    LocalModInfoPopup::create(m_mod, m_layer)->show();
+}
+
+void ModCell::onRestart(CCObject*) {
+    utils::game::restart();
+}
+
+void ModCell::updateState() {
+    bool unresolved = m_mod->hasUnresolvedDependencies();
+    if (m_enableToggle) {
+        m_enableToggle->toggle(m_mod->isEnabled());
+        m_enableToggle->setEnabled(!unresolved);
+        m_enableToggle->m_offButton->setOpacity(unresolved ? 100 : 255);
+        m_enableToggle->m_offButton->setColor(unresolved ? cc3x(155) : cc3x(255));
+        m_enableToggle->m_onButton->setOpacity(unresolved ? 100 : 255);
+        m_enableToggle->m_onButton->setColor(unresolved ? cc3x(155) : cc3x(255));
+    }
+    bool hasProblems = false;
+    for (auto const& item : Loader::get()->getProblems()) {
+        if (!std::holds_alternative<Mod*>(item.cause) ||
+            std::get<Mod*>(item.cause) != m_mod ||
+            item.type <= LoadProblem::Type::Recommendation)
+            continue;
+        hasProblems = true;
+        break;
+    }
+    m_unresolvedExMark->setVisible(hasProblems);
+
+    this->updateCellLayout();
+}
+
+bool ModCell::init(
+    Mod* mod,
+    ModListLayer* list,
+    ModListDisplay display,
+    CCSize const& size
+) {
+    if (!ModListCell::init(list, size))
+        return false;
+    m_mod = mod;
+
+    this->setupInfo(mod->getMetadata(), false, display, mod->getRequestedAction() != ModRequestedAction::None);
+
+    auto exMark = CCSprite::createWithSpriteFrameName("exMark_001.png");
+    exMark->setScale(.5f);
+
+    m_unresolvedExMark =
+        CCMenuItemSpriteExtra::create(exMark, this, menu_selector(ModCell::onUnresolvedInfo));
+    m_unresolvedExMark->setVisible(false);
+    m_menu->addChild(m_unresolvedExMark);
+
+    if (mod->getRequestedAction() != ModRequestedAction::None) {
+        auto restartSpr = ButtonSprite::create("Restart", "bigFont.fnt", "GJ_button_03.png", .8f);
+        restartSpr->setScale(.65f);
+
+        auto restartBtn = CCMenuItemSpriteExtra::create(restartSpr, this, menu_selector(ModCell::onRestart));
+        m_menu->addChild(restartBtn);
+    }
+    else {
+        if (m_mod->getMetadata().getID() != "geode.loader") {
+            m_enableToggle =
+                CCMenuItemToggler::createWithStandardSprites(this, menu_selector(ModCell::onEnable), .7f);
+            m_menu->addChild(m_enableToggle);
+        }
+
+        auto viewSpr = ButtonSprite::create("View", "bigFont.fnt", "GJ_button_01.png", .8f);
+        viewSpr->setScale(.65f);
+
+        auto viewBtn = CCMenuItemSpriteExtra::create(viewSpr, this, menu_selector(ModCell::onInfo));
+        m_menu->addChild(viewBtn);
+
+        if (m_mod->isEnabled()) {
+            auto latestIndexItem = Index::get()->getMajorItem(
+                mod->getMetadata().getID()
+            );
+
+            if (latestIndexItem && Index::get()->isUpdateAvailable(latestIndexItem)) {
+                viewSpr->updateBGImage("GE_button_01.png"_spr);
+
+                auto minorIndexItem = Index::get()->getItem(
+                    mod->getMetadata().getID(),
+                    ComparableVersionInfo(mod->getMetadata().getVersion(), VersionCompare::MoreEq)
+                );
+
+                if (latestIndexItem->getMetadata().getVersion().getMajor() > minorIndexItem->getMetadata().getVersion().getMajor()) {
+                    auto updateIcon = CCSprite::createWithSpriteFrameName("updates-available.png"_spr);
+                    updateIcon->setZOrder(99);
+                    updateIcon->setScale(.5f);
+                    viewSpr->addChild(updateIcon);
+                }
+            }
+        }
+    }
+
+    this->updateState();
+
+    return true;
+}
+
+std::string ModCell::getDeveloper() const {
+    return m_mod->getDeveloper();
+}
+
+CCNode* ModCell::createLogo(CCSize const& size) {
+    return geode::createModLogo(m_mod, size);
+}
+
+// IndexItemCell
+
+void IndexItemCell::onInfo(CCObject*) {
+    IndexItemInfoPopup::create(m_item, m_layer)->show();
+}
+
+void IndexItemCell::onRestart(CCObject*) {
+    utils::game::restart();
+}
+
+IndexItemCell* IndexItemCell::create(
+    IndexItemHandle item,
+    ModListLayer* list,
+    ModListDisplay display,
+    CCSize const& size
+) {
+    auto ret = new IndexItemCell();
+    if (ret && ret->init(item, list, display, size)) {
+        return ret;
+    }
+    CC_SAFE_DELETE(ret);
+    return nullptr;
+}
+
+bool IndexItemCell::init(
+    IndexItemHandle item,
+    ModListLayer* list,
+    ModListDisplay display,
+    CCSize const& size
+) {
+    if (!ModListCell::init(list, size))
+        return false;
+
+    m_item = item;
+
+    bool justInstalled = item->isInstalled() && !Loader::get()->isModInstalled(item->getMetadata().getID());
+
+    this->setupInfo(item->getMetadata(), item->getTags().size(), display, justInstalled);
+
+    if (justInstalled) {
+        auto restartSpr = ButtonSprite::create("Restart", "bigFont.fnt", "GJ_button_03.png", .8f);
+        restartSpr->setScale(.65f);
+
+        auto restartBtn = CCMenuItemSpriteExtra::create(restartSpr, this, menu_selector(IndexItemCell::onRestart));
+        m_menu->addChild(restartBtn);
+    }
+    else {
+        auto viewSpr = ButtonSprite::create("View", "bigFont.fnt", "GJ_button_01.png", .8f);
+        viewSpr->setScale(.65f);
+
+        auto viewBtn =
+            CCMenuItemSpriteExtra::create(viewSpr, this, menu_selector(IndexItemCell::onInfo));
+        m_menu->addChild(viewBtn);
+    }
+
+    if (item->getTags().size()) {
+        auto tagRow = CCNode::create();
+        tagRow->setContentSize({m_width, m_height});
+        tagRow->setLayout(
+            RowLayout::create()
+                ->setAxisAlignment(AxisAlignment::Start)
+                ->setAutoScale(false)
+                ->setGap(3.f)
+        );
+        m_columnMenu->insertAfter(tagRow, m_developerBtn);
+        for (auto& category : item->getTags()) {
+            auto node = TagNode::create(category);
+            node->setScale(.3f);
+            tagRow->addChild(node);
+        }
+        tagRow->updateLayout();
+    }
+
+    this->updateState();
+
+    return true;
+}
+
+void IndexItemCell::updateState() {
+    this->updateCellLayout();
+}
+
+std::string IndexItemCell::getDeveloper() const {
+    return m_item->getMetadata().getDeveloper();
+}
+
+CCNode* IndexItemCell::createLogo(CCSize const& size) {
+    return geode::createIndexItemLogo(m_item, size);
+}
+
+// InvalidGeodeFileCell
+
+void InvalidGeodeFileCell::onInfo(CCObject*) {
+    FLAlertLayer::create(
+        this, "Error Info",
+        m_info.reason,
+        "OK", "Remove file", 360.f
+    )->show();
+}
+
+void InvalidGeodeFileCell::FLAlert_Clicked(FLAlertLayer*, bool btn2) {
+    if (btn2) {
+        try {
+            if (ghc::filesystem::remove(m_info.path)) {
+                FLAlertLayer::create(
+                    "File removed", "Removed <cy>" + m_info.path.string() + "</c>", "OK"
+                )->show();
+            }
+            else {
+                FLAlertLayer::create(
+                    "Unable to remove file",
+                    "Unable to remove <cy>" + m_info.path.string() + "</c>", "OK"
+                )->show();
+            }
+        }
+        catch (std::exception& e) {
+            FLAlertLayer::create(
+                "Unable to remove file",
+                "Unable to remove <cy>" + m_info.path.string() + "</c>: <cr>" +
+                    std::string(e.what()) + "</c>",
+                "OK"
+            )
+                ->show();
+        }
+        if (m_layer) {
+            m_layer->reloadList();
+        }
+    }
+}
+
+bool InvalidGeodeFileCell::init(
+    InvalidGeodeFile const& info,
+    ModListLayer* list,
+    ModListDisplay display,
+    CCSize const& size
+) {
+    if (!ModListCell::init(list, size))
+        return false;
+
+    m_info = info;
+
+    auto menu = CCMenu::create();
+    menu->setPosition(m_width - m_height, m_height / 2);
+    this->addChild(menu);
+
+    auto titleLabel = CCLabelBMFont::create("Failed to Load", "bigFont.fnt");
+    titleLabel->setAnchorPoint({.0f, .5f});
+    titleLabel->setScale(.5f);
+    titleLabel->setPosition(m_height / 2, m_height / 2 + 7.f);
+    this->addChild(titleLabel);
+
+    auto pathLabel = CCLabelBMFont::create(
+        m_info.path.string().c_str(),
+        "chatFont.fnt"
+    );
+    pathLabel->setAnchorPoint({ .0f, .5f });
+    pathLabel->setScale(.43f);
+    pathLabel->setPosition(m_height / 2, m_height / 2 - 7.f);
+    pathLabel->setColor({ 255, 255, 0 });
+    this->addChild(pathLabel);
+
+    auto whySpr = ButtonSprite::create("Info", 0, false, "bigFont.fnt", "GJ_button_01.png", 0, .8f);
+    whySpr->setScale(.65f);
+
+    auto viewBtn =
+        CCMenuItemSpriteExtra::create(whySpr, this, menu_selector(InvalidGeodeFileCell::onInfo));
+    menu->addChild(viewBtn);
+
+    return true;
+}
+
+InvalidGeodeFileCell* InvalidGeodeFileCell::create(
+    InvalidGeodeFile const& file,
+    ModListLayer* list,
+    ModListDisplay display,
+    CCSize const& size
+) {
+    auto ret = new InvalidGeodeFileCell();
+    if (ret && ret->init(file, list, display, size)) {
+        ret->autorelease();
+        return ret;
+    }
+    CC_SAFE_DELETE(ret);
+    return nullptr;
+}
+
+void InvalidGeodeFileCell::updateState() {}
+
+std::string InvalidGeodeFileCell::getDeveloper() const {
+    return "";
+}
+
+CCNode* InvalidGeodeFileCell::createLogo(CCSize const& size) {
+    return nullptr;
+}
+
+// ProblemsCell
+
+void ProblemsCell::onInfo(CCObject*) {
+    ProblemsListPopup::create(nullptr)->show();
+}
+
+bool ProblemsCell::init(
+    ModListLayer* list,
+    ModListDisplay display,
+    CCSize const& size
+) {
+    if (!ModListCell::init(list, size))
+        return false;
+
+    LoadProblem::Type problemType = LoadProblem::Type::Unknown;
+    // iterate problems to find the most important severity
+    for (auto const& problem : Loader::get()->getProblems()) {
+        if (problemType < problem.type)
+            problemType = problem.type;
+        // already found the most important one (error)
+        if (problemType > LoadProblem::Type::Conflict)
+            break;
+    }
+
+    std::string icon;
+    std::string title;
+    switch (problemType) {
+        case LoadProblem::Type::Unknown:
+            title = "?????";
+            break;
+        case LoadProblem::Type::Suggestion:
+            icon = "GJ_infoIcon_001.png";
+            title = "You have suggested mods";
+            m_color = { 66, 135, 245 };
+            break;
+        case LoadProblem::Type::Recommendation:
+            icon = "GJ_infoIcon_001.png";
+            title = "You have recommended mods";
+            m_color = { 66, 135, 245 };
+            break;
+        case LoadProblem::Type::Conflict:
+            icon = "info-warning.png"_spr;
+            title = "Some mods had warnings when loading";
+            m_color = { 250, 176, 37 };
+            break;
+        default:
+            icon = "info-alert.png"_spr;
+            title = "Some mods had problems loading";
+            m_color = { 245, 66, 66 };
+            break;
+    }
+
+    m_menu = CCMenu::create();
+    m_menu->setPosition({m_width / 2, m_height / 2});
+    m_menu->setContentSize({m_width - 20, m_height});
+    m_menu->setAnchorPoint({.5f, .5f});
+    m_menu->setLayout(
+        RowLayout::create()
+            ->setAxisAlignment(AxisAlignment::Start)
+            // ->setAutoScale(false)
+            ->setCrossAxisOverflow(false)
+    );
+    this->addChild(m_menu);
+
+    auto logoSize = this->getLogoSize();
+
+    if (!icon.empty()) {
+        auto logoSpr = CCSprite::createWithSpriteFrameName(icon.c_str());
+        limitNodeSize(logoSpr, size, 1.f, .1f);
+        m_menu->addChild(logoSpr);
+    }
+
+    auto titleLabel = CCLabelBMFont::create(title.c_str(), "bigFont.fnt");
+    titleLabel->setLayoutOptions(
+        AxisLayoutOptions::create()
+            ->setScalePriority(1)
+            ->setMaxScale(1.f)
+            ->setMinScale(0.1f)
+    );
+    m_menu->addChild(titleLabel);
+
+    // m_menu->addChild(SpacerNode::create());
+
+    auto viewSpr = ButtonSprite::create("View", "bigFont.fnt", "GJ_button_01.png", .8f);
+    viewSpr->setScale(.65f);
+
+    auto viewBtn =
+        CCMenuItemSpriteExtra::create(viewSpr, this, menu_selector(ProblemsCell::onInfo));
+    m_menu->addChild(viewBtn);
+
+    m_menu->updateLayout();
+
+    return true;
+}
+
+std::optional<ccColor3B> ProblemsCell::getColor() {
+    return m_color;
+}
+
+ProblemsCell* ProblemsCell::create(
+    ModListLayer* list,
+    ModListDisplay display,
+    CCSize const& size
+) {
+    auto ret = new ProblemsCell();
+    if (ret->init(list, display, size)) {
+        ret->autorelease();
+        return ret;
+    }
+    CC_SAFE_DELETE(ret);
+    return nullptr;
+}
+
+void ProblemsCell::updateState() {}
+
+std::string ProblemsCell::getDeveloper() const {
+    return "";
+}
+
+CCNode* ProblemsCell::createLogo(CCSize const& size) {
+    return nullptr;
+}