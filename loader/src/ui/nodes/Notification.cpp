#include <Geode/binding/LoadingCircle.hpp>
#include <Geode/loader/Mod.hpp>
#include <Geode/ui/Notification.hpp>

USE_GEODE_NAMESPACE();

constexpr auto NOTIFICATION_FADEIN = .3f;
constexpr auto NOTIFICATION_FADEOUT = 1.f;

Ref<CCArray> Notification::s_queue = CCArray::create();

bool Notification::init(std::string const& text, CCSprite* icon, float time) {
    if (!CCNodeRGBA::init()) return false;

    m_time = time;

    m_bg = CCScale9Sprite::create("square02b_small.png", { 0, 0, 40, 40 });
    m_bg->setColor({ 0, 0, 0 });
    this->addChild(m_bg);

    m_label = CCLabelBMFont::create(text.c_str(), "bigFont.fnt");
    m_label->setScale(.6f);
    m_bg->addChild(m_label);

    if ((m_icon = icon)) {
        m_bg->addChild(icon);
    }

    this->setScale(.75f);
    this->updateLayout();

    return true;
}

void Notification::updateLayout() {
    constexpr auto PADDING = 5.f;
    auto size = m_label->getScaledContentSize();

    float spaceForIcon = 0.f;
    if (m_icon) {
        limitNodeSize(m_icon, { size.height, size.height }, 1.f, .1f);
        spaceForIcon += m_icon->getScaledContentSize().width + PADDING;
    }
    size += CCSize { spaceForIcon + PADDING * 2, PADDING * 2 };
    m_bg->setContentSize(size);

    if (m_icon) {
        m_icon->setPosition({ size.height / 2, size.height / 2 });
        m_label->setPosition(size / 2 + CCSize { spaceForIcon / 2, .0f });
    }
    else {
        m_label->setPosition(size / 2);
    }
}

void Notification::showNextNotification() {
    m_showing = false;
    SceneManager::get()->forget(this);
    // remove self from front of queue
    s_queue->removeFirstObject();
    if (auto obj = s_queue->firstObject()) {
        as<Notification*>(obj)->show();
    }
    this->removeFromParent();
}

CCSprite* Notification::createIcon(NotificationIcon icon) {
    switch (icon) {
        default:
        case NotificationIcon::None: {
            return nullptr;
        } break;

        case NotificationIcon::Loading: {
            auto icon = CCSprite::create("loadingCircle.png");
            icon->runAction(CCRepeatForever::create(CCRotateBy::create(1.f, 360.f)));
            icon->setBlendFunc({ GL_ONE, GL_ONE });
            return icon;
        } break;

        case NotificationIcon::Success: {
            return CCSprite::createWithSpriteFrameName("GJ_completesIcon_001.png");
        } break;

        case NotificationIcon::Warning: {
            return CCSprite::createWithSpriteFrameName("info-alert.png"_spr);
        } break;

        case NotificationIcon::Error: {
            return CCSprite::createWithSpriteFrameName("GJ_deleteIcon_001.png");
        } break;
    }
}

Notification* Notification::create(std::string const& text, NotificationIcon icon, float time) {
    return Notification::create(text, createIcon(icon), time);
}

Notification* Notification::create(std::string const& text, CCSprite* icon, float time) {
    auto ret = new Notification();
    if (ret && ret->init(text, icon, time)) {
        ret->autorelease();
        return ret;
    }
    CC_SAFE_DELETE(ret);
    return nullptr;
}

void Notification::setString(std::string const& text) {
    m_label->setString(text.c_str());
    this->updateLayout();
}

void Notification::setIcon(NotificationIcon icon) {
    this->setIcon(createIcon(icon));
}

void Notification::setIcon(cocos2d::CCSprite* icon) {
    if (m_icon) {
        m_icon->removeFromParent();
    }
<<<<<<< HEAD
    if ((m_icon = icon)) {
=======
    m_icon = icon;
    if (icon) {
>>>>>>> b21cb64f
        m_bg->addChild(icon);
    }
    this->updateLayout();
}

void Notification::setTime(float time) {
    m_time = time;
    this->wait();
}

void Notification::animateIn() {
    m_label->setOpacity(0);
    m_icon->setOpacity(0);
    m_bg->setOpacity(0);
    m_label->runAction(CCFadeTo::create(NOTIFICATION_FADEIN, 255));
    m_icon->runAction(CCFadeTo::create(NOTIFICATION_FADEIN, 255));
    m_bg->runAction(CCFadeTo::create(NOTIFICATION_FADEIN, 150));
}

void Notification::animateOut() {
    m_label->runAction(CCFadeTo::create(NOTIFICATION_FADEOUT, 0));
    m_icon->runAction(CCFadeTo::create(NOTIFICATION_FADEOUT, 0));
    m_bg->runAction(CCFadeTo::create(NOTIFICATION_FADEOUT, 0));
}

void Notification::show() {
    if (!m_showing) {
        if (!s_queue->containsObject(this)) {
            s_queue->addObject(this);
        }
        if (s_queue->firstObject() != this) {
            return;
        }
        if (!this->getParent()) {
            auto winSize = CCDirector::get()->getWinSize();
            this->setPosition(winSize.width / 2, winSize.height / 4);
            CCDirector::get()->getRunningScene()->addChild(this);
        }
        SceneManager::get()->keepAcrossScenes(this);
        m_showing = true;
    }
    this->runAction(CCSequence::create(
        CCCallFunc::create(this, callfunc_selector(Notification::animateIn)),
        // wait for fade-in to finish
        CCDelayTime::create(NOTIFICATION_FADEIN),
        CCCallFunc::create(this, callfunc_selector(Notification::wait)), nullptr
    ));
}

void Notification::wait() {
    this->stopAllActions();
    if (m_time) {
        this->runAction(CCSequence::create(
            CCDelayTime::create(m_time),
            CCCallFunc::create(this, callfunc_selector(Notification::hide)), nullptr
        ));
    }
}

void Notification::hide() {
    this->stopAllActions();
    this->runAction(CCSequence::create(
        CCCallFunc::create(this, callfunc_selector(Notification::animateOut)),
        // wait for fade-out to finish
        CCDelayTime::create(NOTIFICATION_FADEOUT),
        CCCallFunc::create(this, callfunc_selector(Notification::showNextNotification)), nullptr
    ));
}
<|MERGE_RESOLUTION|>--- conflicted
+++ resolved
@@ -1,195 +1,190 @@
-#include <Geode/binding/LoadingCircle.hpp>
-#include <Geode/loader/Mod.hpp>
-#include <Geode/ui/Notification.hpp>
-
-USE_GEODE_NAMESPACE();
-
-constexpr auto NOTIFICATION_FADEIN = .3f;
-constexpr auto NOTIFICATION_FADEOUT = 1.f;
-
-Ref<CCArray> Notification::s_queue = CCArray::create();
-
-bool Notification::init(std::string const& text, CCSprite* icon, float time) {
-    if (!CCNodeRGBA::init()) return false;
-
-    m_time = time;
-
-    m_bg = CCScale9Sprite::create("square02b_small.png", { 0, 0, 40, 40 });
-    m_bg->setColor({ 0, 0, 0 });
-    this->addChild(m_bg);
-
-    m_label = CCLabelBMFont::create(text.c_str(), "bigFont.fnt");
-    m_label->setScale(.6f);
-    m_bg->addChild(m_label);
-
-    if ((m_icon = icon)) {
-        m_bg->addChild(icon);
-    }
-
-    this->setScale(.75f);
-    this->updateLayout();
-
-    return true;
-}
-
-void Notification::updateLayout() {
-    constexpr auto PADDING = 5.f;
-    auto size = m_label->getScaledContentSize();
-
-    float spaceForIcon = 0.f;
-    if (m_icon) {
-        limitNodeSize(m_icon, { size.height, size.height }, 1.f, .1f);
-        spaceForIcon += m_icon->getScaledContentSize().width + PADDING;
-    }
-    size += CCSize { spaceForIcon + PADDING * 2, PADDING * 2 };
-    m_bg->setContentSize(size);
-
-    if (m_icon) {
-        m_icon->setPosition({ size.height / 2, size.height / 2 });
-        m_label->setPosition(size / 2 + CCSize { spaceForIcon / 2, .0f });
-    }
-    else {
-        m_label->setPosition(size / 2);
-    }
-}
-
-void Notification::showNextNotification() {
-    m_showing = false;
-    SceneManager::get()->forget(this);
-    // remove self from front of queue
-    s_queue->removeFirstObject();
-    if (auto obj = s_queue->firstObject()) {
-        as<Notification*>(obj)->show();
-    }
-    this->removeFromParent();
-}
-
-CCSprite* Notification::createIcon(NotificationIcon icon) {
-    switch (icon) {
-        default:
-        case NotificationIcon::None: {
-            return nullptr;
-        } break;
-
-        case NotificationIcon::Loading: {
-            auto icon = CCSprite::create("loadingCircle.png");
-            icon->runAction(CCRepeatForever::create(CCRotateBy::create(1.f, 360.f)));
-            icon->setBlendFunc({ GL_ONE, GL_ONE });
-            return icon;
-        } break;
-
-        case NotificationIcon::Success: {
-            return CCSprite::createWithSpriteFrameName("GJ_completesIcon_001.png");
-        } break;
-
-        case NotificationIcon::Warning: {
-            return CCSprite::createWithSpriteFrameName("info-alert.png"_spr);
-        } break;
-
-        case NotificationIcon::Error: {
-            return CCSprite::createWithSpriteFrameName("GJ_deleteIcon_001.png");
-        } break;
-    }
-}
-
-Notification* Notification::create(std::string const& text, NotificationIcon icon, float time) {
-    return Notification::create(text, createIcon(icon), time);
-}
-
-Notification* Notification::create(std::string const& text, CCSprite* icon, float time) {
-    auto ret = new Notification();
-    if (ret && ret->init(text, icon, time)) {
-        ret->autorelease();
-        return ret;
-    }
-    CC_SAFE_DELETE(ret);
-    return nullptr;
-}
-
-void Notification::setString(std::string const& text) {
-    m_label->setString(text.c_str());
-    this->updateLayout();
-}
-
-void Notification::setIcon(NotificationIcon icon) {
-    this->setIcon(createIcon(icon));
-}
-
-void Notification::setIcon(cocos2d::CCSprite* icon) {
-    if (m_icon) {
-        m_icon->removeFromParent();
-    }
-<<<<<<< HEAD
-    if ((m_icon = icon)) {
-=======
-    m_icon = icon;
-    if (icon) {
->>>>>>> b21cb64f
-        m_bg->addChild(icon);
-    }
-    this->updateLayout();
-}
-
-void Notification::setTime(float time) {
-    m_time = time;
-    this->wait();
-}
-
-void Notification::animateIn() {
-    m_label->setOpacity(0);
-    m_icon->setOpacity(0);
-    m_bg->setOpacity(0);
-    m_label->runAction(CCFadeTo::create(NOTIFICATION_FADEIN, 255));
-    m_icon->runAction(CCFadeTo::create(NOTIFICATION_FADEIN, 255));
-    m_bg->runAction(CCFadeTo::create(NOTIFICATION_FADEIN, 150));
-}
-
-void Notification::animateOut() {
-    m_label->runAction(CCFadeTo::create(NOTIFICATION_FADEOUT, 0));
-    m_icon->runAction(CCFadeTo::create(NOTIFICATION_FADEOUT, 0));
-    m_bg->runAction(CCFadeTo::create(NOTIFICATION_FADEOUT, 0));
-}
-
-void Notification::show() {
-    if (!m_showing) {
-        if (!s_queue->containsObject(this)) {
-            s_queue->addObject(this);
-        }
-        if (s_queue->firstObject() != this) {
-            return;
-        }
-        if (!this->getParent()) {
-            auto winSize = CCDirector::get()->getWinSize();
-            this->setPosition(winSize.width / 2, winSize.height / 4);
-            CCDirector::get()->getRunningScene()->addChild(this);
-        }
-        SceneManager::get()->keepAcrossScenes(this);
-        m_showing = true;
-    }
-    this->runAction(CCSequence::create(
-        CCCallFunc::create(this, callfunc_selector(Notification::animateIn)),
-        // wait for fade-in to finish
-        CCDelayTime::create(NOTIFICATION_FADEIN),
-        CCCallFunc::create(this, callfunc_selector(Notification::wait)), nullptr
-    ));
-}
-
-void Notification::wait() {
-    this->stopAllActions();
-    if (m_time) {
-        this->runAction(CCSequence::create(
-            CCDelayTime::create(m_time),
-            CCCallFunc::create(this, callfunc_selector(Notification::hide)), nullptr
-        ));
-    }
-}
-
-void Notification::hide() {
-    this->stopAllActions();
-    this->runAction(CCSequence::create(
-        CCCallFunc::create(this, callfunc_selector(Notification::animateOut)),
-        // wait for fade-out to finish
-        CCDelayTime::create(NOTIFICATION_FADEOUT),
-        CCCallFunc::create(this, callfunc_selector(Notification::showNextNotification)), nullptr
-    ));
-}
+#include <Geode/binding/LoadingCircle.hpp>
+#include <Geode/loader/Mod.hpp>
+#include <Geode/ui/Notification.hpp>
+
+USE_GEODE_NAMESPACE();
+
+constexpr auto NOTIFICATION_FADEIN = .3f;
+constexpr auto NOTIFICATION_FADEOUT = 1.f;
+
+Ref<CCArray> Notification::s_queue = CCArray::create();
+
+bool Notification::init(std::string const& text, CCSprite* icon, float time) {
+    if (!CCNodeRGBA::init()) return false;
+
+    m_time = time;
+
+    m_bg = CCScale9Sprite::create("square02b_small.png", { 0, 0, 40, 40 });
+    m_bg->setColor({ 0, 0, 0 });
+    this->addChild(m_bg);
+
+    m_label = CCLabelBMFont::create(text.c_str(), "bigFont.fnt");
+    m_label->setScale(.6f);
+    m_bg->addChild(m_label);
+
+    if ((m_icon = icon)) {
+        m_bg->addChild(icon);
+    }
+
+    this->setScale(.75f);
+    this->updateLayout();
+
+    return true;
+}
+
+void Notification::updateLayout() {
+    constexpr auto PADDING = 5.f;
+    auto size = m_label->getScaledContentSize();
+
+    float spaceForIcon = 0.f;
+    if (m_icon) {
+        limitNodeSize(m_icon, { size.height, size.height }, 1.f, .1f);
+        spaceForIcon += m_icon->getScaledContentSize().width + PADDING;
+    }
+    size += CCSize { spaceForIcon + PADDING * 2, PADDING * 2 };
+    m_bg->setContentSize(size);
+
+    if (m_icon) {
+        m_icon->setPosition({ size.height / 2, size.height / 2 });
+        m_label->setPosition(size / 2 + CCSize { spaceForIcon / 2, .0f });
+    }
+    else {
+        m_label->setPosition(size / 2);
+    }
+}
+
+void Notification::showNextNotification() {
+    m_showing = false;
+    SceneManager::get()->forget(this);
+    // remove self from front of queue
+    s_queue->removeFirstObject();
+    if (auto obj = s_queue->firstObject()) {
+        as<Notification*>(obj)->show();
+    }
+    this->removeFromParent();
+}
+
+CCSprite* Notification::createIcon(NotificationIcon icon) {
+    switch (icon) {
+        default:
+        case NotificationIcon::None: {
+            return nullptr;
+        } break;
+
+        case NotificationIcon::Loading: {
+            auto icon = CCSprite::create("loadingCircle.png");
+            icon->runAction(CCRepeatForever::create(CCRotateBy::create(1.f, 360.f)));
+            icon->setBlendFunc({ GL_ONE, GL_ONE });
+            return icon;
+        } break;
+
+        case NotificationIcon::Success: {
+            return CCSprite::createWithSpriteFrameName("GJ_completesIcon_001.png");
+        } break;
+
+        case NotificationIcon::Warning: {
+            return CCSprite::createWithSpriteFrameName("info-alert.png"_spr);
+        } break;
+
+        case NotificationIcon::Error: {
+            return CCSprite::createWithSpriteFrameName("GJ_deleteIcon_001.png");
+        } break;
+    }
+}
+
+Notification* Notification::create(std::string const& text, NotificationIcon icon, float time) {
+    return Notification::create(text, createIcon(icon), time);
+}
+
+Notification* Notification::create(std::string const& text, CCSprite* icon, float time) {
+    auto ret = new Notification();
+    if (ret && ret->init(text, icon, time)) {
+        ret->autorelease();
+        return ret;
+    }
+    CC_SAFE_DELETE(ret);
+    return nullptr;
+}
+
+void Notification::setString(std::string const& text) {
+    m_label->setString(text.c_str());
+    this->updateLayout();
+}
+
+void Notification::setIcon(NotificationIcon icon) {
+    this->setIcon(createIcon(icon));
+}
+
+void Notification::setIcon(cocos2d::CCSprite* icon) {
+    if (m_icon) {
+        m_icon->removeFromParent();
+    }
+    if ((m_icon = icon)) {
+        m_bg->addChild(icon);
+    }
+    this->updateLayout();
+}
+
+void Notification::setTime(float time) {
+    m_time = time;
+    this->wait();
+}
+
+void Notification::animateIn() {
+    m_label->setOpacity(0);
+    m_icon->setOpacity(0);
+    m_bg->setOpacity(0);
+    m_label->runAction(CCFadeTo::create(NOTIFICATION_FADEIN, 255));
+    m_icon->runAction(CCFadeTo::create(NOTIFICATION_FADEIN, 255));
+    m_bg->runAction(CCFadeTo::create(NOTIFICATION_FADEIN, 150));
+}
+
+void Notification::animateOut() {
+    m_label->runAction(CCFadeTo::create(NOTIFICATION_FADEOUT, 0));
+    m_icon->runAction(CCFadeTo::create(NOTIFICATION_FADEOUT, 0));
+    m_bg->runAction(CCFadeTo::create(NOTIFICATION_FADEOUT, 0));
+}
+
+void Notification::show() {
+    if (!m_showing) {
+        if (!s_queue->containsObject(this)) {
+            s_queue->addObject(this);
+        }
+        if (s_queue->firstObject() != this) {
+            return;
+        }
+        if (!this->getParent()) {
+            auto winSize = CCDirector::get()->getWinSize();
+            this->setPosition(winSize.width / 2, winSize.height / 4);
+            CCDirector::get()->getRunningScene()->addChild(this);
+        }
+        SceneManager::get()->keepAcrossScenes(this);
+        m_showing = true;
+    }
+    this->runAction(CCSequence::create(
+        CCCallFunc::create(this, callfunc_selector(Notification::animateIn)),
+        // wait for fade-in to finish
+        CCDelayTime::create(NOTIFICATION_FADEIN),
+        CCCallFunc::create(this, callfunc_selector(Notification::wait)), nullptr
+    ));
+}
+
+void Notification::wait() {
+    this->stopAllActions();
+    if (m_time) {
+        this->runAction(CCSequence::create(
+            CCDelayTime::create(m_time),
+            CCCallFunc::create(this, callfunc_selector(Notification::hide)), nullptr
+        ));
+    }
+}
+
+void Notification::hide() {
+    this->stopAllActions();
+    this->runAction(CCSequence::create(
+        CCCallFunc::create(this, callfunc_selector(Notification::animateOut)),
+        // wait for fade-out to finish
+        CCDelayTime::create(NOTIFICATION_FADEOUT),
+        CCCallFunc::create(this, callfunc_selector(Notification::showNextNotification)), nullptr
+    ));
+}