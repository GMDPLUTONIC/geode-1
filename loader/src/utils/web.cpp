<<<<<<< HEAD
#include <Geode/cocos/platform/IncludeCurl.h>
#include <Geode/loader/Loader.hpp>
#include <Geode/utils/casts.hpp>
#include <Geode/utils/web.hpp>
#include <json.hpp>
#include <thread>

using namespace geode::prelude;
using namespace web;

namespace geode::utils::fetch {
    static size_t writeBytes(char* data, size_t size, size_t nmemb, void* str) {
        as<ByteVector*>(str)->insert(as<ByteVector*>(str)->end(), data, data + size * nmemb);
        return size * nmemb;
    }

    static size_t writeString(char* data, size_t size, size_t nmemb, void* str) {
        as<std::string*>(str)->append(data, size * nmemb);
        return size * nmemb;
    }

    static size_t writeBinaryData(char* data, size_t size, size_t nmemb, void* file) {
        as<std::ostream*>(file)->write(data, size * nmemb);
        return size * nmemb;
    }

    static int progress(void* ptr, double total, double now, double, double) {
        return (*as<web::FileProgressCallback*>(ptr))(now, total) != true;
    }
}

Result<> web::fetchFile(
    std::string const& url, ghc::filesystem::path const& into, FileProgressCallback prog
) {
    auto curl = curl_easy_init();

    if (!curl) return Err("Curl not initialized!");

    std::ofstream file(into, std::ios::out | std::ios::binary);

    if (!file.is_open()) {
        return Err("Unable to open output file");
    }

    curl_easy_setopt(curl, CURLOPT_URL, url.c_str());
    curl_easy_setopt(curl, CURLOPT_SSL_VERIFYPEER, 0);
    curl_easy_setopt(curl, CURLOPT_SSL_VERIFYHOST, 0);
    curl_easy_setopt(curl, CURLOPT_WRITEDATA, &file);
    curl_easy_setopt(curl, CURLOPT_WRITEFUNCTION, utils::fetch::writeBinaryData);
    curl_easy_setopt(curl, CURLOPT_FOLLOWLOCATION, 1);
    if (prog) {
        curl_easy_setopt(curl, CURLOPT_NOPROGRESS, 0);
        curl_easy_setopt(curl, CURLOPT_PROGRESSFUNCTION, utils::fetch::progress);
        curl_easy_setopt(curl, CURLOPT_PROGRESSDATA, &prog);
    }
    auto res = curl_easy_perform(curl);
    if (res != CURLE_OK) {
        curl_easy_cleanup(curl);
        return Err("Fetch failed: " + std::string(curl_easy_strerror(res)));
    }

    char* ct;
    res = curl_easy_getinfo(curl, CURLINFO_CONTENT_TYPE, &ct);
    if ((res == CURLE_OK) && ct) {
        curl_easy_cleanup(curl);
        return Ok();
    }
    curl_easy_cleanup(curl);
    return Err("Error getting info: " + std::string(curl_easy_strerror(res)));
}

Result<ByteVector> web::fetchBytes(std::string const& url) {
    auto curl = curl_easy_init();

    if (!curl) return Err("Curl not initialized!");

    ByteVector ret;
    curl_easy_setopt(curl, CURLOPT_URL, url.c_str());
    curl_easy_setopt(curl, CURLOPT_SSL_VERIFYPEER, 0);
    curl_easy_setopt(curl, CURLOPT_SSL_VERIFYHOST, 0);
    curl_easy_setopt(curl, CURLOPT_WRITEDATA, &ret);
    curl_easy_setopt(curl, CURLOPT_FOLLOWLOCATION, 1);
    curl_easy_setopt(curl, CURLOPT_WRITEFUNCTION, utils::fetch::writeBytes);
    auto res = curl_easy_perform(curl);
    if (res != CURLE_OK) {
        curl_easy_cleanup(curl);
        return Err("Fetch failed");
    }

    char* ct;
    res = curl_easy_getinfo(curl, CURLINFO_CONTENT_TYPE, &ct);
    if ((res == CURLE_OK) && ct) {
        curl_easy_cleanup(curl);
        return Ok(ret);
    }
    curl_easy_cleanup(curl);
    return Err("Error getting info: " + std::string(curl_easy_strerror(res)));
}

Result<json::Value> web::fetchJSON(std::string const& url) {
    std::string res;
    GEODE_UNWRAP_INTO(res, fetch(url));
    try {
        return Ok(json::parse(res));
    }
    catch (std::exception& e) {
        return Err(e.what());
    }
}

Result<std::string> web::fetch(std::string const& url) {
    auto curl = curl_easy_init();

    if (!curl) return Err("Curl not initialized!");

    std::string ret;
    curl_easy_setopt(curl, CURLOPT_URL, url.c_str());
    curl_easy_setopt(curl, CURLOPT_SSL_VERIFYPEER, 0);
    curl_easy_setopt(curl, CURLOPT_SSL_VERIFYHOST, 0);
    curl_easy_setopt(curl, CURLOPT_WRITEDATA, &ret);
    curl_easy_setopt(curl, CURLOPT_WRITEFUNCTION, utils::fetch::writeString);
    curl_easy_setopt(curl, CURLOPT_FOLLOWLOCATION, 1);
    auto res = curl_easy_perform(curl);
    if (res != CURLE_OK) {
        curl_easy_cleanup(curl);
        return Err("Fetch failed");
    }

    char* ct;
    res = curl_easy_getinfo(curl, CURLINFO_CONTENT_TYPE, &ct);
    if ((res == CURLE_OK) && ct) {
        curl_easy_cleanup(curl);
        return Ok(ret);
    }
    curl_easy_cleanup(curl);
    return Err("Error getting info: " + std::string(curl_easy_strerror(res)));
}

class SentAsyncWebRequest::Impl {
private:
    enum class Status {
        Paused,
        Running,
        Finished,
        Cancelled,
        CleanedUp,
    };
    std::string m_id;
    std::string m_url;
    std::vector<AsyncThen> m_thens;
    std::vector<AsyncExpectCode> m_expects;
    std::vector<AsyncProgress> m_progresses;
    std::vector<AsyncCancelled> m_cancelleds;
    Status m_status = Status::Paused;
    std::atomic<bool> m_paused = true;
    std::atomic<bool> m_cancelled = false;
    std::atomic<bool> m_finished = false;
    std::atomic<bool> m_cleanedUp = false;
    std::condition_variable m_statusCV;
    std::mutex m_statusMutex;
    SentAsyncWebRequest* m_self;

    mutable std::mutex m_mutex;
    AsyncWebRequestData m_extra;
    std::variant<std::monostate, std::ostream*, ghc::filesystem::path> m_target;
    std::vector<std::string> m_httpHeaders;
    

    template <class T>
    friend class AsyncWebResult;
    friend class AsyncWebRequest;

    void pause();
    void resume();
    void error(std::string const& error, int code);
    void doCancel();

public:
    Impl(SentAsyncWebRequest* self, AsyncWebRequest const&, std::string const& id);
    void cancel();
    bool finished() const;

    friend class SentAsyncWebRequest;
};

static std::unordered_map<std::string, SentAsyncWebRequestHandle> RUNNING_REQUESTS{};
static std::mutex RUNNING_REQUESTS_MUTEX;

SentAsyncWebRequest::Impl::Impl(SentAsyncWebRequest* self, AsyncWebRequest const& req, std::string const& id) :
    m_id(id), m_url(req.m_url), m_target(req.m_target), m_extra(req.extra()), m_httpHeaders(req.m_httpHeaders) {

#define AWAIT_RESUME()    \
    {\
        auto lock = std::unique_lock(m_statusMutex);\
        m_statusCV.wait(lock, [this]() { \
            return !m_paused; \
        });\
        if (m_cancelled) {\
            this->doCancel();\
            return;\
        }\
    }\

    if (req.m_then) m_thens.push_back(req.m_then);
    if (req.m_progress) m_progresses.push_back(req.m_progress);
    if (req.m_cancelled) m_cancelleds.push_back(req.m_cancelled);
    if (req.m_expect) m_expects.push_back(req.m_expect);

    std::thread([this]() {
        AWAIT_RESUME();

        auto curl = curl_easy_init();
        if (!curl) {
            return this->error("Curl not initialized", -1);
        }

        // resulting byte array
        ByteVector ret;
        // output file if downloading to file. unique_ptr because not always
        // initialized but don't wanna manually managed memory
        std::unique_ptr<std::ofstream> file = nullptr;

        // into file
        if (std::holds_alternative<ghc::filesystem::path>(m_target)) {
            file = std::make_unique<std::ofstream>(
                std::get<ghc::filesystem::path>(m_target), std::ios::out | std::ios::binary
            );
            curl_easy_setopt(curl, CURLOPT_WRITEDATA, file.get());
            curl_easy_setopt(curl, CURLOPT_WRITEFUNCTION, utils::fetch::writeBinaryData);
        }
        // into stream
        else if (std::holds_alternative<std::ostream*>(m_target)) {
            curl_easy_setopt(curl, CURLOPT_WRITEDATA, std::get<std::ostream*>(m_target));
            curl_easy_setopt(curl, CURLOPT_WRITEFUNCTION, utils::fetch::writeBinaryData);
        }
        // into memory
        else {
            curl_easy_setopt(curl, CURLOPT_WRITEDATA, &ret);
            curl_easy_setopt(curl, CURLOPT_WRITEFUNCTION, utils::fetch::writeBytes);
        }
        curl_easy_setopt(curl, CURLOPT_URL, m_url.c_str());
        // No need to verify SSL, we trust our domains :-)
        curl_easy_setopt(curl, CURLOPT_SSL_VERIFYPEER, 0);
        curl_easy_setopt(curl, CURLOPT_SSL_VERIFYHOST, 0);
        // User Agent
        curl_easy_setopt(curl, CURLOPT_USERAGENT, m_extra.m_userAgent.c_str());

        // Headers
        curl_slist* headers = nullptr;
        for (auto& header : m_httpHeaders) {
            headers = curl_slist_append(headers, header.c_str());
        }

        // Post request
        if (m_extra.m_isPostRequest || m_extra.m_customRequest.size()) {
            if (m_extra.m_isPostRequest) {
                curl_easy_setopt(curl, CURLOPT_POST, 1L);
            }
            else {
                curl_easy_setopt(curl, CURLOPT_CUSTOMREQUEST, m_extra.m_customRequest.c_str());
            }
            if (m_extra.m_isJsonRequest) {
                headers = curl_slist_append(headers, "Content-Type: application/json");
            }
            curl_easy_setopt(curl, CURLOPT_POSTFIELDS, m_extra.m_postFields.c_str());
            curl_easy_setopt(curl, CURLOPT_POSTFIELDSIZE, m_extra.m_postFields.size());
        }

        // Track progress
        curl_easy_setopt(curl, CURLOPT_NOPROGRESS, 0);
        // Follow redirects
        curl_easy_setopt(curl, CURLOPT_FOLLOWLOCATION, 1);
        // Fail if response code is 4XX or 5XX
        curl_easy_setopt(curl, CURLOPT_FAILONERROR, 0L); // we will handle http errors manually

        // Headers end
        curl_easy_setopt(curl, CURLOPT_HTTPHEADER, headers);

        struct ProgressData {
            SentAsyncWebRequest::Impl* self;
            std::ofstream* file;
        } data{this, file.get()};

        curl_easy_setopt(
            curl,
            CURLOPT_PROGRESSFUNCTION,
            +[](void* ptr, double total, double now, double, double) -> int {
                auto data = static_cast<ProgressData*>(ptr);
                auto lock = std::unique_lock(data->self->m_statusMutex);
                data->self->m_statusCV.wait(lock, [data]() { 
                    return !data->self->m_paused; 
                });
                if (data->self->m_cancelled) {
                    if (data->file) {
                        data->file->close();
                    }
                    return 1;
                }
                Loader::get()->queueInMainThread([self = data->self, now, total]() {
                    std::lock_guard _(self->m_mutex);
                    for (auto& prog : self->m_progresses) {
                        prog(*self->m_self, now, total);
                    }
                });
                return 0;
            }
        );
        curl_easy_setopt(curl, CURLOPT_PROGRESSDATA, &data);
        auto res = curl_easy_perform(curl);
        long code = 0;
        curl_easy_getinfo(curl, CURLINFO_RESPONSE_CODE, &code);
        if (res != CURLE_OK) {
            curl_easy_cleanup(curl);
            return this->error("Fetch failed: " + std::string(curl_easy_strerror(res)), code);
        }
        if (code >= 400 && code < 600) {
            std::string response_str(ret.begin(), ret.end());
            curl_easy_cleanup(curl);
            return this->error(response_str, code);
        }
        curl_easy_cleanup(curl);

        AWAIT_RESUME();

        // if something is still holding a handle to this
        // request, then they may still cancel it
        m_finished = true;

        Loader::get()->queueInMainThread([this, ret]() {
            std::lock_guard _(m_mutex);
            for (auto& then : m_thens) {
                then(*m_self, ret);
            }
            std::lock_guard __(RUNNING_REQUESTS_MUTEX);
            RUNNING_REQUESTS.erase(m_id);
        });
    }).detach();
}

void SentAsyncWebRequest::Impl::doCancel() {
    if (m_cleanedUp) return;
    m_cleanedUp = true;

    // remove file if downloaded to one
    if (std::holds_alternative<ghc::filesystem::path>(m_target)) {
        auto path = std::get<ghc::filesystem::path>(m_target);
        if (ghc::filesystem::exists(path)) {
            try {
                ghc::filesystem::remove(path);
            }
            catch (...) {
            }
        }
    }

    Loader::get()->queueInMainThread([this]() {
        std::lock_guard _(m_mutex);
        for (auto& canc : m_cancelleds) {
            canc(*m_self);
        }
    });

    this->error("Request cancelled", -1);
}

void SentAsyncWebRequest::Impl::cancel() {
    m_cancelled = true;
    // if already finished, cancel anyway to clean up
    if (m_finished) {
        this->doCancel();
    }
}

void SentAsyncWebRequest::Impl::pause() {
    m_paused = true;
    m_statusCV.notify_all();
}

void SentAsyncWebRequest::Impl::resume() {
    m_paused = false;
    m_statusCV.notify_all();
}

bool SentAsyncWebRequest::Impl::finished() const {
    return m_finished;
}

void SentAsyncWebRequest::Impl::error(std::string const& error, int code) {
    auto lock = std::unique_lock(m_statusMutex);
    m_statusCV.wait(lock, [this]() { 
        return !m_paused; 
    });
    Loader::get()->queueInMainThread([this, error, code]() {
        {
            std::lock_guard _(m_mutex);
            for (auto& expect : m_expects) {
                expect(error, code);
            }
        }
        std::lock_guard _(RUNNING_REQUESTS_MUTEX);
        RUNNING_REQUESTS.erase(m_id);
    });
}

SentAsyncWebRequest::SentAsyncWebRequest() : m_impl() {}
SentAsyncWebRequest::~SentAsyncWebRequest() {}

std::shared_ptr<SentAsyncWebRequest> SentAsyncWebRequest::create(AsyncWebRequest const& request, std::string const& id) {
    auto ret = std::make_shared<SentAsyncWebRequest>();
    ret->m_impl = std::move(std::make_shared<SentAsyncWebRequest::Impl>(ret.get(), request, id));
    return ret;
}
void SentAsyncWebRequest::doCancel() {
    return m_impl->doCancel();
}

void SentAsyncWebRequest::cancel() {
    return m_impl->cancel();
}

void SentAsyncWebRequest::pause() {
    return m_impl->pause();
}

void SentAsyncWebRequest::resume() {
    return m_impl->resume();
}

bool SentAsyncWebRequest::finished() const {
    return m_impl->finished();
}

void SentAsyncWebRequest::error(std::string const& error, int code) {
    return m_impl->error(error, code);
}

AsyncWebRequestData& AsyncWebRequest::extra() {
    if (!m_extra) {
        m_extra = new AsyncWebRequestData();
    }
    return *m_extra;
}

AsyncWebRequestData const& AsyncWebRequest::extra() const {
    if (!m_extra) {
        m_extra = new AsyncWebRequestData();
    }
    return *m_extra;
}

AsyncWebRequest& AsyncWebRequest::join(std::string const& requestID) {
    m_joinID = requestID;
    return *this;
}

AsyncWebRequest& AsyncWebRequest::userAgent(std::string const& userAgent) {
    this->extra().m_userAgent = userAgent;
    return *this;
}

AsyncWebRequest& AsyncWebRequest::postRequest() {
    this->extra().m_isPostRequest = true;
    return *this;
}

AsyncWebRequest& AsyncWebRequest::customRequest(std::string const& request) {
    this->extra().m_customRequest = request;
    return *this;
}

AsyncWebRequest& AsyncWebRequest::postFields(std::string const& fields) {
    this->extra().m_postFields = fields;
    return *this;
}

AsyncWebRequest& AsyncWebRequest::postFields(json::Value const& fields) {
    this->extra().m_isJsonRequest = true;
    return this->postFields(fields.dump());
}

AsyncWebRequest& AsyncWebRequest::header(std::string const& header) {
    m_httpHeaders.push_back(header);
    return *this;
}

AsyncWebResponse AsyncWebRequest::fetch(std::string const& url) {
    m_url = url;
    return AsyncWebResponse(*this);
}

AsyncWebRequest& AsyncWebRequest::expect(AsyncExpect handler) {
    m_expect = [handler](std::string const& info, auto) {
        return handler(info);
    };
    return *this;
}

AsyncWebRequest& AsyncWebRequest::expect(AsyncExpectCode handler) {
    m_expect = handler;
    return *this;
}

AsyncWebRequest& AsyncWebRequest::progress(AsyncProgress progress) {
    m_progress = progress;
    return *this;
}

AsyncWebRequest& AsyncWebRequest::cancelled(AsyncCancelled cancelledFunc) {
    m_cancelled = cancelledFunc;
    return *this;
}

SentAsyncWebRequestHandle AsyncWebRequest::send() {
    if (this->extra().m_sent) return nullptr;
    this->extra().m_sent = true;

    std::lock_guard __(RUNNING_REQUESTS_MUTEX);

    // pause all running requests
    for (auto& [_, req] : RUNNING_REQUESTS) {
        req->pause();
    }

    SentAsyncWebRequestHandle ret;

    static size_t COUNTER = 0;
    if (m_joinID && RUNNING_REQUESTS.count(m_joinID.value())) {
        auto& req = RUNNING_REQUESTS.at(m_joinID.value());
        std::lock_guard _(req->m_impl->m_mutex);
        if (m_then) req->m_impl->m_thens.push_back(m_then);
        if (m_progress) req->m_impl->m_progresses.push_back(m_progress);
        if (m_expect) req->m_impl->m_expects.push_back(m_expect);
        if (m_cancelled) req->m_impl->m_cancelleds.push_back(m_cancelled);
        ret = req;
    }
    else {
        auto id = m_joinID.value_or("__anon_request_" + std::to_string(COUNTER++));
        ret = SentAsyncWebRequest::create(*this, id);
        RUNNING_REQUESTS.insert({id, ret});
    }

    // resume all running requests
    for (auto& [_, req] : RUNNING_REQUESTS) {
        req->resume();
    }

    return ret;
}

AsyncWebRequest::~AsyncWebRequest() {
    this->send();
    delete m_extra;
}

AsyncWebResult<std::monostate> AsyncWebResponse::into(std::ostream& stream) {
    m_request.m_target = &stream;
    return this->as(+[](ByteVector const&) -> Result<std::monostate> {
        return Ok(std::monostate());
    });
}

AsyncWebResult<std::monostate> AsyncWebResponse::into(ghc::filesystem::path const& path) {
    m_request.m_target = path;
    return this->as(+[](ByteVector const&) -> Result<std::monostate> {
        return Ok(std::monostate());
    });
}

AsyncWebResult<std::string> AsyncWebResponse::text() {
    return this->as(+[](ByteVector const& bytes) -> Result<std::string> {
        return Ok(std::string(bytes.begin(), bytes.end()));
    });
}

AsyncWebResult<ByteVector> AsyncWebResponse::bytes() {
    return this->as(+[](ByteVector const& bytes) -> Result<ByteVector> {
        return Ok(bytes);
    });
}

AsyncWebResult<json::Value> AsyncWebResponse::json() {
    return this->as(+[](ByteVector const& bytes) -> Result<json::Value> {
        try {
            return Ok(json::parse(std::string(bytes.begin(), bytes.end())));
        }
        catch (std::exception& e) {
            return Err(std::string(e.what()));
        }
    });
}
=======
#include <Geode/cocos/platform/IncludeCurl.h>
#include <Geode/loader/Loader.hpp>
#include <Geode/utils/casts.hpp>
#include <Geode/utils/web.hpp>
#include <json.hpp>
#include <thread>

using namespace geode::prelude;
using namespace web;

namespace geode::utils::fetch {
    static size_t writeBytes(char* data, size_t size, size_t nmemb, void* str) {
        as<ByteVector*>(str)->insert(as<ByteVector*>(str)->end(), data, data + size * nmemb);
        return size * nmemb;
    }

    static size_t writeString(char* data, size_t size, size_t nmemb, void* str) {
        as<std::string*>(str)->append(data, size * nmemb);
        return size * nmemb;
    }

    static size_t writeBinaryData(char* data, size_t size, size_t nmemb, void* file) {
        as<std::ostream*>(file)->write(data, size * nmemb);
        return size * nmemb;
    }

    static int progress(void* ptr, double total, double now, double, double) {
        return (*as<web::FileProgressCallback*>(ptr))(now, total) != true;
    }
}

Result<> web::fetchFile(
    std::string const& url, ghc::filesystem::path const& into, FileProgressCallback prog
) {
    auto curl = curl_easy_init();

    if (!curl) return Err("Curl not initialized!");

    std::ofstream file(into, std::ios::out | std::ios::binary);

    if (!file.is_open()) {
        return Err("Unable to open output file");
    }

    curl_easy_setopt(curl, CURLOPT_URL, url.c_str());
    curl_easy_setopt(curl, CURLOPT_SSL_VERIFYPEER, 0);
    curl_easy_setopt(curl, CURLOPT_SSL_VERIFYHOST, 0);
    curl_easy_setopt(curl, CURLOPT_WRITEDATA, &file);
    curl_easy_setopt(curl, CURLOPT_WRITEFUNCTION, utils::fetch::writeBinaryData);
    curl_easy_setopt(curl, CURLOPT_FOLLOWLOCATION, 1);
    if (prog) {
        curl_easy_setopt(curl, CURLOPT_NOPROGRESS, 0);
        curl_easy_setopt(curl, CURLOPT_PROGRESSFUNCTION, utils::fetch::progress);
        curl_easy_setopt(curl, CURLOPT_PROGRESSDATA, &prog);
    }
    auto res = curl_easy_perform(curl);
    if (res != CURLE_OK) {
        curl_easy_cleanup(curl);
        return Err("Fetch failed: " + std::string(curl_easy_strerror(res)));
    }

    char* ct;
    res = curl_easy_getinfo(curl, CURLINFO_CONTENT_TYPE, &ct);
    if ((res == CURLE_OK) && ct) {
        curl_easy_cleanup(curl);
        return Ok();
    }
    curl_easy_cleanup(curl);
    return Err("Error getting info: " + std::string(curl_easy_strerror(res)));
}

Result<ByteVector> web::fetchBytes(std::string const& url) {
    auto curl = curl_easy_init();

    if (!curl) return Err("Curl not initialized!");

    ByteVector ret;
    curl_easy_setopt(curl, CURLOPT_URL, url.c_str());
    curl_easy_setopt(curl, CURLOPT_SSL_VERIFYPEER, 0);
    curl_easy_setopt(curl, CURLOPT_SSL_VERIFYHOST, 0);
    curl_easy_setopt(curl, CURLOPT_WRITEDATA, &ret);
    curl_easy_setopt(curl, CURLOPT_FOLLOWLOCATION, 1);
    curl_easy_setopt(curl, CURLOPT_WRITEFUNCTION, utils::fetch::writeBytes);
    auto res = curl_easy_perform(curl);
    if (res != CURLE_OK) {
        curl_easy_cleanup(curl);
        return Err("Fetch failed");
    }

    char* ct;
    res = curl_easy_getinfo(curl, CURLINFO_CONTENT_TYPE, &ct);
    if ((res == CURLE_OK) && ct) {
        curl_easy_cleanup(curl);
        return Ok(ret);
    }
    curl_easy_cleanup(curl);
    return Err("Error getting info: " + std::string(curl_easy_strerror(res)));
}

Result<json::Value> web::fetchJSON(std::string const& url) {
    std::string res;
    GEODE_UNWRAP_INTO(res, fetch(url));
    try {
        return Ok(json::parse(res));
    }
    catch (std::exception& e) {
        return Err(e.what());
    }
}

Result<std::string> web::fetch(std::string const& url) {
    auto curl = curl_easy_init();

    if (!curl) return Err("Curl not initialized!");

    std::string ret;
    curl_easy_setopt(curl, CURLOPT_URL, url.c_str());
    curl_easy_setopt(curl, CURLOPT_SSL_VERIFYPEER, 0);
    curl_easy_setopt(curl, CURLOPT_SSL_VERIFYHOST, 0);
    curl_easy_setopt(curl, CURLOPT_WRITEDATA, &ret);
    curl_easy_setopt(curl, CURLOPT_WRITEFUNCTION, utils::fetch::writeString);
    curl_easy_setopt(curl, CURLOPT_FOLLOWLOCATION, 1);
    auto res = curl_easy_perform(curl);
    if (res != CURLE_OK) {
        curl_easy_cleanup(curl);
        return Err("Fetch failed");
    }

    char* ct;
    res = curl_easy_getinfo(curl, CURLINFO_CONTENT_TYPE, &ct);
    if ((res == CURLE_OK) && ct) {
        curl_easy_cleanup(curl);
        return Ok(ret);
    }
    curl_easy_cleanup(curl);
    return Err("Error getting info: " + std::string(curl_easy_strerror(res)));
}

class SentAsyncWebRequest::Impl {
private:
    enum class Status {
        Paused,
        Running,
        Finished,
        Cancelled,
        CleanedUp,
    };
    std::string m_id;
    std::string m_url;
    std::vector<AsyncThen> m_thens;
    std::vector<AsyncExpectCode> m_expects;
    std::vector<AsyncProgress> m_progresses;
    std::vector<AsyncCancelled> m_cancelleds;
    Status m_status = Status::Paused;
    std::atomic<bool> m_paused = true;
    std::atomic<bool> m_cancelled = false;
    std::atomic<bool> m_finished = false;
    std::atomic<bool> m_cleanedUp = false;
    std::condition_variable m_statusCV;
    std::mutex m_statusMutex;
    SentAsyncWebRequest* m_self;

    mutable std::mutex m_mutex;
    AsyncWebRequestData m_extra;
    std::variant<std::monostate, std::ostream*, ghc::filesystem::path> m_target;
    std::vector<std::string> m_httpHeaders;
    

    template <class T>
    friend class AsyncWebResult;
    friend class AsyncWebRequest;

    void pause();
    void resume();
    void error(std::string const& error, int code);
    void doCancel();

public:
    Impl(SentAsyncWebRequest* self, AsyncWebRequest const&, std::string const& id);
    void cancel();
    bool finished() const;

    friend class SentAsyncWebRequest;
};

static std::unordered_map<std::string, SentAsyncWebRequestHandle> RUNNING_REQUESTS{};
static std::mutex RUNNING_REQUESTS_MUTEX;

SentAsyncWebRequest::Impl::Impl(SentAsyncWebRequest* self, AsyncWebRequest const& req, std::string const& id) :
    m_self(self), m_id(id), m_url(req.m_url), m_target(req.m_target), m_extra(req.extra()), m_httpHeaders(req.m_httpHeaders) {

#define AWAIT_RESUME()    \
    {\
        auto lock = std::unique_lock(m_statusMutex);\
        m_statusCV.wait(lock, [this]() { \
            return !m_paused; \
        });\
        if (m_cancelled) {\
            this->doCancel();\
            return;\
        }\
    }\

    if (req.m_then) m_thens.push_back(req.m_then);
    if (req.m_progress) m_progresses.push_back(req.m_progress);
    if (req.m_cancelled) m_cancelleds.push_back(req.m_cancelled);
    if (req.m_expect) m_expects.push_back(req.m_expect);

    std::thread([this]() {
        AWAIT_RESUME();

        auto curl = curl_easy_init();
        if (!curl) {
            return this->error("Curl not initialized", -1);
        }

        // resulting byte array
        ByteVector ret;
        // output file if downloading to file. unique_ptr because not always
        // initialized but don't wanna manually managed memory
        std::unique_ptr<std::ofstream> file = nullptr;

        // into file
        if (std::holds_alternative<ghc::filesystem::path>(m_target)) {
            file = std::make_unique<std::ofstream>(
                std::get<ghc::filesystem::path>(m_target), std::ios::out | std::ios::binary
            );
            curl_easy_setopt(curl, CURLOPT_WRITEDATA, file.get());
            curl_easy_setopt(curl, CURLOPT_WRITEFUNCTION, utils::fetch::writeBinaryData);
        }
        // into stream
        else if (std::holds_alternative<std::ostream*>(m_target)) {
            curl_easy_setopt(curl, CURLOPT_WRITEDATA, std::get<std::ostream*>(m_target));
            curl_easy_setopt(curl, CURLOPT_WRITEFUNCTION, utils::fetch::writeBinaryData);
        }
        // into memory
        else {
            curl_easy_setopt(curl, CURLOPT_WRITEDATA, &ret);
            curl_easy_setopt(curl, CURLOPT_WRITEFUNCTION, utils::fetch::writeBytes);
        }
        curl_easy_setopt(curl, CURLOPT_URL, m_url.c_str());
        // No need to verify SSL, we trust our domains :-)
        curl_easy_setopt(curl, CURLOPT_SSL_VERIFYPEER, 0);
        curl_easy_setopt(curl, CURLOPT_SSL_VERIFYHOST, 0);
        // User Agent
        curl_easy_setopt(curl, CURLOPT_USERAGENT, m_extra.m_userAgent.c_str());

        // Headers
        curl_slist* headers = nullptr;
        for (auto& header : m_httpHeaders) {
            headers = curl_slist_append(headers, header.c_str());
        }

        // Post request
        if (m_extra.m_isPostRequest || m_extra.m_customRequest.size()) {
            if (m_extra.m_isPostRequest) {
                curl_easy_setopt(curl, CURLOPT_POST, 1L);
            }
            else {
                curl_easy_setopt(curl, CURLOPT_CUSTOMREQUEST, m_extra.m_customRequest.c_str());
            }
            if (m_extra.m_isJsonRequest) {
                headers = curl_slist_append(headers, "Content-Type: application/json");
            }
            curl_easy_setopt(curl, CURLOPT_POSTFIELDS, m_extra.m_postFields.c_str());
            curl_easy_setopt(curl, CURLOPT_POSTFIELDSIZE, m_extra.m_postFields.size());
        }

        // Track progress
        curl_easy_setopt(curl, CURLOPT_NOPROGRESS, 0);
        // Follow redirects
        curl_easy_setopt(curl, CURLOPT_FOLLOWLOCATION, 1);
        // Fail if response code is 4XX or 5XX
        curl_easy_setopt(curl, CURLOPT_FAILONERROR, 1L);

        // Headers end
        curl_easy_setopt(curl, CURLOPT_HTTPHEADER, headers);

        struct ProgressData {
            SentAsyncWebRequest::Impl* self;
            std::ofstream* file;
        } data{this, file.get()};

        curl_easy_setopt(
            curl,
            CURLOPT_PROGRESSFUNCTION,
            +[](void* ptr, double total, double now, double, double) -> int {
                auto data = static_cast<ProgressData*>(ptr);
                auto lock = std::unique_lock(data->self->m_statusMutex);
                data->self->m_statusCV.wait(lock, [data]() { 
                    return !data->self->m_paused; 
                });
                if (data->self->m_cancelled) {
                    if (data->file) {
                        data->file->close();
                    }
                    return 1;
                }

                Loader::get()->queueInMainThread([self = data->self, now, total]() {
                    std::lock_guard _(self->m_mutex);
                    for (auto& prog : self->m_progresses) {
                        prog(*self->m_self, now, total);
                    }
                });
                return 0;
            }
        );
        curl_easy_setopt(curl, CURLOPT_PROGRESSDATA, &data);
        auto res = curl_easy_perform(curl);
        if (res != CURLE_OK) {
            long code = 0;
            curl_easy_getinfo(curl, CURLINFO_RESPONSE_CODE, &code);
            curl_easy_cleanup(curl);
            return this->error("Fetch failed: " + std::string(curl_easy_strerror(res)), code);
        }
        curl_easy_cleanup(curl);

        AWAIT_RESUME();

        // if something is still holding a handle to this
        // request, then they may still cancel it
        m_finished = true;

        Loader::get()->queueInMainThread([this, ret]() {
            std::lock_guard _(m_mutex);
            for (auto& then : m_thens) {
                then(*m_self, ret);
            }
            std::lock_guard __(RUNNING_REQUESTS_MUTEX);
            RUNNING_REQUESTS.erase(m_id);
        });
    }).detach();
}

void SentAsyncWebRequest::Impl::doCancel() {
    if (m_cleanedUp) return;
    m_cleanedUp = true;

    // remove file if downloaded to one
    if (std::holds_alternative<ghc::filesystem::path>(m_target)) {
        auto path = std::get<ghc::filesystem::path>(m_target);
        if (ghc::filesystem::exists(path)) {
            try {
                ghc::filesystem::remove(path);
            }
            catch (...) {
            }
        }
    }

    Loader::get()->queueInMainThread([this]() {
        std::lock_guard _(m_mutex);
        for (auto& canc : m_cancelleds) {
            canc(*m_self);
        }
    });

    this->error("Request cancelled", -1);
}

void SentAsyncWebRequest::Impl::cancel() {
    m_cancelled = true;
    // if already finished, cancel anyway to clean up
    if (m_finished) {
        this->doCancel();
    }
}

void SentAsyncWebRequest::Impl::pause() {
    m_paused = true;
    m_statusCV.notify_all();
}

void SentAsyncWebRequest::Impl::resume() {
    m_paused = false;
    m_statusCV.notify_all();
}

bool SentAsyncWebRequest::Impl::finished() const {
    return m_finished;
}

void SentAsyncWebRequest::Impl::error(std::string const& error, int code) {
    auto lock = std::unique_lock(m_statusMutex);
    m_statusCV.wait(lock, [this]() { 
        return !m_paused; 
    });
    Loader::get()->queueInMainThread([this, error, code]() {
        {
            std::lock_guard _(m_mutex);
            for (auto& expect : m_expects) {
                expect(error, code);
            }
        }
        std::lock_guard _(RUNNING_REQUESTS_MUTEX);
        RUNNING_REQUESTS.erase(m_id);
    });
}

SentAsyncWebRequest::SentAsyncWebRequest() : m_impl() {}
SentAsyncWebRequest::~SentAsyncWebRequest() {}

std::shared_ptr<SentAsyncWebRequest> SentAsyncWebRequest::create(AsyncWebRequest const& request, std::string const& id) {
    auto ret = std::make_shared<SentAsyncWebRequest>();
    ret->m_impl = std::move(std::make_shared<SentAsyncWebRequest::Impl>(ret.get(), request, id));
    return ret;
}
void SentAsyncWebRequest::doCancel() {
    return m_impl->doCancel();
}

void SentAsyncWebRequest::cancel() {
    return m_impl->cancel();
}

void SentAsyncWebRequest::pause() {
    return m_impl->pause();
}

void SentAsyncWebRequest::resume() {
    return m_impl->resume();
}

bool SentAsyncWebRequest::finished() const {
    return m_impl->finished();
}

void SentAsyncWebRequest::error(std::string const& error, int code) {
    return m_impl->error(error, code);
}

AsyncWebRequestData& AsyncWebRequest::extra() {
    if (!m_extra) {
        m_extra = new AsyncWebRequestData();
    }
    return *m_extra;
}

AsyncWebRequestData const& AsyncWebRequest::extra() const {
    if (!m_extra) {
        m_extra = new AsyncWebRequestData();
    }
    return *m_extra;
}

AsyncWebRequest& AsyncWebRequest::join(std::string const& requestID) {
    m_joinID = requestID;
    return *this;
}

AsyncWebRequest& AsyncWebRequest::userAgent(std::string const& userAgent) {
    this->extra().m_userAgent = userAgent;
    return *this;
}

AsyncWebRequest& AsyncWebRequest::postRequest() {
    this->extra().m_isPostRequest = true;
    return *this;
}

AsyncWebRequest& AsyncWebRequest::customRequest(std::string const& request) {
    this->extra().m_customRequest = request;
    return *this;
}

AsyncWebRequest& AsyncWebRequest::postFields(std::string const& fields) {
    this->extra().m_postFields = fields;
    return *this;
}

AsyncWebRequest& AsyncWebRequest::postFields(json::Value const& fields) {
    this->extra().m_isJsonRequest = true;
    return this->postFields(fields.dump());
}

AsyncWebRequest& AsyncWebRequest::header(std::string const& header) {
    m_httpHeaders.push_back(header);
    return *this;
}

AsyncWebResponse AsyncWebRequest::fetch(std::string const& url) {
    m_url = url;
    return AsyncWebResponse(*this);
}

AsyncWebRequest& AsyncWebRequest::expect(AsyncExpect handler) {
    m_expect = [handler](std::string const& info, auto) {
        return handler(info);
    };
    return *this;
}

AsyncWebRequest& AsyncWebRequest::expect(AsyncExpectCode handler) {
    m_expect = handler;
    return *this;
}

AsyncWebRequest& AsyncWebRequest::progress(AsyncProgress progress) {
    m_progress = progress;
    return *this;
}

AsyncWebRequest& AsyncWebRequest::cancelled(AsyncCancelled cancelledFunc) {
    m_cancelled = cancelledFunc;
    return *this;
}

SentAsyncWebRequestHandle AsyncWebRequest::send() {
    if (this->extra().m_sent) return nullptr;
    this->extra().m_sent = true;

    std::lock_guard __(RUNNING_REQUESTS_MUTEX);

    // pause all running requests
    for (auto& [_, req] : RUNNING_REQUESTS) {
        req->pause();
    }

    SentAsyncWebRequestHandle ret;

    static size_t COUNTER = 0;
    if (m_joinID && RUNNING_REQUESTS.count(m_joinID.value())) {
        auto& req = RUNNING_REQUESTS.at(m_joinID.value());
        std::lock_guard _(req->m_impl->m_mutex);
        if (m_then) req->m_impl->m_thens.push_back(m_then);
        if (m_progress) req->m_impl->m_progresses.push_back(m_progress);
        if (m_expect) req->m_impl->m_expects.push_back(m_expect);
        if (m_cancelled) req->m_impl->m_cancelleds.push_back(m_cancelled);
        ret = req;
    }
    else {
        auto id = m_joinID.value_or("__anon_request_" + std::to_string(COUNTER++));
        ret = SentAsyncWebRequest::create(*this, id);
        RUNNING_REQUESTS.insert({id, ret});
    }

    // resume all running requests
    for (auto& [_, req] : RUNNING_REQUESTS) {
        req->resume();
    }

    return ret;
}

AsyncWebRequest::~AsyncWebRequest() {
    this->send();
    delete m_extra;
}

AsyncWebResult<std::monostate> AsyncWebResponse::into(std::ostream& stream) {
    m_request.m_target = &stream;
    return this->as(+[](ByteVector const&) -> Result<std::monostate> {
        return Ok(std::monostate());
    });
}

AsyncWebResult<std::monostate> AsyncWebResponse::into(ghc::filesystem::path const& path) {
    m_request.m_target = path;
    return this->as(+[](ByteVector const&) -> Result<std::monostate> {
        return Ok(std::monostate());
    });
}

AsyncWebResult<std::string> AsyncWebResponse::text() {
    return this->as(+[](ByteVector const& bytes) -> Result<std::string> {
        return Ok(std::string(bytes.begin(), bytes.end()));
    });
}

AsyncWebResult<ByteVector> AsyncWebResponse::bytes() {
    return this->as(+[](ByteVector const& bytes) -> Result<ByteVector> {
        return Ok(bytes);
    });
}

AsyncWebResult<json::Value> AsyncWebResponse::json() {
    return this->as(+[](ByteVector const& bytes) -> Result<json::Value> {
        try {
            return Ok(json::parse(std::string(bytes.begin(), bytes.end())));
        }
        catch (std::exception& e) {
            return Err(std::string(e.what()));
        }
    });
}
>>>>>>> 3500ce98
<|MERGE_RESOLUTION|>--- conflicted
+++ resolved
@@ -1,1179 +1,591 @@
-<<<<<<< HEAD
-#include <Geode/cocos/platform/IncludeCurl.h>
-#include <Geode/loader/Loader.hpp>
-#include <Geode/utils/casts.hpp>
-#include <Geode/utils/web.hpp>
-#include <json.hpp>
-#include <thread>
-
-using namespace geode::prelude;
-using namespace web;
-
-namespace geode::utils::fetch {
-    static size_t writeBytes(char* data, size_t size, size_t nmemb, void* str) {
-        as<ByteVector*>(str)->insert(as<ByteVector*>(str)->end(), data, data + size * nmemb);
-        return size * nmemb;
-    }
-
-    static size_t writeString(char* data, size_t size, size_t nmemb, void* str) {
-        as<std::string*>(str)->append(data, size * nmemb);
-        return size * nmemb;
-    }
-
-    static size_t writeBinaryData(char* data, size_t size, size_t nmemb, void* file) {
-        as<std::ostream*>(file)->write(data, size * nmemb);
-        return size * nmemb;
-    }
-
-    static int progress(void* ptr, double total, double now, double, double) {
-        return (*as<web::FileProgressCallback*>(ptr))(now, total) != true;
-    }
-}
-
-Result<> web::fetchFile(
-    std::string const& url, ghc::filesystem::path const& into, FileProgressCallback prog
-) {
-    auto curl = curl_easy_init();
-
-    if (!curl) return Err("Curl not initialized!");
-
-    std::ofstream file(into, std::ios::out | std::ios::binary);
-
-    if (!file.is_open()) {
-        return Err("Unable to open output file");
-    }
-
-    curl_easy_setopt(curl, CURLOPT_URL, url.c_str());
-    curl_easy_setopt(curl, CURLOPT_SSL_VERIFYPEER, 0);
-    curl_easy_setopt(curl, CURLOPT_SSL_VERIFYHOST, 0);
-    curl_easy_setopt(curl, CURLOPT_WRITEDATA, &file);
-    curl_easy_setopt(curl, CURLOPT_WRITEFUNCTION, utils::fetch::writeBinaryData);
-    curl_easy_setopt(curl, CURLOPT_FOLLOWLOCATION, 1);
-    if (prog) {
-        curl_easy_setopt(curl, CURLOPT_NOPROGRESS, 0);
-        curl_easy_setopt(curl, CURLOPT_PROGRESSFUNCTION, utils::fetch::progress);
-        curl_easy_setopt(curl, CURLOPT_PROGRESSDATA, &prog);
-    }
-    auto res = curl_easy_perform(curl);
-    if (res != CURLE_OK) {
-        curl_easy_cleanup(curl);
-        return Err("Fetch failed: " + std::string(curl_easy_strerror(res)));
-    }
-
-    char* ct;
-    res = curl_easy_getinfo(curl, CURLINFO_CONTENT_TYPE, &ct);
-    if ((res == CURLE_OK) && ct) {
-        curl_easy_cleanup(curl);
-        return Ok();
-    }
-    curl_easy_cleanup(curl);
-    return Err("Error getting info: " + std::string(curl_easy_strerror(res)));
-}
-
-Result<ByteVector> web::fetchBytes(std::string const& url) {
-    auto curl = curl_easy_init();
-
-    if (!curl) return Err("Curl not initialized!");
-
-    ByteVector ret;
-    curl_easy_setopt(curl, CURLOPT_URL, url.c_str());
-    curl_easy_setopt(curl, CURLOPT_SSL_VERIFYPEER, 0);
-    curl_easy_setopt(curl, CURLOPT_SSL_VERIFYHOST, 0);
-    curl_easy_setopt(curl, CURLOPT_WRITEDATA, &ret);
-    curl_easy_setopt(curl, CURLOPT_FOLLOWLOCATION, 1);
-    curl_easy_setopt(curl, CURLOPT_WRITEFUNCTION, utils::fetch::writeBytes);
-    auto res = curl_easy_perform(curl);
-    if (res != CURLE_OK) {
-        curl_easy_cleanup(curl);
-        return Err("Fetch failed");
-    }
-
-    char* ct;
-    res = curl_easy_getinfo(curl, CURLINFO_CONTENT_TYPE, &ct);
-    if ((res == CURLE_OK) && ct) {
-        curl_easy_cleanup(curl);
-        return Ok(ret);
-    }
-    curl_easy_cleanup(curl);
-    return Err("Error getting info: " + std::string(curl_easy_strerror(res)));
-}
-
-Result<json::Value> web::fetchJSON(std::string const& url) {
-    std::string res;
-    GEODE_UNWRAP_INTO(res, fetch(url));
-    try {
-        return Ok(json::parse(res));
-    }
-    catch (std::exception& e) {
-        return Err(e.what());
-    }
-}
-
-Result<std::string> web::fetch(std::string const& url) {
-    auto curl = curl_easy_init();
-
-    if (!curl) return Err("Curl not initialized!");
-
-    std::string ret;
-    curl_easy_setopt(curl, CURLOPT_URL, url.c_str());
-    curl_easy_setopt(curl, CURLOPT_SSL_VERIFYPEER, 0);
-    curl_easy_setopt(curl, CURLOPT_SSL_VERIFYHOST, 0);
-    curl_easy_setopt(curl, CURLOPT_WRITEDATA, &ret);
-    curl_easy_setopt(curl, CURLOPT_WRITEFUNCTION, utils::fetch::writeString);
-    curl_easy_setopt(curl, CURLOPT_FOLLOWLOCATION, 1);
-    auto res = curl_easy_perform(curl);
-    if (res != CURLE_OK) {
-        curl_easy_cleanup(curl);
-        return Err("Fetch failed");
-    }
-
-    char* ct;
-    res = curl_easy_getinfo(curl, CURLINFO_CONTENT_TYPE, &ct);
-    if ((res == CURLE_OK) && ct) {
-        curl_easy_cleanup(curl);
-        return Ok(ret);
-    }
-    curl_easy_cleanup(curl);
-    return Err("Error getting info: " + std::string(curl_easy_strerror(res)));
-}
-
-class SentAsyncWebRequest::Impl {
-private:
-    enum class Status {
-        Paused,
-        Running,
-        Finished,
-        Cancelled,
-        CleanedUp,
-    };
-    std::string m_id;
-    std::string m_url;
-    std::vector<AsyncThen> m_thens;
-    std::vector<AsyncExpectCode> m_expects;
-    std::vector<AsyncProgress> m_progresses;
-    std::vector<AsyncCancelled> m_cancelleds;
-    Status m_status = Status::Paused;
-    std::atomic<bool> m_paused = true;
-    std::atomic<bool> m_cancelled = false;
-    std::atomic<bool> m_finished = false;
-    std::atomic<bool> m_cleanedUp = false;
-    std::condition_variable m_statusCV;
-    std::mutex m_statusMutex;
-    SentAsyncWebRequest* m_self;
-
-    mutable std::mutex m_mutex;
-    AsyncWebRequestData m_extra;
-    std::variant<std::monostate, std::ostream*, ghc::filesystem::path> m_target;
-    std::vector<std::string> m_httpHeaders;
-    
-
-    template <class T>
-    friend class AsyncWebResult;
-    friend class AsyncWebRequest;
-
-    void pause();
-    void resume();
-    void error(std::string const& error, int code);
-    void doCancel();
-
-public:
-    Impl(SentAsyncWebRequest* self, AsyncWebRequest const&, std::string const& id);
-    void cancel();
-    bool finished() const;
-
-    friend class SentAsyncWebRequest;
-};
-
-static std::unordered_map<std::string, SentAsyncWebRequestHandle> RUNNING_REQUESTS{};
-static std::mutex RUNNING_REQUESTS_MUTEX;
-
-SentAsyncWebRequest::Impl::Impl(SentAsyncWebRequest* self, AsyncWebRequest const& req, std::string const& id) :
-    m_id(id), m_url(req.m_url), m_target(req.m_target), m_extra(req.extra()), m_httpHeaders(req.m_httpHeaders) {
-
-#define AWAIT_RESUME()    \
-    {\
-        auto lock = std::unique_lock(m_statusMutex);\
-        m_statusCV.wait(lock, [this]() { \
-            return !m_paused; \
-        });\
-        if (m_cancelled) {\
-            this->doCancel();\
-            return;\
-        }\
-    }\
-
-    if (req.m_then) m_thens.push_back(req.m_then);
-    if (req.m_progress) m_progresses.push_back(req.m_progress);
-    if (req.m_cancelled) m_cancelleds.push_back(req.m_cancelled);
-    if (req.m_expect) m_expects.push_back(req.m_expect);
-
-    std::thread([this]() {
-        AWAIT_RESUME();
-
-        auto curl = curl_easy_init();
-        if (!curl) {
-            return this->error("Curl not initialized", -1);
-        }
-
-        // resulting byte array
-        ByteVector ret;
-        // output file if downloading to file. unique_ptr because not always
-        // initialized but don't wanna manually managed memory
-        std::unique_ptr<std::ofstream> file = nullptr;
-
-        // into file
-        if (std::holds_alternative<ghc::filesystem::path>(m_target)) {
-            file = std::make_unique<std::ofstream>(
-                std::get<ghc::filesystem::path>(m_target), std::ios::out | std::ios::binary
-            );
-            curl_easy_setopt(curl, CURLOPT_WRITEDATA, file.get());
-            curl_easy_setopt(curl, CURLOPT_WRITEFUNCTION, utils::fetch::writeBinaryData);
-        }
-        // into stream
-        else if (std::holds_alternative<std::ostream*>(m_target)) {
-            curl_easy_setopt(curl, CURLOPT_WRITEDATA, std::get<std::ostream*>(m_target));
-            curl_easy_setopt(curl, CURLOPT_WRITEFUNCTION, utils::fetch::writeBinaryData);
-        }
-        // into memory
-        else {
-            curl_easy_setopt(curl, CURLOPT_WRITEDATA, &ret);
-            curl_easy_setopt(curl, CURLOPT_WRITEFUNCTION, utils::fetch::writeBytes);
-        }
-        curl_easy_setopt(curl, CURLOPT_URL, m_url.c_str());
-        // No need to verify SSL, we trust our domains :-)
-        curl_easy_setopt(curl, CURLOPT_SSL_VERIFYPEER, 0);
-        curl_easy_setopt(curl, CURLOPT_SSL_VERIFYHOST, 0);
-        // User Agent
-        curl_easy_setopt(curl, CURLOPT_USERAGENT, m_extra.m_userAgent.c_str());
-
-        // Headers
-        curl_slist* headers = nullptr;
-        for (auto& header : m_httpHeaders) {
-            headers = curl_slist_append(headers, header.c_str());
-        }
-
-        // Post request
-        if (m_extra.m_isPostRequest || m_extra.m_customRequest.size()) {
-            if (m_extra.m_isPostRequest) {
-                curl_easy_setopt(curl, CURLOPT_POST, 1L);
-            }
-            else {
-                curl_easy_setopt(curl, CURLOPT_CUSTOMREQUEST, m_extra.m_customRequest.c_str());
-            }
-            if (m_extra.m_isJsonRequest) {
-                headers = curl_slist_append(headers, "Content-Type: application/json");
-            }
-            curl_easy_setopt(curl, CURLOPT_POSTFIELDS, m_extra.m_postFields.c_str());
-            curl_easy_setopt(curl, CURLOPT_POSTFIELDSIZE, m_extra.m_postFields.size());
-        }
-
-        // Track progress
-        curl_easy_setopt(curl, CURLOPT_NOPROGRESS, 0);
-        // Follow redirects
-        curl_easy_setopt(curl, CURLOPT_FOLLOWLOCATION, 1);
-        // Fail if response code is 4XX or 5XX
-        curl_easy_setopt(curl, CURLOPT_FAILONERROR, 0L); // we will handle http errors manually
-
-        // Headers end
-        curl_easy_setopt(curl, CURLOPT_HTTPHEADER, headers);
-
-        struct ProgressData {
-            SentAsyncWebRequest::Impl* self;
-            std::ofstream* file;
-        } data{this, file.get()};
-
-        curl_easy_setopt(
-            curl,
-            CURLOPT_PROGRESSFUNCTION,
-            +[](void* ptr, double total, double now, double, double) -> int {
-                auto data = static_cast<ProgressData*>(ptr);
-                auto lock = std::unique_lock(data->self->m_statusMutex);
-                data->self->m_statusCV.wait(lock, [data]() { 
-                    return !data->self->m_paused; 
-                });
-                if (data->self->m_cancelled) {
-                    if (data->file) {
-                        data->file->close();
-                    }
-                    return 1;
-                }
-                Loader::get()->queueInMainThread([self = data->self, now, total]() {
-                    std::lock_guard _(self->m_mutex);
-                    for (auto& prog : self->m_progresses) {
-                        prog(*self->m_self, now, total);
-                    }
-                });
-                return 0;
-            }
-        );
-        curl_easy_setopt(curl, CURLOPT_PROGRESSDATA, &data);
-        auto res = curl_easy_perform(curl);
-        long code = 0;
-        curl_easy_getinfo(curl, CURLINFO_RESPONSE_CODE, &code);
-        if (res != CURLE_OK) {
-            curl_easy_cleanup(curl);
-            return this->error("Fetch failed: " + std::string(curl_easy_strerror(res)), code);
-        }
-        if (code >= 400 && code < 600) {
-            std::string response_str(ret.begin(), ret.end());
-            curl_easy_cleanup(curl);
-            return this->error(response_str, code);
-        }
-        curl_easy_cleanup(curl);
-
-        AWAIT_RESUME();
-
-        // if something is still holding a handle to this
-        // request, then they may still cancel it
-        m_finished = true;
-
-        Loader::get()->queueInMainThread([this, ret]() {
-            std::lock_guard _(m_mutex);
-            for (auto& then : m_thens) {
-                then(*m_self, ret);
-            }
-            std::lock_guard __(RUNNING_REQUESTS_MUTEX);
-            RUNNING_REQUESTS.erase(m_id);
-        });
-    }).detach();
-}
-
-void SentAsyncWebRequest::Impl::doCancel() {
-    if (m_cleanedUp) return;
-    m_cleanedUp = true;
-
-    // remove file if downloaded to one
-    if (std::holds_alternative<ghc::filesystem::path>(m_target)) {
-        auto path = std::get<ghc::filesystem::path>(m_target);
-        if (ghc::filesystem::exists(path)) {
-            try {
-                ghc::filesystem::remove(path);
-            }
-            catch (...) {
-            }
-        }
-    }
-
-    Loader::get()->queueInMainThread([this]() {
-        std::lock_guard _(m_mutex);
-        for (auto& canc : m_cancelleds) {
-            canc(*m_self);
-        }
-    });
-
-    this->error("Request cancelled", -1);
-}
-
-void SentAsyncWebRequest::Impl::cancel() {
-    m_cancelled = true;
-    // if already finished, cancel anyway to clean up
-    if (m_finished) {
-        this->doCancel();
-    }
-}
-
-void SentAsyncWebRequest::Impl::pause() {
-    m_paused = true;
-    m_statusCV.notify_all();
-}
-
-void SentAsyncWebRequest::Impl::resume() {
-    m_paused = false;
-    m_statusCV.notify_all();
-}
-
-bool SentAsyncWebRequest::Impl::finished() const {
-    return m_finished;
-}
-
-void SentAsyncWebRequest::Impl::error(std::string const& error, int code) {
-    auto lock = std::unique_lock(m_statusMutex);
-    m_statusCV.wait(lock, [this]() { 
-        return !m_paused; 
-    });
-    Loader::get()->queueInMainThread([this, error, code]() {
-        {
-            std::lock_guard _(m_mutex);
-            for (auto& expect : m_expects) {
-                expect(error, code);
-            }
-        }
-        std::lock_guard _(RUNNING_REQUESTS_MUTEX);
-        RUNNING_REQUESTS.erase(m_id);
-    });
-}
-
-SentAsyncWebRequest::SentAsyncWebRequest() : m_impl() {}
-SentAsyncWebRequest::~SentAsyncWebRequest() {}
-
-std::shared_ptr<SentAsyncWebRequest> SentAsyncWebRequest::create(AsyncWebRequest const& request, std::string const& id) {
-    auto ret = std::make_shared<SentAsyncWebRequest>();
-    ret->m_impl = std::move(std::make_shared<SentAsyncWebRequest::Impl>(ret.get(), request, id));
-    return ret;
-}
-void SentAsyncWebRequest::doCancel() {
-    return m_impl->doCancel();
-}
-
-void SentAsyncWebRequest::cancel() {
-    return m_impl->cancel();
-}
-
-void SentAsyncWebRequest::pause() {
-    return m_impl->pause();
-}
-
-void SentAsyncWebRequest::resume() {
-    return m_impl->resume();
-}
-
-bool SentAsyncWebRequest::finished() const {
-    return m_impl->finished();
-}
-
-void SentAsyncWebRequest::error(std::string const& error, int code) {
-    return m_impl->error(error, code);
-}
-
-AsyncWebRequestData& AsyncWebRequest::extra() {
-    if (!m_extra) {
-        m_extra = new AsyncWebRequestData();
-    }
-    return *m_extra;
-}
-
-AsyncWebRequestData const& AsyncWebRequest::extra() const {
-    if (!m_extra) {
-        m_extra = new AsyncWebRequestData();
-    }
-    return *m_extra;
-}
-
-AsyncWebRequest& AsyncWebRequest::join(std::string const& requestID) {
-    m_joinID = requestID;
-    return *this;
-}
-
-AsyncWebRequest& AsyncWebRequest::userAgent(std::string const& userAgent) {
-    this->extra().m_userAgent = userAgent;
-    return *this;
-}
-
-AsyncWebRequest& AsyncWebRequest::postRequest() {
-    this->extra().m_isPostRequest = true;
-    return *this;
-}
-
-AsyncWebRequest& AsyncWebRequest::customRequest(std::string const& request) {
-    this->extra().m_customRequest = request;
-    return *this;
-}
-
-AsyncWebRequest& AsyncWebRequest::postFields(std::string const& fields) {
-    this->extra().m_postFields = fields;
-    return *this;
-}
-
-AsyncWebRequest& AsyncWebRequest::postFields(json::Value const& fields) {
-    this->extra().m_isJsonRequest = true;
-    return this->postFields(fields.dump());
-}
-
-AsyncWebRequest& AsyncWebRequest::header(std::string const& header) {
-    m_httpHeaders.push_back(header);
-    return *this;
-}
-
-AsyncWebResponse AsyncWebRequest::fetch(std::string const& url) {
-    m_url = url;
-    return AsyncWebResponse(*this);
-}
-
-AsyncWebRequest& AsyncWebRequest::expect(AsyncExpect handler) {
-    m_expect = [handler](std::string const& info, auto) {
-        return handler(info);
-    };
-    return *this;
-}
-
-AsyncWebRequest& AsyncWebRequest::expect(AsyncExpectCode handler) {
-    m_expect = handler;
-    return *this;
-}
-
-AsyncWebRequest& AsyncWebRequest::progress(AsyncProgress progress) {
-    m_progress = progress;
-    return *this;
-}
-
-AsyncWebRequest& AsyncWebRequest::cancelled(AsyncCancelled cancelledFunc) {
-    m_cancelled = cancelledFunc;
-    return *this;
-}
-
-SentAsyncWebRequestHandle AsyncWebRequest::send() {
-    if (this->extra().m_sent) return nullptr;
-    this->extra().m_sent = true;
-
-    std::lock_guard __(RUNNING_REQUESTS_MUTEX);
-
-    // pause all running requests
-    for (auto& [_, req] : RUNNING_REQUESTS) {
-        req->pause();
-    }
-
-    SentAsyncWebRequestHandle ret;
-
-    static size_t COUNTER = 0;
-    if (m_joinID && RUNNING_REQUESTS.count(m_joinID.value())) {
-        auto& req = RUNNING_REQUESTS.at(m_joinID.value());
-        std::lock_guard _(req->m_impl->m_mutex);
-        if (m_then) req->m_impl->m_thens.push_back(m_then);
-        if (m_progress) req->m_impl->m_progresses.push_back(m_progress);
-        if (m_expect) req->m_impl->m_expects.push_back(m_expect);
-        if (m_cancelled) req->m_impl->m_cancelleds.push_back(m_cancelled);
-        ret = req;
-    }
-    else {
-        auto id = m_joinID.value_or("__anon_request_" + std::to_string(COUNTER++));
-        ret = SentAsyncWebRequest::create(*this, id);
-        RUNNING_REQUESTS.insert({id, ret});
-    }
-
-    // resume all running requests
-    for (auto& [_, req] : RUNNING_REQUESTS) {
-        req->resume();
-    }
-
-    return ret;
-}
-
-AsyncWebRequest::~AsyncWebRequest() {
-    this->send();
-    delete m_extra;
-}
-
-AsyncWebResult<std::monostate> AsyncWebResponse::into(std::ostream& stream) {
-    m_request.m_target = &stream;
-    return this->as(+[](ByteVector const&) -> Result<std::monostate> {
-        return Ok(std::monostate());
-    });
-}
-
-AsyncWebResult<std::monostate> AsyncWebResponse::into(ghc::filesystem::path const& path) {
-    m_request.m_target = path;
-    return this->as(+[](ByteVector const&) -> Result<std::monostate> {
-        return Ok(std::monostate());
-    });
-}
-
-AsyncWebResult<std::string> AsyncWebResponse::text() {
-    return this->as(+[](ByteVector const& bytes) -> Result<std::string> {
-        return Ok(std::string(bytes.begin(), bytes.end()));
-    });
-}
-
-AsyncWebResult<ByteVector> AsyncWebResponse::bytes() {
-    return this->as(+[](ByteVector const& bytes) -> Result<ByteVector> {
-        return Ok(bytes);
-    });
-}
-
-AsyncWebResult<json::Value> AsyncWebResponse::json() {
-    return this->as(+[](ByteVector const& bytes) -> Result<json::Value> {
-        try {
-            return Ok(json::parse(std::string(bytes.begin(), bytes.end())));
-        }
-        catch (std::exception& e) {
-            return Err(std::string(e.what()));
-        }
-    });
-}
-=======
-#include <Geode/cocos/platform/IncludeCurl.h>
-#include <Geode/loader/Loader.hpp>
-#include <Geode/utils/casts.hpp>
-#include <Geode/utils/web.hpp>
-#include <json.hpp>
-#include <thread>
-
-using namespace geode::prelude;
-using namespace web;
-
-namespace geode::utils::fetch {
-    static size_t writeBytes(char* data, size_t size, size_t nmemb, void* str) {
-        as<ByteVector*>(str)->insert(as<ByteVector*>(str)->end(), data, data + size * nmemb);
-        return size * nmemb;
-    }
-
-    static size_t writeString(char* data, size_t size, size_t nmemb, void* str) {
-        as<std::string*>(str)->append(data, size * nmemb);
-        return size * nmemb;
-    }
-
-    static size_t writeBinaryData(char* data, size_t size, size_t nmemb, void* file) {
-        as<std::ostream*>(file)->write(data, size * nmemb);
-        return size * nmemb;
-    }
-
-    static int progress(void* ptr, double total, double now, double, double) {
-        return (*as<web::FileProgressCallback*>(ptr))(now, total) != true;
-    }
-}
-
-Result<> web::fetchFile(
-    std::string const& url, ghc::filesystem::path const& into, FileProgressCallback prog
-) {
-    auto curl = curl_easy_init();
-
-    if (!curl) return Err("Curl not initialized!");
-
-    std::ofstream file(into, std::ios::out | std::ios::binary);
-
-    if (!file.is_open()) {
-        return Err("Unable to open output file");
-    }
-
-    curl_easy_setopt(curl, CURLOPT_URL, url.c_str());
-    curl_easy_setopt(curl, CURLOPT_SSL_VERIFYPEER, 0);
-    curl_easy_setopt(curl, CURLOPT_SSL_VERIFYHOST, 0);
-    curl_easy_setopt(curl, CURLOPT_WRITEDATA, &file);
-    curl_easy_setopt(curl, CURLOPT_WRITEFUNCTION, utils::fetch::writeBinaryData);
-    curl_easy_setopt(curl, CURLOPT_FOLLOWLOCATION, 1);
-    if (prog) {
-        curl_easy_setopt(curl, CURLOPT_NOPROGRESS, 0);
-        curl_easy_setopt(curl, CURLOPT_PROGRESSFUNCTION, utils::fetch::progress);
-        curl_easy_setopt(curl, CURLOPT_PROGRESSDATA, &prog);
-    }
-    auto res = curl_easy_perform(curl);
-    if (res != CURLE_OK) {
-        curl_easy_cleanup(curl);
-        return Err("Fetch failed: " + std::string(curl_easy_strerror(res)));
-    }
-
-    char* ct;
-    res = curl_easy_getinfo(curl, CURLINFO_CONTENT_TYPE, &ct);
-    if ((res == CURLE_OK) && ct) {
-        curl_easy_cleanup(curl);
-        return Ok();
-    }
-    curl_easy_cleanup(curl);
-    return Err("Error getting info: " + std::string(curl_easy_strerror(res)));
-}
-
-Result<ByteVector> web::fetchBytes(std::string const& url) {
-    auto curl = curl_easy_init();
-
-    if (!curl) return Err("Curl not initialized!");
-
-    ByteVector ret;
-    curl_easy_setopt(curl, CURLOPT_URL, url.c_str());
-    curl_easy_setopt(curl, CURLOPT_SSL_VERIFYPEER, 0);
-    curl_easy_setopt(curl, CURLOPT_SSL_VERIFYHOST, 0);
-    curl_easy_setopt(curl, CURLOPT_WRITEDATA, &ret);
-    curl_easy_setopt(curl, CURLOPT_FOLLOWLOCATION, 1);
-    curl_easy_setopt(curl, CURLOPT_WRITEFUNCTION, utils::fetch::writeBytes);
-    auto res = curl_easy_perform(curl);
-    if (res != CURLE_OK) {
-        curl_easy_cleanup(curl);
-        return Err("Fetch failed");
-    }
-
-    char* ct;
-    res = curl_easy_getinfo(curl, CURLINFO_CONTENT_TYPE, &ct);
-    if ((res == CURLE_OK) && ct) {
-        curl_easy_cleanup(curl);
-        return Ok(ret);
-    }
-    curl_easy_cleanup(curl);
-    return Err("Error getting info: " + std::string(curl_easy_strerror(res)));
-}
-
-Result<json::Value> web::fetchJSON(std::string const& url) {
-    std::string res;
-    GEODE_UNWRAP_INTO(res, fetch(url));
-    try {
-        return Ok(json::parse(res));
-    }
-    catch (std::exception& e) {
-        return Err(e.what());
-    }
-}
-
-Result<std::string> web::fetch(std::string const& url) {
-    auto curl = curl_easy_init();
-
-    if (!curl) return Err("Curl not initialized!");
-
-    std::string ret;
-    curl_easy_setopt(curl, CURLOPT_URL, url.c_str());
-    curl_easy_setopt(curl, CURLOPT_SSL_VERIFYPEER, 0);
-    curl_easy_setopt(curl, CURLOPT_SSL_VERIFYHOST, 0);
-    curl_easy_setopt(curl, CURLOPT_WRITEDATA, &ret);
-    curl_easy_setopt(curl, CURLOPT_WRITEFUNCTION, utils::fetch::writeString);
-    curl_easy_setopt(curl, CURLOPT_FOLLOWLOCATION, 1);
-    auto res = curl_easy_perform(curl);
-    if (res != CURLE_OK) {
-        curl_easy_cleanup(curl);
-        return Err("Fetch failed");
-    }
-
-    char* ct;
-    res = curl_easy_getinfo(curl, CURLINFO_CONTENT_TYPE, &ct);
-    if ((res == CURLE_OK) && ct) {
-        curl_easy_cleanup(curl);
-        return Ok(ret);
-    }
-    curl_easy_cleanup(curl);
-    return Err("Error getting info: " + std::string(curl_easy_strerror(res)));
-}
-
-class SentAsyncWebRequest::Impl {
-private:
-    enum class Status {
-        Paused,
-        Running,
-        Finished,
-        Cancelled,
-        CleanedUp,
-    };
-    std::string m_id;
-    std::string m_url;
-    std::vector<AsyncThen> m_thens;
-    std::vector<AsyncExpectCode> m_expects;
-    std::vector<AsyncProgress> m_progresses;
-    std::vector<AsyncCancelled> m_cancelleds;
-    Status m_status = Status::Paused;
-    std::atomic<bool> m_paused = true;
-    std::atomic<bool> m_cancelled = false;
-    std::atomic<bool> m_finished = false;
-    std::atomic<bool> m_cleanedUp = false;
-    std::condition_variable m_statusCV;
-    std::mutex m_statusMutex;
-    SentAsyncWebRequest* m_self;
-
-    mutable std::mutex m_mutex;
-    AsyncWebRequestData m_extra;
-    std::variant<std::monostate, std::ostream*, ghc::filesystem::path> m_target;
-    std::vector<std::string> m_httpHeaders;
-    
-
-    template <class T>
-    friend class AsyncWebResult;
-    friend class AsyncWebRequest;
-
-    void pause();
-    void resume();
-    void error(std::string const& error, int code);
-    void doCancel();
-
-public:
-    Impl(SentAsyncWebRequest* self, AsyncWebRequest const&, std::string const& id);
-    void cancel();
-    bool finished() const;
-
-    friend class SentAsyncWebRequest;
-};
-
-static std::unordered_map<std::string, SentAsyncWebRequestHandle> RUNNING_REQUESTS{};
-static std::mutex RUNNING_REQUESTS_MUTEX;
-
-SentAsyncWebRequest::Impl::Impl(SentAsyncWebRequest* self, AsyncWebRequest const& req, std::string const& id) :
-    m_self(self), m_id(id), m_url(req.m_url), m_target(req.m_target), m_extra(req.extra()), m_httpHeaders(req.m_httpHeaders) {
-
-#define AWAIT_RESUME()    \
-    {\
-        auto lock = std::unique_lock(m_statusMutex);\
-        m_statusCV.wait(lock, [this]() { \
-            return !m_paused; \
-        });\
-        if (m_cancelled) {\
-            this->doCancel();\
-            return;\
-        }\
-    }\
-
-    if (req.m_then) m_thens.push_back(req.m_then);
-    if (req.m_progress) m_progresses.push_back(req.m_progress);
-    if (req.m_cancelled) m_cancelleds.push_back(req.m_cancelled);
-    if (req.m_expect) m_expects.push_back(req.m_expect);
-
-    std::thread([this]() {
-        AWAIT_RESUME();
-
-        auto curl = curl_easy_init();
-        if (!curl) {
-            return this->error("Curl not initialized", -1);
-        }
-
-        // resulting byte array
-        ByteVector ret;
-        // output file if downloading to file. unique_ptr because not always
-        // initialized but don't wanna manually managed memory
-        std::unique_ptr<std::ofstream> file = nullptr;
-
-        // into file
-        if (std::holds_alternative<ghc::filesystem::path>(m_target)) {
-            file = std::make_unique<std::ofstream>(
-                std::get<ghc::filesystem::path>(m_target), std::ios::out | std::ios::binary
-            );
-            curl_easy_setopt(curl, CURLOPT_WRITEDATA, file.get());
-            curl_easy_setopt(curl, CURLOPT_WRITEFUNCTION, utils::fetch::writeBinaryData);
-        }
-        // into stream
-        else if (std::holds_alternative<std::ostream*>(m_target)) {
-            curl_easy_setopt(curl, CURLOPT_WRITEDATA, std::get<std::ostream*>(m_target));
-            curl_easy_setopt(curl, CURLOPT_WRITEFUNCTION, utils::fetch::writeBinaryData);
-        }
-        // into memory
-        else {
-            curl_easy_setopt(curl, CURLOPT_WRITEDATA, &ret);
-            curl_easy_setopt(curl, CURLOPT_WRITEFUNCTION, utils::fetch::writeBytes);
-        }
-        curl_easy_setopt(curl, CURLOPT_URL, m_url.c_str());
-        // No need to verify SSL, we trust our domains :-)
-        curl_easy_setopt(curl, CURLOPT_SSL_VERIFYPEER, 0);
-        curl_easy_setopt(curl, CURLOPT_SSL_VERIFYHOST, 0);
-        // User Agent
-        curl_easy_setopt(curl, CURLOPT_USERAGENT, m_extra.m_userAgent.c_str());
-
-        // Headers
-        curl_slist* headers = nullptr;
-        for (auto& header : m_httpHeaders) {
-            headers = curl_slist_append(headers, header.c_str());
-        }
-
-        // Post request
-        if (m_extra.m_isPostRequest || m_extra.m_customRequest.size()) {
-            if (m_extra.m_isPostRequest) {
-                curl_easy_setopt(curl, CURLOPT_POST, 1L);
-            }
-            else {
-                curl_easy_setopt(curl, CURLOPT_CUSTOMREQUEST, m_extra.m_customRequest.c_str());
-            }
-            if (m_extra.m_isJsonRequest) {
-                headers = curl_slist_append(headers, "Content-Type: application/json");
-            }
-            curl_easy_setopt(curl, CURLOPT_POSTFIELDS, m_extra.m_postFields.c_str());
-            curl_easy_setopt(curl, CURLOPT_POSTFIELDSIZE, m_extra.m_postFields.size());
-        }
-
-        // Track progress
-        curl_easy_setopt(curl, CURLOPT_NOPROGRESS, 0);
-        // Follow redirects
-        curl_easy_setopt(curl, CURLOPT_FOLLOWLOCATION, 1);
-        // Fail if response code is 4XX or 5XX
-        curl_easy_setopt(curl, CURLOPT_FAILONERROR, 1L);
-
-        // Headers end
-        curl_easy_setopt(curl, CURLOPT_HTTPHEADER, headers);
-
-        struct ProgressData {
-            SentAsyncWebRequest::Impl* self;
-            std::ofstream* file;
-        } data{this, file.get()};
-
-        curl_easy_setopt(
-            curl,
-            CURLOPT_PROGRESSFUNCTION,
-            +[](void* ptr, double total, double now, double, double) -> int {
-                auto data = static_cast<ProgressData*>(ptr);
-                auto lock = std::unique_lock(data->self->m_statusMutex);
-                data->self->m_statusCV.wait(lock, [data]() { 
-                    return !data->self->m_paused; 
-                });
-                if (data->self->m_cancelled) {
-                    if (data->file) {
-                        data->file->close();
-                    }
-                    return 1;
-                }
-
-                Loader::get()->queueInMainThread([self = data->self, now, total]() {
-                    std::lock_guard _(self->m_mutex);
-                    for (auto& prog : self->m_progresses) {
-                        prog(*self->m_self, now, total);
-                    }
-                });
-                return 0;
-            }
-        );
-        curl_easy_setopt(curl, CURLOPT_PROGRESSDATA, &data);
-        auto res = curl_easy_perform(curl);
-        if (res != CURLE_OK) {
-            long code = 0;
-            curl_easy_getinfo(curl, CURLINFO_RESPONSE_CODE, &code);
-            curl_easy_cleanup(curl);
-            return this->error("Fetch failed: " + std::string(curl_easy_strerror(res)), code);
-        }
-        curl_easy_cleanup(curl);
-
-        AWAIT_RESUME();
-
-        // if something is still holding a handle to this
-        // request, then they may still cancel it
-        m_finished = true;
-
-        Loader::get()->queueInMainThread([this, ret]() {
-            std::lock_guard _(m_mutex);
-            for (auto& then : m_thens) {
-                then(*m_self, ret);
-            }
-            std::lock_guard __(RUNNING_REQUESTS_MUTEX);
-            RUNNING_REQUESTS.erase(m_id);
-        });
-    }).detach();
-}
-
-void SentAsyncWebRequest::Impl::doCancel() {
-    if (m_cleanedUp) return;
-    m_cleanedUp = true;
-
-    // remove file if downloaded to one
-    if (std::holds_alternative<ghc::filesystem::path>(m_target)) {
-        auto path = std::get<ghc::filesystem::path>(m_target);
-        if (ghc::filesystem::exists(path)) {
-            try {
-                ghc::filesystem::remove(path);
-            }
-            catch (...) {
-            }
-        }
-    }
-
-    Loader::get()->queueInMainThread([this]() {
-        std::lock_guard _(m_mutex);
-        for (auto& canc : m_cancelleds) {
-            canc(*m_self);
-        }
-    });
-
-    this->error("Request cancelled", -1);
-}
-
-void SentAsyncWebRequest::Impl::cancel() {
-    m_cancelled = true;
-    // if already finished, cancel anyway to clean up
-    if (m_finished) {
-        this->doCancel();
-    }
-}
-
-void SentAsyncWebRequest::Impl::pause() {
-    m_paused = true;
-    m_statusCV.notify_all();
-}
-
-void SentAsyncWebRequest::Impl::resume() {
-    m_paused = false;
-    m_statusCV.notify_all();
-}
-
-bool SentAsyncWebRequest::Impl::finished() const {
-    return m_finished;
-}
-
-void SentAsyncWebRequest::Impl::error(std::string const& error, int code) {
-    auto lock = std::unique_lock(m_statusMutex);
-    m_statusCV.wait(lock, [this]() { 
-        return !m_paused; 
-    });
-    Loader::get()->queueInMainThread([this, error, code]() {
-        {
-            std::lock_guard _(m_mutex);
-            for (auto& expect : m_expects) {
-                expect(error, code);
-            }
-        }
-        std::lock_guard _(RUNNING_REQUESTS_MUTEX);
-        RUNNING_REQUESTS.erase(m_id);
-    });
-}
-
-SentAsyncWebRequest::SentAsyncWebRequest() : m_impl() {}
-SentAsyncWebRequest::~SentAsyncWebRequest() {}
-
-std::shared_ptr<SentAsyncWebRequest> SentAsyncWebRequest::create(AsyncWebRequest const& request, std::string const& id) {
-    auto ret = std::make_shared<SentAsyncWebRequest>();
-    ret->m_impl = std::move(std::make_shared<SentAsyncWebRequest::Impl>(ret.get(), request, id));
-    return ret;
-}
-void SentAsyncWebRequest::doCancel() {
-    return m_impl->doCancel();
-}
-
-void SentAsyncWebRequest::cancel() {
-    return m_impl->cancel();
-}
-
-void SentAsyncWebRequest::pause() {
-    return m_impl->pause();
-}
-
-void SentAsyncWebRequest::resume() {
-    return m_impl->resume();
-}
-
-bool SentAsyncWebRequest::finished() const {
-    return m_impl->finished();
-}
-
-void SentAsyncWebRequest::error(std::string const& error, int code) {
-    return m_impl->error(error, code);
-}
-
-AsyncWebRequestData& AsyncWebRequest::extra() {
-    if (!m_extra) {
-        m_extra = new AsyncWebRequestData();
-    }
-    return *m_extra;
-}
-
-AsyncWebRequestData const& AsyncWebRequest::extra() const {
-    if (!m_extra) {
-        m_extra = new AsyncWebRequestData();
-    }
-    return *m_extra;
-}
-
-AsyncWebRequest& AsyncWebRequest::join(std::string const& requestID) {
-    m_joinID = requestID;
-    return *this;
-}
-
-AsyncWebRequest& AsyncWebRequest::userAgent(std::string const& userAgent) {
-    this->extra().m_userAgent = userAgent;
-    return *this;
-}
-
-AsyncWebRequest& AsyncWebRequest::postRequest() {
-    this->extra().m_isPostRequest = true;
-    return *this;
-}
-
-AsyncWebRequest& AsyncWebRequest::customRequest(std::string const& request) {
-    this->extra().m_customRequest = request;
-    return *this;
-}
-
-AsyncWebRequest& AsyncWebRequest::postFields(std::string const& fields) {
-    this->extra().m_postFields = fields;
-    return *this;
-}
-
-AsyncWebRequest& AsyncWebRequest::postFields(json::Value const& fields) {
-    this->extra().m_isJsonRequest = true;
-    return this->postFields(fields.dump());
-}
-
-AsyncWebRequest& AsyncWebRequest::header(std::string const& header) {
-    m_httpHeaders.push_back(header);
-    return *this;
-}
-
-AsyncWebResponse AsyncWebRequest::fetch(std::string const& url) {
-    m_url = url;
-    return AsyncWebResponse(*this);
-}
-
-AsyncWebRequest& AsyncWebRequest::expect(AsyncExpect handler) {
-    m_expect = [handler](std::string const& info, auto) {
-        return handler(info);
-    };
-    return *this;
-}
-
-AsyncWebRequest& AsyncWebRequest::expect(AsyncExpectCode handler) {
-    m_expect = handler;
-    return *this;
-}
-
-AsyncWebRequest& AsyncWebRequest::progress(AsyncProgress progress) {
-    m_progress = progress;
-    return *this;
-}
-
-AsyncWebRequest& AsyncWebRequest::cancelled(AsyncCancelled cancelledFunc) {
-    m_cancelled = cancelledFunc;
-    return *this;
-}
-
-SentAsyncWebRequestHandle AsyncWebRequest::send() {
-    if (this->extra().m_sent) return nullptr;
-    this->extra().m_sent = true;
-
-    std::lock_guard __(RUNNING_REQUESTS_MUTEX);
-
-    // pause all running requests
-    for (auto& [_, req] : RUNNING_REQUESTS) {
-        req->pause();
-    }
-
-    SentAsyncWebRequestHandle ret;
-
-    static size_t COUNTER = 0;
-    if (m_joinID && RUNNING_REQUESTS.count(m_joinID.value())) {
-        auto& req = RUNNING_REQUESTS.at(m_joinID.value());
-        std::lock_guard _(req->m_impl->m_mutex);
-        if (m_then) req->m_impl->m_thens.push_back(m_then);
-        if (m_progress) req->m_impl->m_progresses.push_back(m_progress);
-        if (m_expect) req->m_impl->m_expects.push_back(m_expect);
-        if (m_cancelled) req->m_impl->m_cancelleds.push_back(m_cancelled);
-        ret = req;
-    }
-    else {
-        auto id = m_joinID.value_or("__anon_request_" + std::to_string(COUNTER++));
-        ret = SentAsyncWebRequest::create(*this, id);
-        RUNNING_REQUESTS.insert({id, ret});
-    }
-
-    // resume all running requests
-    for (auto& [_, req] : RUNNING_REQUESTS) {
-        req->resume();
-    }
-
-    return ret;
-}
-
-AsyncWebRequest::~AsyncWebRequest() {
-    this->send();
-    delete m_extra;
-}
-
-AsyncWebResult<std::monostate> AsyncWebResponse::into(std::ostream& stream) {
-    m_request.m_target = &stream;
-    return this->as(+[](ByteVector const&) -> Result<std::monostate> {
-        return Ok(std::monostate());
-    });
-}
-
-AsyncWebResult<std::monostate> AsyncWebResponse::into(ghc::filesystem::path const& path) {
-    m_request.m_target = path;
-    return this->as(+[](ByteVector const&) -> Result<std::monostate> {
-        return Ok(std::monostate());
-    });
-}
-
-AsyncWebResult<std::string> AsyncWebResponse::text() {
-    return this->as(+[](ByteVector const& bytes) -> Result<std::string> {
-        return Ok(std::string(bytes.begin(), bytes.end()));
-    });
-}
-
-AsyncWebResult<ByteVector> AsyncWebResponse::bytes() {
-    return this->as(+[](ByteVector const& bytes) -> Result<ByteVector> {
-        return Ok(bytes);
-    });
-}
-
-AsyncWebResult<json::Value> AsyncWebResponse::json() {
-    return this->as(+[](ByteVector const& bytes) -> Result<json::Value> {
-        try {
-            return Ok(json::parse(std::string(bytes.begin(), bytes.end())));
-        }
-        catch (std::exception& e) {
-            return Err(std::string(e.what()));
-        }
-    });
-}
->>>>>>> 3500ce98
+#include <Geode/cocos/platform/IncludeCurl.h>
+#include <Geode/loader/Loader.hpp>
+#include <Geode/utils/casts.hpp>
+#include <Geode/utils/web.hpp>
+#include <json.hpp>
+#include <thread>
+
+using namespace geode::prelude;
+using namespace web;
+
+namespace geode::utils::fetch {
+    static size_t writeBytes(char* data, size_t size, size_t nmemb, void* str) {
+        as<ByteVector*>(str)->insert(as<ByteVector*>(str)->end(), data, data + size * nmemb);
+        return size * nmemb;
+    }
+
+    static size_t writeString(char* data, size_t size, size_t nmemb, void* str) {
+        as<std::string*>(str)->append(data, size * nmemb);
+        return size * nmemb;
+    }
+
+    static size_t writeBinaryData(char* data, size_t size, size_t nmemb, void* file) {
+        as<std::ostream*>(file)->write(data, size * nmemb);
+        return size * nmemb;
+    }
+
+    static int progress(void* ptr, double total, double now, double, double) {
+        return (*as<web::FileProgressCallback*>(ptr))(now, total) != true;
+    }
+}
+
+Result<> web::fetchFile(
+    std::string const& url, ghc::filesystem::path const& into, FileProgressCallback prog
+) {
+    auto curl = curl_easy_init();
+
+    if (!curl) return Err("Curl not initialized!");
+
+    std::ofstream file(into, std::ios::out | std::ios::binary);
+
+    if (!file.is_open()) {
+        return Err("Unable to open output file");
+    }
+
+    curl_easy_setopt(curl, CURLOPT_URL, url.c_str());
+    curl_easy_setopt(curl, CURLOPT_SSL_VERIFYPEER, 0);
+    curl_easy_setopt(curl, CURLOPT_SSL_VERIFYHOST, 0);
+    curl_easy_setopt(curl, CURLOPT_WRITEDATA, &file);
+    curl_easy_setopt(curl, CURLOPT_WRITEFUNCTION, utils::fetch::writeBinaryData);
+    curl_easy_setopt(curl, CURLOPT_FOLLOWLOCATION, 1);
+    if (prog) {
+        curl_easy_setopt(curl, CURLOPT_NOPROGRESS, 0);
+        curl_easy_setopt(curl, CURLOPT_PROGRESSFUNCTION, utils::fetch::progress);
+        curl_easy_setopt(curl, CURLOPT_PROGRESSDATA, &prog);
+    }
+    auto res = curl_easy_perform(curl);
+    if (res != CURLE_OK) {
+        curl_easy_cleanup(curl);
+        return Err("Fetch failed: " + std::string(curl_easy_strerror(res)));
+    }
+
+    char* ct;
+    res = curl_easy_getinfo(curl, CURLINFO_CONTENT_TYPE, &ct);
+    if ((res == CURLE_OK) && ct) {
+        curl_easy_cleanup(curl);
+        return Ok();
+    }
+    curl_easy_cleanup(curl);
+    return Err("Error getting info: " + std::string(curl_easy_strerror(res)));
+}
+
+Result<ByteVector> web::fetchBytes(std::string const& url) {
+    auto curl = curl_easy_init();
+
+    if (!curl) return Err("Curl not initialized!");
+
+    ByteVector ret;
+    curl_easy_setopt(curl, CURLOPT_URL, url.c_str());
+    curl_easy_setopt(curl, CURLOPT_SSL_VERIFYPEER, 0);
+    curl_easy_setopt(curl, CURLOPT_SSL_VERIFYHOST, 0);
+    curl_easy_setopt(curl, CURLOPT_WRITEDATA, &ret);
+    curl_easy_setopt(curl, CURLOPT_FOLLOWLOCATION, 1);
+    curl_easy_setopt(curl, CURLOPT_WRITEFUNCTION, utils::fetch::writeBytes);
+    auto res = curl_easy_perform(curl);
+    if (res != CURLE_OK) {
+        curl_easy_cleanup(curl);
+        return Err("Fetch failed");
+    }
+
+    char* ct;
+    res = curl_easy_getinfo(curl, CURLINFO_CONTENT_TYPE, &ct);
+    if ((res == CURLE_OK) && ct) {
+        curl_easy_cleanup(curl);
+        return Ok(ret);
+    }
+    curl_easy_cleanup(curl);
+    return Err("Error getting info: " + std::string(curl_easy_strerror(res)));
+}
+
+Result<json::Value> web::fetchJSON(std::string const& url) {
+    std::string res;
+    GEODE_UNWRAP_INTO(res, fetch(url));
+    try {
+        return Ok(json::parse(res));
+    }
+    catch (std::exception& e) {
+        return Err(e.what());
+    }
+}
+
+Result<std::string> web::fetch(std::string const& url) {
+    auto curl = curl_easy_init();
+
+    if (!curl) return Err("Curl not initialized!");
+
+    std::string ret;
+    curl_easy_setopt(curl, CURLOPT_URL, url.c_str());
+    curl_easy_setopt(curl, CURLOPT_SSL_VERIFYPEER, 0);
+    curl_easy_setopt(curl, CURLOPT_SSL_VERIFYHOST, 0);
+    curl_easy_setopt(curl, CURLOPT_WRITEDATA, &ret);
+    curl_easy_setopt(curl, CURLOPT_WRITEFUNCTION, utils::fetch::writeString);
+    curl_easy_setopt(curl, CURLOPT_FOLLOWLOCATION, 1);
+    auto res = curl_easy_perform(curl);
+    if (res != CURLE_OK) {
+        curl_easy_cleanup(curl);
+        return Err("Fetch failed");
+    }
+
+    char* ct;
+    res = curl_easy_getinfo(curl, CURLINFO_CONTENT_TYPE, &ct);
+    if ((res == CURLE_OK) && ct) {
+        curl_easy_cleanup(curl);
+        return Ok(ret);
+    }
+    curl_easy_cleanup(curl);
+    return Err("Error getting info: " + std::string(curl_easy_strerror(res)));
+}
+
+class SentAsyncWebRequest::Impl {
+private:
+    enum class Status {
+        Paused,
+        Running,
+        Finished,
+        Cancelled,
+        CleanedUp,
+    };
+    std::string m_id;
+    std::string m_url;
+    std::vector<AsyncThen> m_thens;
+    std::vector<AsyncExpectCode> m_expects;
+    std::vector<AsyncProgress> m_progresses;
+    std::vector<AsyncCancelled> m_cancelleds;
+    Status m_status = Status::Paused;
+    std::atomic<bool> m_paused = true;
+    std::atomic<bool> m_cancelled = false;
+    std::atomic<bool> m_finished = false;
+    std::atomic<bool> m_cleanedUp = false;
+    std::condition_variable m_statusCV;
+    std::mutex m_statusMutex;
+    SentAsyncWebRequest* m_self;
+
+    mutable std::mutex m_mutex;
+    AsyncWebRequestData m_extra;
+    std::variant<std::monostate, std::ostream*, ghc::filesystem::path> m_target;
+    std::vector<std::string> m_httpHeaders;
+    
+
+    template <class T>
+    friend class AsyncWebResult;
+    friend class AsyncWebRequest;
+
+    void pause();
+    void resume();
+    void error(std::string const& error, int code);
+    void doCancel();
+
+public:
+    Impl(SentAsyncWebRequest* self, AsyncWebRequest const&, std::string const& id);
+    void cancel();
+    bool finished() const;
+
+    friend class SentAsyncWebRequest;
+};
+
+static std::unordered_map<std::string, SentAsyncWebRequestHandle> RUNNING_REQUESTS{};
+static std::mutex RUNNING_REQUESTS_MUTEX;
+
+SentAsyncWebRequest::Impl::Impl(SentAsyncWebRequest* self, AsyncWebRequest const& req, std::string const& id) :
+    m_self(self), m_id(id), m_url(req.m_url), m_target(req.m_target), m_extra(req.extra()), m_httpHeaders(req.m_httpHeaders) {
+
+#define AWAIT_RESUME()    \
+    {\
+        auto lock = std::unique_lock(m_statusMutex);\
+        m_statusCV.wait(lock, [this]() { \
+            return !m_paused; \
+        });\
+        if (m_cancelled) {\
+            this->doCancel();\
+            return;\
+        }\
+    }\
+
+    if (req.m_then) m_thens.push_back(req.m_then);
+    if (req.m_progress) m_progresses.push_back(req.m_progress);
+    if (req.m_cancelled) m_cancelleds.push_back(req.m_cancelled);
+    if (req.m_expect) m_expects.push_back(req.m_expect);
+
+    std::thread([this]() {
+        AWAIT_RESUME();
+
+        auto curl = curl_easy_init();
+        if (!curl) {
+            return this->error("Curl not initialized", -1);
+        }
+
+        // resulting byte array
+        ByteVector ret;
+        // output file if downloading to file. unique_ptr because not always
+        // initialized but don't wanna manually managed memory
+        std::unique_ptr<std::ofstream> file = nullptr;
+
+        // into file
+        if (std::holds_alternative<ghc::filesystem::path>(m_target)) {
+            file = std::make_unique<std::ofstream>(
+                std::get<ghc::filesystem::path>(m_target), std::ios::out | std::ios::binary
+            );
+            curl_easy_setopt(curl, CURLOPT_WRITEDATA, file.get());
+            curl_easy_setopt(curl, CURLOPT_WRITEFUNCTION, utils::fetch::writeBinaryData);
+        }
+        // into stream
+        else if (std::holds_alternative<std::ostream*>(m_target)) {
+            curl_easy_setopt(curl, CURLOPT_WRITEDATA, std::get<std::ostream*>(m_target));
+            curl_easy_setopt(curl, CURLOPT_WRITEFUNCTION, utils::fetch::writeBinaryData);
+        }
+        // into memory
+        else {
+            curl_easy_setopt(curl, CURLOPT_WRITEDATA, &ret);
+            curl_easy_setopt(curl, CURLOPT_WRITEFUNCTION, utils::fetch::writeBytes);
+        }
+        curl_easy_setopt(curl, CURLOPT_URL, m_url.c_str());
+        // No need to verify SSL, we trust our domains :-)
+        curl_easy_setopt(curl, CURLOPT_SSL_VERIFYPEER, 0);
+        curl_easy_setopt(curl, CURLOPT_SSL_VERIFYHOST, 0);
+        // User Agent
+        curl_easy_setopt(curl, CURLOPT_USERAGENT, m_extra.m_userAgent.c_str());
+
+        // Headers
+        curl_slist* headers = nullptr;
+        for (auto& header : m_httpHeaders) {
+            headers = curl_slist_append(headers, header.c_str());
+        }
+
+        // Post request
+        if (m_extra.m_isPostRequest || m_extra.m_customRequest.size()) {
+            if (m_extra.m_isPostRequest) {
+                curl_easy_setopt(curl, CURLOPT_POST, 1L);
+            }
+            else {
+                curl_easy_setopt(curl, CURLOPT_CUSTOMREQUEST, m_extra.m_customRequest.c_str());
+            }
+            if (m_extra.m_isJsonRequest) {
+                headers = curl_slist_append(headers, "Content-Type: application/json");
+            }
+            curl_easy_setopt(curl, CURLOPT_POSTFIELDS, m_extra.m_postFields.c_str());
+            curl_easy_setopt(curl, CURLOPT_POSTFIELDSIZE, m_extra.m_postFields.size());
+        }
+
+        // Track progress
+        curl_easy_setopt(curl, CURLOPT_NOPROGRESS, 0);
+        // Follow redirects
+        curl_easy_setopt(curl, CURLOPT_FOLLOWLOCATION, 1);
+        // Fail if response code is 4XX or 5XX
+        curl_easy_setopt(curl, CURLOPT_FAILONERROR, 0L); // we will handle http errors manually
+
+        // Headers end
+        curl_easy_setopt(curl, CURLOPT_HTTPHEADER, headers);
+
+        struct ProgressData {
+            SentAsyncWebRequest::Impl* self;
+            std::ofstream* file;
+        } data{this, file.get()};
+
+        curl_easy_setopt(
+            curl,
+            CURLOPT_PROGRESSFUNCTION,
+            +[](void* ptr, double total, double now, double, double) -> int {
+                auto data = static_cast<ProgressData*>(ptr);
+                auto lock = std::unique_lock(data->self->m_statusMutex);
+                data->self->m_statusCV.wait(lock, [data]() { 
+                    return !data->self->m_paused; 
+                });
+                if (data->self->m_cancelled) {
+                    if (data->file) {
+                        data->file->close();
+                    }
+                    return 1;
+                }
+
+                Loader::get()->queueInMainThread([self = data->self, now, total]() {
+                    std::lock_guard _(self->m_mutex);
+                    for (auto& prog : self->m_progresses) {
+                        prog(*self->m_self, now, total);
+                    }
+                });
+                return 0;
+            }
+        );
+        curl_easy_setopt(curl, CURLOPT_PROGRESSDATA, &data);
+        auto res = curl_easy_perform(curl);
+        long code = 0;
+        curl_easy_getinfo(curl, CURLINFO_RESPONSE_CODE, &code);
+        if (res != CURLE_OK) {
+            curl_easy_cleanup(curl);
+            return this->error("Fetch failed: " + std::string(curl_easy_strerror(res)), code);
+        }
+        if (code >= 400 && code < 600) {
+            std::string response_str(ret.begin(), ret.end());
+            curl_easy_cleanup(curl);
+            return this->error(response_str, code);
+        }
+        curl_easy_cleanup(curl);
+
+        AWAIT_RESUME();
+
+        // if something is still holding a handle to this
+        // request, then they may still cancel it
+        m_finished = true;
+
+        Loader::get()->queueInMainThread([this, ret]() {
+            std::lock_guard _(m_mutex);
+            for (auto& then : m_thens) {
+                then(*m_self, ret);
+            }
+            std::lock_guard __(RUNNING_REQUESTS_MUTEX);
+            RUNNING_REQUESTS.erase(m_id);
+        });
+    }).detach();
+}
+
+void SentAsyncWebRequest::Impl::doCancel() {
+    if (m_cleanedUp) return;
+    m_cleanedUp = true;
+
+    // remove file if downloaded to one
+    if (std::holds_alternative<ghc::filesystem::path>(m_target)) {
+        auto path = std::get<ghc::filesystem::path>(m_target);
+        if (ghc::filesystem::exists(path)) {
+            try {
+                ghc::filesystem::remove(path);
+            }
+            catch (...) {
+            }
+        }
+    }
+
+    Loader::get()->queueInMainThread([this]() {
+        std::lock_guard _(m_mutex);
+        for (auto& canc : m_cancelleds) {
+            canc(*m_self);
+        }
+    });
+
+    this->error("Request cancelled", -1);
+}
+
+void SentAsyncWebRequest::Impl::cancel() {
+    m_cancelled = true;
+    // if already finished, cancel anyway to clean up
+    if (m_finished) {
+        this->doCancel();
+    }
+}
+
+void SentAsyncWebRequest::Impl::pause() {
+    m_paused = true;
+    m_statusCV.notify_all();
+}
+
+void SentAsyncWebRequest::Impl::resume() {
+    m_paused = false;
+    m_statusCV.notify_all();
+}
+
+bool SentAsyncWebRequest::Impl::finished() const {
+    return m_finished;
+}
+
+void SentAsyncWebRequest::Impl::error(std::string const& error, int code) {
+    auto lock = std::unique_lock(m_statusMutex);
+    m_statusCV.wait(lock, [this]() { 
+        return !m_paused; 
+    });
+    Loader::get()->queueInMainThread([this, error, code]() {
+        {
+            std::lock_guard _(m_mutex);
+            for (auto& expect : m_expects) {
+                expect(error, code);
+            }
+        }
+        std::lock_guard _(RUNNING_REQUESTS_MUTEX);
+        RUNNING_REQUESTS.erase(m_id);
+    });
+}
+
+SentAsyncWebRequest::SentAsyncWebRequest() : m_impl() {}
+SentAsyncWebRequest::~SentAsyncWebRequest() {}
+
+std::shared_ptr<SentAsyncWebRequest> SentAsyncWebRequest::create(AsyncWebRequest const& request, std::string const& id) {
+    auto ret = std::make_shared<SentAsyncWebRequest>();
+    ret->m_impl = std::move(std::make_shared<SentAsyncWebRequest::Impl>(ret.get(), request, id));
+    return ret;
+}
+void SentAsyncWebRequest::doCancel() {
+    return m_impl->doCancel();
+}
+
+void SentAsyncWebRequest::cancel() {
+    return m_impl->cancel();
+}
+
+void SentAsyncWebRequest::pause() {
+    return m_impl->pause();
+}
+
+void SentAsyncWebRequest::resume() {
+    return m_impl->resume();
+}
+
+bool SentAsyncWebRequest::finished() const {
+    return m_impl->finished();
+}
+
+void SentAsyncWebRequest::error(std::string const& error, int code) {
+    return m_impl->error(error, code);
+}
+
+AsyncWebRequestData& AsyncWebRequest::extra() {
+    if (!m_extra) {
+        m_extra = new AsyncWebRequestData();
+    }
+    return *m_extra;
+}
+
+AsyncWebRequestData const& AsyncWebRequest::extra() const {
+    if (!m_extra) {
+        m_extra = new AsyncWebRequestData();
+    }
+    return *m_extra;
+}
+
+AsyncWebRequest& AsyncWebRequest::join(std::string const& requestID) {
+    m_joinID = requestID;
+    return *this;
+}
+
+AsyncWebRequest& AsyncWebRequest::userAgent(std::string const& userAgent) {
+    this->extra().m_userAgent = userAgent;
+    return *this;
+}
+
+AsyncWebRequest& AsyncWebRequest::postRequest() {
+    this->extra().m_isPostRequest = true;
+    return *this;
+}
+
+AsyncWebRequest& AsyncWebRequest::customRequest(std::string const& request) {
+    this->extra().m_customRequest = request;
+    return *this;
+}
+
+AsyncWebRequest& AsyncWebRequest::postFields(std::string const& fields) {
+    this->extra().m_postFields = fields;
+    return *this;
+}
+
+AsyncWebRequest& AsyncWebRequest::postFields(json::Value const& fields) {
+    this->extra().m_isJsonRequest = true;
+    return this->postFields(fields.dump());
+}
+
+AsyncWebRequest& AsyncWebRequest::header(std::string const& header) {
+    m_httpHeaders.push_back(header);
+    return *this;
+}
+
+AsyncWebResponse AsyncWebRequest::fetch(std::string const& url) {
+    m_url = url;
+    return AsyncWebResponse(*this);
+}
+
+AsyncWebRequest& AsyncWebRequest::expect(AsyncExpect handler) {
+    m_expect = [handler](std::string const& info, auto) {
+        return handler(info);
+    };
+    return *this;
+}
+
+AsyncWebRequest& AsyncWebRequest::expect(AsyncExpectCode handler) {
+    m_expect = handler;
+    return *this;
+}
+
+AsyncWebRequest& AsyncWebRequest::progress(AsyncProgress progress) {
+    m_progress = progress;
+    return *this;
+}
+
+AsyncWebRequest& AsyncWebRequest::cancelled(AsyncCancelled cancelledFunc) {
+    m_cancelled = cancelledFunc;
+    return *this;
+}
+
+SentAsyncWebRequestHandle AsyncWebRequest::send() {
+    if (this->extra().m_sent) return nullptr;
+    this->extra().m_sent = true;
+
+    std::lock_guard __(RUNNING_REQUESTS_MUTEX);
+
+    // pause all running requests
+    for (auto& [_, req] : RUNNING_REQUESTS) {
+        req->pause();
+    }
+
+    SentAsyncWebRequestHandle ret;
+
+    static size_t COUNTER = 0;
+    if (m_joinID && RUNNING_REQUESTS.count(m_joinID.value())) {
+        auto& req = RUNNING_REQUESTS.at(m_joinID.value());
+        std::lock_guard _(req->m_impl->m_mutex);
+        if (m_then) req->m_impl->m_thens.push_back(m_then);
+        if (m_progress) req->m_impl->m_progresses.push_back(m_progress);
+        if (m_expect) req->m_impl->m_expects.push_back(m_expect);
+        if (m_cancelled) req->m_impl->m_cancelleds.push_back(m_cancelled);
+        ret = req;
+    }
+    else {
+        auto id = m_joinID.value_or("__anon_request_" + std::to_string(COUNTER++));
+        ret = SentAsyncWebRequest::create(*this, id);
+        RUNNING_REQUESTS.insert({id, ret});
+    }
+
+    // resume all running requests
+    for (auto& [_, req] : RUNNING_REQUESTS) {
+        req->resume();
+    }
+
+    return ret;
+}
+
+AsyncWebRequest::~AsyncWebRequest() {
+    this->send();
+    delete m_extra;
+}
+
+AsyncWebResult<std::monostate> AsyncWebResponse::into(std::ostream& stream) {
+    m_request.m_target = &stream;
+    return this->as(+[](ByteVector const&) -> Result<std::monostate> {
+        return Ok(std::monostate());
+    });
+}
+
+AsyncWebResult<std::monostate> AsyncWebResponse::into(ghc::filesystem::path const& path) {
+    m_request.m_target = path;
+    return this->as(+[](ByteVector const&) -> Result<std::monostate> {
+        return Ok(std::monostate());
+    });
+}
+
+AsyncWebResult<std::string> AsyncWebResponse::text() {
+    return this->as(+[](ByteVector const& bytes) -> Result<std::string> {
+        return Ok(std::string(bytes.begin(), bytes.end()));
+    });
+}
+
+AsyncWebResult<ByteVector> AsyncWebResponse::bytes() {
+    return this->as(+[](ByteVector const& bytes) -> Result<ByteVector> {
+        return Ok(bytes);
+    });
+}
+
+AsyncWebResult<json::Value> AsyncWebResponse::json() {
+    return this->as(+[](ByteVector const& bytes) -> Result<json::Value> {
+        try {
+            return Ok(json::parse(std::string(bytes.begin(), bytes.end())));
+        }
+        catch (std::exception& e) {
+            return Err(std::string(e.what()));
+        }
+    });
+}