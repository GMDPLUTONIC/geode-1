--- conflicted
+++ resolved
@@ -4914,11 +4914,7 @@
 class SliderTouchLogic : cocos2d::CCMenu {
 	SliderThumb* getThumb() const { return m_thumb; }
 
-<<<<<<< HEAD
-	PAD = mac 0x4, win 0x4, android 0x0;
-=======
 	float m_unknownUnused;
->>>>>>> f0d96f98
 	float m_length;
 	SliderThumb* m_thumb;
 	Slider* m_slider;
