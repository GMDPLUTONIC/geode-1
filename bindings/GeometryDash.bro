class AchievementBar : cocos2d::CCNodeRGBA {
	static AchievementBar* create(const char* title, const char* desc, const char* icon, bool quest) = mac 0x379f80, win 0x3b120, ios 0x1a4784;

	PAD = mac 0x0, win 0x24, android 0x0;
}

class AchievementCell {
	void loadFromDict(cocos2d::CCDictionary*) = mac 0x10eaa0, win 0x0, ios 0x0;
}

class AchievementManager : cocos2d::CCNode {
	void getAllAchievements() = mac 0x434d60, win 0x0, ios 0x0;
	static AchievementManager* sharedState() = mac 0x424420, win 0x7b10, ios 0x0;

	PAD = mac 0x0, win 0x10, android 0x0;
	cocos2d::CCDictionary* m_achievements;
	PAD = mac 0x0, win 0x4, android 0x0;
}

class AchievementNotifier : cocos2d::CCNode {
	void notifyAchievement(const char* title, const char* desc, const char* icon, bool quest) {
	    m_queue->addObject(AchievementBar::create(title, desc, icon, quest));
	    if (!m_currentAchievement) {
	        this->showNextAchievement();
	    }
	}

	static AchievementNotifier* sharedState() = mac 0x464e00, win 0xfc90, ios 0x0;
	void willSwitchToScene(cocos2d::CCScene*) = mac 0x4650b0, win 0xfea0, ios 0x0;
	void showNextAchievement() = mac 0x464f10, win 0xfd60, ios 0x13f508;

	cocos2d::CCScene* m_currentScene;
	cocos2d::CCArray* m_queue;
	AchievementBar* m_currentAchievement;
}

class AchievementsLayer : GJDropDownLayer {
	void customSetup() = mac 0x1bdea0, win 0x3c2f0, ios 0x0;
	void loadPage(int) = mac 0x1be190, win 0x3c600, ios 0x0;
}

class AnimatedGameObject : GameObject, AnimatedSpriteDelegate, SpritePartDelegate {
	void playAnimation(int) = mac 0xc93d0, win 0x0, ios 0x0;
	void updateChildSpriteColor(cocos2d::_ccColor3B) = mac 0xc8450, win 0x0, ios 0x0;
}

class AnimatedShopKeeper : CCAnimatedSprite {
	void animationFinished(const char*) {}

	static AnimatedShopKeeper* create(ShopType type) = mac 0x0, win 0x14c4d0, ios 0x0;
	void startAnimating() = mac 0x0, win 0x14c690, ios 0x0;

	float m_unknown1;
	float m_unknown2;
	bool m_unknown;
}

class AnimatedSpriteDelegate {}

class AppDelegate : cocos2d::CCApplication {
	void bgScale() = mac 0x3aaab0, win 0x0, ios 0x0;
	virtual bool applicationDidFinishLaunching() = mac 0x3aa900, win 0x3cbb0, ios 0x0;
	virtual void applicationDidEnterBackground() = mac 0x3aabe0, win 0x3cf40, ios 0x0;
	virtual void applicationWillEnterForeground() = mac 0x3aac80, win 0x3d130, ios 0x0;
	virtual void applicationWillBecomeActive() = mac 0x3aab30, win 0x3ce90, ios 0x0;
	virtual void applicationWillResignActive() = mac 0x3aab50, win 0x3cf20, ios 0x0;
	virtual void trySaveGame() = mac 0x3aaf10, win 0x3d5e0, ios 0x1a28f0;
	virtual void willSwitchToScene(cocos2d::CCScene*) = mac 0x3aaf40, win 0x3d690, ios 0x0;
	static AppDelegate* get() = mac 0x3aab10, win 0x0, ios 0x0;
	bool musicTest() = mac 0x0, win 0x3d580, ios 0x0;
	void pauseGame() = mac 0x0, win 0x3d3e0, ios 0x0;
	void resumeSound() = mac 0x0, win 0x3d4d0, ios 0x0;
	void setupGLView() = mac 0x0, win 0x3c950, ios 0x0;

	cocos2d::CCScene* m_runningScene;
}

class ArtistCell : TableViewCell {
	void draw() = mac 0x11c980, win 0x0, ios 0x0;
	virtual bool init() = mac 0x11c7c0, win 0x0, ios 0x0;
	void loadFromObject(SongInfoObject*) = mac 0x1118b0, win 0x5ede0, ios 0x0;
	void onNewgrounds(cocos2d::CCObject*) = mac 0x11c7e0, win 0x0, ios 0x0;
	void updateBGColor(int) = mac 0x110460, win 0x5c6b0, ios 0x0;

	void* m_idk;
}

class AudioEffectsLayer {
	void audioStep(float) = mac 0x271f40, win 0x0, ios 0x0;
	static AudioEffectsLayer* create(gd::string) = mac 0x271a00, win 0x0, ios 0x0;
	void resetAudioVars() = mac 0x271ee0, win 0x0, ios 0x0;
}

class BoomListView : cocos2d::CCLayer, TableViewDelegate, TableViewDataSource {
	inline ~BoomListView() {
	    CC_SAFE_RELEASE(m_entries);
	}

	static BoomListView* create(cocos2d::CCArray*, float, float, int, BoomListType) = mac 0x18ecb0, win 0x0, ios 0x0;
	bool init(cocos2d::CCArray*, float, float, int, BoomListType) = mac 0x18ee00, win 0x10c20, ios 0x12c5a8;
	virtual void draw() = mac 0x18f790, win 0x0, ios 0x0;

	virtual void setupList() = mac 0x18ef90, win 0x10dc0, ios 0x0;
	virtual void TableViewWillDisplayCellForRowAtIndexPath(CCIndexPath&, TableViewCell*, TableView*) = mac 0x18f030, win 0x0, ios 0x0;
	virtual float cellHeightForRowAtIndexPath(CCIndexPath&, TableView*) = mac 0x18f070, win 0x10e50, ios 0x0;
	virtual void didSelectRowAtIndexPath(CCIndexPath&, TableView*) {}
	virtual int numberOfRowsInSection(unsigned int, TableView*) = mac 0x18f0b0, win 0x10e60, ios 0x0;
	virtual unsigned int numberOfSectionsInTableView(TableView*) = mac 0x18f0e0, win 0x10a70, ios 0x0;
	virtual TableViewCell* cellForRowAtIndexPath(CCIndexPath&, TableView*) = mac 0x18f100, win 0x10e70, ios 0x0;
	virtual void TableViewCommitCellEditingStyleForRowAtIndexPath(TableView*, TableViewCellEditingStyle, CCIndexPath&) = mac 0x18f770, win 0x0, ios 0x0;
	virtual void TableViewWillReloadCellForRowAtIndexPath(CCIndexPath&, TableViewCell*, TableView*) = mac 0x18f050, win 0x0, ios 0x0;
	virtual TableViewCell* getListCell(const char*) = mac 0x18f200, win 0x10ed0, ios 0x0;
	virtual void loadCell(TableViewCell*, unsigned int) = mac 0x18f4a0, win 0x10ff0, ios 0x0;
	inline bool init(cocos2d::CCArray* entries, BoomListType type, float width, float height) {
		return this->init(entries, height, width, 0, type);
	}

	TableView* m_tableView;
	cocos2d::CCArray* m_entries;
	BoomListType m_type;
	float m_height;
	float m_width;
	float m_itemSeparation;
	int m_currentPage;
}

class BoomScrollLayer : cocos2d::CCLayer {
	BoomScrollLayer() = mac 0x1e42f0, win 0x0, ios 0x0;
	void instantMoveToPage(int page) = mac 0x0, win 0x12330, ios 0x0;
	void moveToPage(int page) = mac 0x0, win 0x12400, ios 0x0;

	cocos2d::CCArray* m_dots;
	PAD = mac 0x0, win 0x40, android 0x0;
	ExtendedLayer* m_layer;
	PAD = mac 0x0, win 0x48, android 0x0;
	int m_page;
}

class ButtonSprite : cocos2d::CCSprite {
	// you really should find this function or a higher overload on mac
	static ButtonSprite* create(const char* caption, int width, int unknown, float scale, bool absoluteWidth, const char* font, const char* texture, float height) = win 0x137d0, mac 0x4fa90, ios 0x38c7c;

	[[docs("
	/**
	* Create a ButtonSprite with text, a font and a texture.
	* @param caption The text of the ButtonSprite
	* @param width Sprite width; ignored if `absolute` is false
	* @param absolute Whether to use absolute width or not
	* @param font The name of the BM font file to use
	* @param texture The name of the background sprite file (can't be in a spritesheet)
	* @param height The height of the button, leave 0 for automatic
	* @param scale Scale of text
	* @returns Pointer to the created ButtonSprite, or nullptr on error
	*/
	")]]
	static ButtonSprite* create(const char* caption, int width, bool absolute, const char* font, const char* texture, float height, float scale) {
		return create(caption, width, 0, scale, absolute, font, texture, height);
	}

	inline static ButtonSprite* create(char const* caption) {
		return ButtonSprite::create(caption, 0, 0, "goldFont.fnt", "GJ_button_01.png", .0f, 1.f);
	}
	inline static ButtonSprite* create(char const* caption, const char* font, const char* texture, float scale = 1.f) {
		return ButtonSprite::create(caption, 0, 0, font, texture, .0f, scale);
	}
	static ButtonSprite* create(char const*, int, int, float, bool) = mac 0x4fa40, win 0x0, ios 0x0;
	void updateBGImage(const char*) = mac 0x502d0, win 0x13af0, ios 0x0;
	static ButtonSprite* create(char const*, float) = mac 0x4fa60, win 0x0, ios 0x0;
	void setString(const char* txt) = mac 0x0, win 0x14030, ios 0x0;
	void updateSpriteBGSize(cocos2d::CCPoint const& offset) = mac 0x0, win 0x13c00, ios 0x0;
	void setColor(cocos2d::ccColor3B color) = mac 0x50410, win 0x143e0, ios 0x0;

	PAD = mac 0x0, win 0x18, android 0x0;
	cocos2d::CCLabelBMFont* m_label;
	cocos2d::CCSprite* m_subSprite;
	cocos2d::CCSprite* m_subBGSprite;
	cocos2d::extension::CCScale9Sprite* m_BGSprite;
	PAD = mac 0x0, win 0x8, android 0x0;
	cocos2d::CCPoint m_spritePosition;
}

class CCAnimatedSprite : cocos2d::CCSprite {
	void runAnimation(gd::string) = mac 0x1a6430, win 0x14f60, ios 0x0;
	void tweenToAnimation(gd::string, float) = mac 0x1a65b0, win 0x0, ios 0x0;
	static CCAnimatedSprite* create(const char* file) = mac 0x0, win 0x14540, ios 0x0;

	gd::string m_unknown1;
	gd::string m_unknown2;
	PAD = mac 0x0, win 0x14, android 0x0;
	gd::string m_unknown3;
	PAD = mac 0x0, win 0x4, android 0x0;
}

class CCAnimateFrameCache : cocos2d::CCObject {
	static CCAnimateFrameCache* sharedSpriteFrameCache() = mac 0x0, win 0x158f0, ios 0x0;
	void addSpriteFramesWithFile(const char* file) = mac 0x0, win 0x159b0, ios 0x0;
}

class CCBlockLayer : cocos2d::CCLayerColor {
	void disableUI() = mac 0x2a5a80, win 0x0, ios 0x0;
	void draw() = mac 0x2a5c20, win 0x0, ios 0x0;
	void enableUI() = mac 0x2a5a90, win 0x0, ios 0x0;
	void enterAnimFinished() = mac 0x2a5bb0, win 0x0, ios 0x0;
	void enterLayer() = mac 0x2a5aa0, win 0x0, ios 0x0;
	void exitLayer() = mac 0x2a5b40, win 0x0, ios 0x0;
	void hideLayer(bool) = mac 0x2a5ba0, win 0x0, ios 0x0;
	virtual bool init() = mac 0x2a59c0, win 0x0, ios 0x0;
	void layerHidden() = mac 0x2a5be0, win 0x0, ios 0x0;
	void layerVisible() = mac 0x2a5bc0, win 0x0, ios 0x0;
	void registerWithTouchDispatcher() = mac 0x2a5ad0, win 0x0, ios 0x0;
	void showLayer(bool) = mac 0x2a5b90, win 0x0, ios 0x0;

	bool m_unknown;
	bool m_unknown2;
}

class CCCircleWave : cocos2d::CCNode {
	static CCCircleWave* create(float, float, float, bool) = mac 0xbd270, win 0x0, ios 0x0;
	static CCCircleWave* create(float, float, float, bool, bool) = mac 0xbd290, win 0x16c00, ios 0x0;
	bool init(float, float, float, bool, bool) = mac 0xbd380, win 0x0, ios 0x0;
	void followObject(cocos2d::CCNode*, bool) = mac 0xbd670, win 0x16f20, ios 0x0;
	void updatePosition(float) = mac 0xbd630, win 0x16f00, ios 0x0;
	void setPosition(cocos2d::CCPoint const& pos) = mac 0x0, win 0x16ed0, ios 0x0;
	void removeMeAndCleanup() = mac 0x0, win 0x17280, ios 0x0;
	void draw() = mac 0x0, win 0x17100, ios 0x0;
	void updateTweenAction(float dt, const char* key) = mac 0x0, win 0x16f90, ios 0x0;

	cocos2d::CCArray* m_children;
	PAD = mac 0x0, win 0x4, android 0x0;
	float m_currentRadius;
	float m_currentOpacity;
	cocos2d::ccColor3B color = mac 0x134, win 0x0, android 0x0;
	cocos2d::CCPoint m_circleCenter;
	int m_filled;
	int m_lineWidth;
	float m_opacityMultiplier;
	bool m_blendFuncDirty;
	CCCircleWaveDelegate* delegate = mac 0x150, win 0x0, android 0x0;
}

class CCCircleWaveDelegate {
	virtual void circleWaveWillBeRemoved(CCCircleWave* wave) {}
}

class CCContentLayer : cocos2d::CCLayerColor {
	static CCContentLayer* create(cocos2d::ccColor4B const& color, float width, float height) = mac 0x0, win 0x172a0, ios 0x0;
	virtual void setPosition(cocos2d::CCPoint const& pos) = mac 0x0, win 0x17400, ios 0x0;
}

class CCIndexPath : cocos2d::CCObject {
	static CCIndexPath* create(unsigned int idk1, int idk2) = mac 0x0, win 0x30e40, ios 0x0;

	int m_unknown1;
	int m_unknown2;
}

class CCLightFlash {
	static CCLightFlash* create() = mac 0x295870, win 0x0, ios 0x0;
	void playEffect(cocos2d::CCPoint, cocos2d::_ccColor3B, float, float, float, float, float, float, float, float, float, float, float, float, float, float, int, bool, bool, float) = mac 0x295900, win 0x179f0;
}

class CCMenuItemSpriteExtra : cocos2d::CCMenuItemSprite {
	void useAnimationType(MenuAnimationType type) {
	    this->m_startPosition = this->getNormalImage()->getPosition();
	    this->m_animationType = type;
	}
	void setDestination(cocos2d::CCPoint const& pos) {
	    this->m_destPosition = pos;
	}
	void setOffset(cocos2d::CCPoint const& pos) {
	    this->m_offset = pos;
	}
	void setScale(float scale) {
	    this->CCMenuItemSprite::setScale(scale);
	    this->m_baseScale = scale;
	}

	static CCMenuItemSpriteExtra* create(cocos2d::CCNode*, cocos2d::CCNode*, cocos2d::CCObject*, cocos2d::SEL_MenuHandler) = mac 0x1253c0, win 0x18ee0, ios 0xe0740;
	inline static CCMenuItemSpriteExtra* create(cocos2d::CCNode* sprite, cocos2d::CCObject* target, cocos2d::SEL_MenuHandler callback) {
		return CCMenuItemSpriteExtra::create(sprite, nullptr, target, callback);
	}
	void setSizeMult(float) = mac 0x1255e0, win 0x19080, ios 0x0;
	CCMenuItemSpriteExtra() = mac 0x32670, win 0x18db0, ios 0x0;
	~CCMenuItemSpriteExtra() = mac 0x0, win 0x18eb0, ios 0x0;
	bool init(cocos2d::CCNode*, cocos2d::CCNode*, cocos2d::CCObject*, cocos2d::SEL_MenuHandler) = mac 0x125450, win 0x18fa0, ios 0x0;
	bool init(cocos2d::CCNode* spr) = mac 0x0, win 0x18fa0, ios 0x0;
	void activate() = mac 0x0, win 0x191c0, ios 0x0;
	void selected() = mac 0x0, win 0x19270, ios 0x0;
	void unselected() = mac 0x0, win 0x19430, ios 0x0;

	float m_scaleMultiplier;
	float m_baseScale;
	bool m_animationEnabled;
	bool m_colorEnabled;
	float m_unknown;
	gd::string m_unknown2;
	gd::string m_unknown3;
	float m_colorDip;
	cocos2d::CCPoint m_destPosition;
	cocos2d::CCPoint m_offset;
	MenuAnimationType m_animationType;
	cocos2d::CCPoint m_startPosition;
}

class CCMenuItemToggler : cocos2d::CCMenuItem {
	inline CCMenuItemToggler() : CCMenuItem(), m_onButton(nullptr), m_offButton(nullptr), m_toggled(false), m_notClickable(false) {}

	static CCMenuItemToggler* createWithSize(const char* spr1, const char* spr2, cocos2d::CCObject* target, cocos2d::SEL_MenuHandler callback, float scale) {
	    auto sprOff = cocos2d::CCSprite::createWithSpriteFrameName(spr1);
	    auto sprOn = cocos2d::CCSprite::createWithSpriteFrameName(spr2);
	
	    sprOff->setScale(scale);
	    sprOn->setScale(scale);
	
	    return create(sprOff, sprOn, target, callback);
	}
	static CCMenuItemToggler* createWithStandardSprites(cocos2d::CCObject* target, cocos2d::SEL_MenuHandler callback, float scale) {
	    auto sprOff = cocos2d::CCSprite::createWithSpriteFrameName("GJ_checkOff_001.png");
	    auto sprOn = cocos2d::CCSprite::createWithSpriteFrameName("GJ_checkOn_001.png");
	
	    sprOff->setScale(scale);
	    sprOn->setScale(scale);
	
	    return create(sprOff, sprOn, target, callback);
	}
	bool isOn() {
	    return m_toggled;
	}
	bool isToggled() {
	    return m_toggled;
	}
	void setClickable(bool on) {
	    m_notClickable = !on;
	}
	void toggleWithCallback(bool on) {
	    this->activate();
	    this->toggle(on);
	}

	static CCMenuItemToggler* create(cocos2d::CCNode* offSpr, cocos2d::CCNode* onSpr, cocos2d::CCObject* target, cocos2d::SEL_MenuHandler callback) = mac 0x38400, win 0x19600, ios 0xf5594;
	void setSizeMult(float) = mac 0x38a40, win 0x19850, ios 0x0;
	void toggle(bool) = mac 0x38950, win 0x199b0, ios 0xf5848;
	bool init(cocos2d::CCNode* off, cocos2d::CCNode* on, cocos2d::CCObject* target, cocos2d::SEL_MenuHandler handler) = mac 0x38500, win 0x196e0, ios 0x0;
	void activate() = mac 0x38bc0, win 0x198d0, ios 0xf59ac;
	void selected() = mac 0x38b80, win 0x198a0, ios 0x0;
	void unselected() = mac 0x38c00, win 0x19900, ios 0x0;
	void setEnabled(bool enabled) = mac 0x38c40, win 0x19930, ios 0x0;

	CCMenuItemSpriteExtra* m_offButton;
	CCMenuItemSpriteExtra* m_onButton;
	bool m_toggled;
	bool m_notClickable;
}

class CCMoveCNode : cocos2d::CCNode {
	static CCMoveCNode* create() = mac 0x1842a0, win 0x0, ios 0x0;
	virtual bool init() = mac 0x18b3d0, win 0x0, ios 0x0;
	~CCMoveCNode() = mac 0x18b2c0, win 0x0, ios 0x0;
}

class CCNodeContainer : cocos2d::CCNode {
	static CCNodeContainer* create() = mac 0xb1090, win 0x112370, ios 0x0;
	virtual bool init() = mac 0xba950, win 0x33b40, ios 0x0;
	void visit() = mac 0xba960, win 0x112420, ios 0x0;
}

class CCScrollLayerExt : cocos2d::CCLayer {
	inline CCScrollLayerExt() {}

	static CCScrollLayerExt* create(cocos2d::CCRect rect, bool vertical) {
	    auto pRet = new CCScrollLayerExt(rect);
	    if (pRet) {
	        pRet->autorelease();
	        pRet->m_disableVertical = !vertical;
	        pRet->m_disableHorizontal = vertical;
	        pRet->m_cutContent = true;
	        return pRet;
	    }
	    CC_SAFE_DELETE(pRet);
	    return nullptr;
	}
	float getMinY() {
	    return this->getContentSize().height -
	        this->m_contentLayer->getContentSize().height -
	        this->m_scrollLimitTop;
	}
	float getMaxY() {
	    return this->m_scrollLimitBottom;
	}

	// todo: add this back when CCDestructor works and 
	// this no longer causes crashing
	// virtual ~CCScrollLayerExt() = mac 0x2359b0, win 0x1b520, ios 0x0;
	virtual void visit() = mac 0x236550, win 0x1bed0, ios 0x0;
	virtual bool ccTouchBegan(cocos2d::CCTouch*, cocos2d::CCEvent*) = mac 0x235ef0, win 0x1b9b0, ios 0x0;
	virtual void ccTouchMoved(cocos2d::CCTouch*, cocos2d::CCEvent*) = mac 0x236300, win 0x1bce0, ios 0x0;
	virtual void ccTouchEnded(cocos2d::CCTouch*, cocos2d::CCEvent*) = mac 0x236020, win 0x1baa0, ios 0x0;
	virtual void ccTouchCancelled(cocos2d::CCTouch*, cocos2d::CCEvent*) = mac 0x2362a0, win 0x1bcc0, ios 0x0;
	virtual void registerWithTouchDispatcher() = mac 0x235eb0, win 0x1b980, ios 0x0;
	virtual void preVisitWithClippingRect(cocos2d::CCRect) = mac 0x2366a0, win 0x1c000, ios 0x0;
	virtual void postVisit() = mac 0x236720, win 0x1c090, ios 0x0;
	void moveToTop() = mac 0x235870, win 0x1b4a0, ios 0x0;
	void moveToTopWithOffset(float) = mac 0x2357d0, win 0x1b420, ios 0x0;
	CCScrollLayerExt(cocos2d::CCRect rect) = mac 0x235130, win 0x1b020, ios 0x21f05c;
	void scrollLayer(float scroll) = mac 0x236490, win 0x1be20, ios 0x0;

	cocos2d::CCTouch* m_touch;
	cocos2d::CCPoint m_touchPosition;
	cocos2d::CCPoint m_touchStartPosition;
	cocos2d::cc_timeval m_timeValue;
	bool m_touchDown;
	bool m_notAtEndOfScroll;
	cocos2d::CCLayerColor* m_verticalScrollbar;
	cocos2d::CCLayerColor* m_horizontalScrollbar;
	CCScrollLayerExtDelegate* m_delegate;
	CCContentLayer* m_contentLayer;
	bool m_cutContent;
	bool m_vScrollbarVisible;
	bool m_hScrollbarVisible;
	bool m_disableHorizontal;
	bool m_disableVertical;
	bool m_disableMovement;
	float m_scrollLimitTop;
	float m_scrollLimitBottom;
	float m_peekLimitTop;
	float m_peekLimitBottom;
}

class CCScrollLayerExtDelegate {
	virtual void scrllViewWillBeginDecelerating(CCScrollLayerExt*) {}
	virtual void scrollViewDidEndDecelerating(CCScrollLayerExt*) {}
	virtual void scrollViewTouchMoving(CCScrollLayerExt*) {}
	virtual void scrollViewDidEndMoving(CCScrollLayerExt*) {}
	virtual void scrollViewTouchBegin(CCScrollLayerExt*) {}
	virtual void scrollViewTouchEnd(CCScrollLayerExt*) {}
}

class CCSpritePlus : cocos2d::CCSprite {
	bool initWithSpriteFrameName(const char*) = mac 0x248670, win 0x1c1e0, ios 0x0;
	void setScaleX(float scale) = mac 0x0, win 0x1c440, ios 0x0;
	void setScaleY(float scale) = mac 0x0, win 0x1c4c0, ios 0x0;
	void setScale(float scale) = mac 0x0, win 0x1c540, ios 0x0;
	void setPosition(const cocos2d::CCPoint& pos) = mac 0x0, win 0x1c220, ios 0x0;
	void setRotation(float rotation) = mac 0x0, win 0x1c280, ios 0x0;
	bool initWithTexture(cocos2d::CCTexture2D* texture) = mac 0x0, win 0x1c200, ios 0x0;
	void setFlipX(bool flip) = mac 0x0, win 0x1c300, ios 0x0;
	void setFlipY(bool flip) = mac 0x0, win 0x1c3a0, ios 0x0;
	static CCSpritePlus* createWithSpriteFrame(cocos2d::CCSpriteFrame* frame) = mac 0x0, win 0x1c130, ios 0x0;

	cocos2d::CCArray* m_followers;
	CCSpritePlus* m_followingSprite;
	bool m_hasFollower;
	bool m_propagateScaleChanges;
	bool m_propagateFlipChanges;
}

class CCTextInputNode : cocos2d::CCLayer, cocos2d::CCIMEDelegate, cocos2d::CCTextFieldDelegate {
	inline CCTextInputNode() : cocos2d::CCLayer(), cocos2d::CCIMEDelegate(), cocos2d::CCTextFieldDelegate(), m_caption(), m_allowedChars() {
		m_numberInput = false;
		m_unknown1 = 0;
		m_selected = false;
		m_unknown2 = false;
		m_maxLabelWidth = 0.f;
		m_maxLabelScale = 0.f;
		m_placeholderScale = 0.f;
		m_placeholderColor = cocos2d::ccc3(0,0,0);
		m_textColor = cocos2d::ccc3(0,0,0);
		m_cursor = nullptr;
		m_textField = nullptr;
		m_delegate = nullptr;
		m_maxLabelLength = 0;
		m_placeholderLabel = nullptr;
		m_unknown3 = false;
		m_usePasswordChar = false;
		m_forceOffset = false;
	}
	inline ~CCTextInputNode() {
		if (m_selected) m_textField->detachWithIME();
	}
	void setLabelNormalColor(cocos2d::ccColor3B color) {
	    m_textColor = color;
	    this->refreshLabel();
	}
	void setLabelPlaceholderColor(cocos2d::ccColor3B color) {
	    m_placeholderColor = color;
	    this->refreshLabel();
	}
	void setLabelPlaceholderScale(float scale) {
	    m_placeholderScale = scale;
	    this->refreshLabel();
	}
	void setMaxLabelScale(float scale) {
	    m_maxLabelScale = scale;
	    this->refreshLabel();
	}
	void setMaxLabelWidth(int length) {
	    m_maxLabelLength = length;
	    this->refreshLabel();
	}
	void setAllowedChars(gd::string filter) {
	    m_allowedChars = filter;
	}
	void forceOffset() {
	    m_forceOffset = true;
	}
	void setString(gd::string text) = mac 0x5d3e0, win 0x21070;
	const char* getString() {
	    return m_textField->getString();
	}
	cocos2d::CCTextFieldTTF* getTextField() {
	    return m_textField;
	}
	cocos2d::CCLabelBMFont* getPlaceholderLabel() {
	    return m_placeholderLabel;
	}
	void setDelegate(TextInputDelegate* delegate) {
	    m_delegate = delegate;
	}

	inline static CCTextInputNode* create(float width, float height, char const* placeholder, char const* fontPath) {
		return CCTextInputNode::create(width, height, placeholder, 0x18, fontPath);
	}
	inline static CCTextInputNode* create(float width, float height, char const* placeholder, int fontSize, char const* fontPath) {
		auto ret = new CCTextInputNode();
		if (ret && ret->init(width, height, placeholder, "Thonburi", fontSize, fontPath)) {
			ret->autorelease();
			return ret;
		}
		CC_SAFE_DELETE(ret);
		return nullptr;
	}
	bool init(float width, float height, const char* caption, const char* thonburi, int maxCharCount, const char* font) = mac 0x5d180, win 0x20e50, ios 0xe261c;

	void refreshLabel() = mac 0x5d730, win 0x21330, ios 0xe2af4;
	void updateLabel(gd::string) = mac 0x5d4a0, win 0x0, ios 0x0;
	void updateBlinkLabel() = mac 0x5d920;
	virtual void registerWithTouchDispatcher() = mac 0x5eec0, win 0x220e0, ios 0x0;
	virtual void visit() = mac 0x5d380, win 0x21000, ios 0x0;
	virtual bool ccTouchBegan(cocos2d::CCTouch*, cocos2d::CCEvent*) = mac 0x5ec80, win 0x21f20, ios 0x0;
	virtual void ccTouchCancelled(cocos2d::CCTouch*, cocos2d::CCEvent*) = mac 0x5ee80, win 0x0, ios 0x0;
	virtual void ccTouchEnded(cocos2d::CCTouch*, cocos2d::CCEvent*) = mac 0x5ee60, win 0x0, ios 0x0;
	virtual void ccTouchMoved(cocos2d::CCTouch*, cocos2d::CCEvent*) = mac 0x5eea0, win 0x0, ios 0x0;
	virtual void textChanged() = mac 0x5dd70, win 0x216e0, ios 0x0;
	virtual void onClickTrackNode(bool) = mac 0x5dd40, win 0x216b0, ios 0x0;
	virtual void keyboardWillShow(cocos2d::CCIMEKeyboardNotificationInfo&) = mac 0x5dad0, win 0x21580, ios 0x0;
	virtual void keyboardWillHide(cocos2d::CCIMEKeyboardNotificationInfo&) = mac 0x5dc20, win 0x21650, ios 0x0;
	virtual bool onTextFieldInsertText(cocos2d::CCTextFieldTTF*, char const*, int) = mac 0x5de50, win 0x0, ios 0x0;
	virtual bool onTextFieldAttachWithIME(cocos2d::CCTextFieldTTF*) = mac 0x5e2c0, win 0x21b10, ios 0x0;
	virtual bool onTextFieldDetachWithIME(cocos2d::CCTextFieldTTF*) = mac 0x5e610, win 0x21d60, ios 0x0;

	bool m_numberInput;
	gd::string m_caption;
	int m_unknown1;
	bool m_selected;
	bool m_unknown2;
	gd::string m_allowedChars;
	float m_maxLabelWidth;
	float m_maxLabelScale;
	float m_placeholderScale;
	cocos2d::ccColor3B m_placeholderColor;
	cocos2d::ccColor3B m_textColor;
	cocos2d::CCLabelBMFont* m_cursor;
	cocos2d::CCTextFieldTTF* m_textField;
	TextInputDelegate* m_delegate;
	int m_maxLabelLength;
	cocos2d::CCLabelBMFont* m_placeholderLabel;
	bool m_unknown3;
	bool m_usePasswordChar;
	bool m_forceOffset;
}

class ChallengesPage {
	static ChallengesPage* create() = mac 0x0, win 0x3e050, ios 0x0;
}

class CheckpointObject : cocos2d::CCNode {
	static CheckpointObject* create() = mac 0x7e7d0, win 0x20DDD0, ios 0x0;
	void getObject() = mac 0x7ef50, win 0x0, ios 0x0;

	GameObject* m_gameObject;
	PlayerCheckpoint* m_player1;
	PlayerCheckpoint* m_player2;
	bool m_isDual;
	bool m_isFlipped;
	cocos2d::CCPoint m_cameraPos;
	int m_unk104;
	GameObject* m_lastPortal;
	PAD = mac 0x0, win 0x4, android 0x0;
	double m_unk110;
	gd::string m_currentStateString;
	gd::string m_objectsStateString;
}

class CollisionBlockPopup {
	static CollisionBlockPopup* create(EffectGameObject*, cocos2d::CCArray*) = mac 0x130010, win 0x0, ios 0x0;
	void onNextItemID(cocos2d::CCObject*) = mac 0x130e60, win 0x0, ios 0x0;
}

class CollisionTriggerAction : cocos2d::CCNode {
	static CollisionTriggerAction* createFromString(gd::string) = mac 0x176ee0, win 0x0, ios 0x0;
}

class ColorAction : cocos2d::CCNode {
	void getSaveString() = mac 0x17d080, win 0x0, ios 0x0;
	void setupFromDict(cocos2d::CCDictionary*) = mac 0x17f310, win 0x0, ios 0x0;
	void setupFromString(gd::string) = mac 0x17f270, win 0x0, ios 0x0;

	PAD = mac 0xc, win 0x0, android 0x0;
	cocos2d::ccColor3B color = mac 0x12c, win 0x0, android 0x0;
	PAD = mac 0x5, win 0x0, android 0x0;
	float m_unk100;
	bool m_blending;
	PAD = mac 0x3, win 0x0, android 0x0;
	int m_playerColor;
	int m_unk10C;
	float m_opacity;
	float m_unk114;
	float m_copyHue;
	float m_copySaturation;
	float m_copyBrightness;
	bool m_saturationChecked;
	bool m_brightnessChecked;
	int m_copyID;
	PAD = mac 0x1, win 0x0, android 0x0;
	bool m_copyOpacity;
	PAD = mac 0x4, win 0x0, android 0x0;
	ColorActionSprite* m_colorSprite;
	PAD = mac 0xc, win 0x0, android 0x0;
}

class ColorActionSprite : cocos2d::CCNode {
	float m_opacity;
	cocos2d::_ccColor3B m_f0124;
	cocos2d::_ccColor3B m_activeColor;
}

class ColorChannelSprite : cocos2d::CCSprite {
	void updateBlending(bool) = mac 0x16e1d0, win 0x114710, ios 0x0;
	void updateCopyLabel(int, bool) = mac 0x16ded0, win 0x114440, ios 0x0;
	void updateOpacity(float) = mac 0x16e080, win 0x1145c0, ios 0x0;
	void updateValues(ColorAction*) = mac 0x16e2e0, win 0x114800, ios 0x0;
	static ColorChannelSprite* create() = mac 0x16de00, win 0x114340, ios 0x0;

	cocos2d::CCLabelBMFont* m_copyLabel;
	cocos2d::CCLabelBMFont* m_opacityLabel;
	cocos2d::CCLabelBMFont* m_blendingDot;
}

class ColorSelectDelegate {
	virtual void colorSelectClosed(cocos2d::CCNode*) {}
}

class ColorSelectPopup : FLAlertLayer, cocos2d::extension::ColorPickerDelegate, TextInputDelegate, GJSpecialColorSelectDelegate {
	virtual void colorValueChanged(cocos2d::ccColor3B color) = mac 0x0, win 0x46ee0, ios 0x0;

	bool init(EffectGameObject* triggerObj, cocos2d::CCArray* triggerObjs, ColorAction* colorAction) = mac 0x0, win 0x43ae0, ios 0x0;
	void updateColorValue() = mac 0x0, win 0x46f30, ios 0x0;
	void updateCopyColorTextInputLabel() = mac 0x0, win 0x479c0, ios 0x0;

	cocos2d::extension::CCControlColourPicker* m_colorPicker;
	cocos2d::CCLabelBMFont* m_unk1DC;
	cocos2d::CCLabelBMFont* m_label;
	Slider* m_unk1E4;
	Slider* m_slider;
	EffectGameObject* m_effectGameObject;
	cocos2d::CCArray* m_unk1F0;
	CCMenuItemToggler* m_toggler1;
	CCMenuItemToggler* m_toggler2;
	unsigned int m_rgbLastColor;
	cocos2d::CCSprite* m_unk200;
	cocos2d::CCSprite* m_unk204;
	unsigned int m_bgrColor; // TODO: are u sure this isnt just a cccolor3b
	GJColorSetupLayer* m_colorSetupLayer;
	float m_fadeTime;
	int m_playerColor;
	bool m_isBlending;
	float m_opacity;
	ColorAction* m_colorAction;
	CCTextInputNode* m_textInput1;
	bool m_unk228;
	bool m_isTouchTrigger;
	bool m_unk22A;
	bool m_isMultipleColorTrigger;
	bool m_unk22C;
	bool m_isColorTrigger;
	int m_colorID;
	bool m_unk234;
	int m_copyChannelID;
	bool m_copyOpacity;
	ConfigureHSVWidget* m_hsvWidget;
	PAD = mac 0x0, win 0x10, android 0x0;
	cocos2d::CCArray* m_unk254;
	cocos2d::CCArray* m_unk258;
	CCTextInputNode* m_textInput2;
	PAD = mac 0x0, win 0x4, android 0x0;
	CCMenuItemToggler* m_toggler3;
	CCMenuItemToggler* m_toggler4;
	PAD = mac 0x0, win 0x8, android 0x0;
	cocos2d::CCArray* m_unk274;
	bool m_spawnTrigger;
	bool m_multiTrigger;
	bool m_copyColor;
}

class ColorSetupDelegate {}

class CommentCell : TableViewCell {
	void loadFromComment(GJComment*) = mac 0x111c70, win 0x5f3d0, ios 0x0;

	PAD = mac 0x0, win 0x4, android 0x0;
	cocos2d::CCSprite* m_iconSprite;
	cocos2d::CCLabelBMFont* m_likeLabel;
	GJComment* m_comment;
	PAD = mac 0x0, win 0x4, android 0x0;
}

class CommentUploadDelegate {
	virtual void commentUploadFinished(int) {}
	virtual void commentUploadFailed(int, CommentError) {}
	virtual void commentDeleteFailed(int, int) {}
}

class ConfigureHSVWidget : cocos2d::CCNode {
	cocos2d::CCLabelBMFont* m_hueLabel;
	cocos2d::CCLabelBMFont* m_saturationLabel;
	cocos2d::CCLabelBMFont* m_brightnessLabel;
	Slider* m_hueSlider;
	Slider* m_saturationSlider;
	Slider* m_brightnessSlider;
	cocos2d::ccHSVValue m_value;
}

class CountTriggerAction : cocos2d::CCNode {
	static CountTriggerAction* createFromString(gd::string) = mac 0x1754f0, win 0x0, ios 0x0;

	int m_previousCount;
	int m_targetCount;
	int m_targetID;
	bool m_activateGroup;
	bool multiActivate = mac 0x138, win 0x0, android 0x0;
}

class CreateGuidelinesLayer : FLAlertLayer, FLAlertLayerProtocol {
	void onStop(cocos2d::CCObject* pSender) = mac 0x0, win 0x4d2c0, ios 0x0;

	PAD = mac 0x0, win 0x24, android 0x0;
	gd::string m_guidelineString;
}

class CreateMenuItem : CCMenuItemSpriteExtra {
	static CreateMenuItem* create(cocos2d::CCNode*, cocos2d::CCNode*, cocos2d::CCObject*, cocos2d::SEL_MenuHandler) = mac 0x1c580, win 0x0, ios 0x0;

	PAD = mac 0x0, win 0x18, android 0x0;
	int m_objectID;
	int m_buildTabPage;
	int m_buildTab;
}

//TODO: inherits cocos2d::CCSceneTransitionDelegate
class CreatorLayer : cocos2d::CCLayer {
	void onBack(cocos2d::CCObject*) = mac 0x0, win 0x4fae0, ios 0x0;
	void onChallenge(cocos2d::CCObject*) = mac 0x0, win 0x4f1b0, ios 0x0;
	void onLeaderboards(cocos2d::CCObject*) = mac 0x0, win 0x4ed20, ios 0x0;
	void onMyLevels(cocos2d::CCObject*) = mac 0x142b70, win 0x0, ios 0x0;
	void onSavedLevels(cocos2d::CCObject*) = mac 0x142860, win 0x0, ios 0x0;
	virtual void sceneWillResume() = mac 0x0, win 0x4fb50, ios 0x0;
	bool init() = mac 0x0, win 0x4de40, ios 0x0;
	static CreatorLayer* create() = mac 0x0, win 0x4dda0, ios 0x0;
}

class CurrencyRewardLayer {
	~CurrencyRewardLayer() = mac 0x447950, win 0x0, ios 0x0;
	virtual void update(float) = mac 0x44a5c0, win 0x0, ios 0x0;
}

class CurrencyRewardDelegate {
	virtual void currencyWillExit(CurrencyRewardLayer*) {}
}

class CustomListView : BoomListView {
	static CustomListView* create(cocos2d::CCArray*, float, float, int, BoomListType) = mac 0x10d410, win 0x57f90, ios 0x99154;
	inline static CustomListView* create(cocos2d::CCArray* entries, BoomListType type, float width, float height) {
		return CustomListView::create(entries, width, height, 0, type);
	}
	virtual TableViewCell* getListCell(const char*) = mac 0x10d560, win 0x58050, ios 0x0;
	virtual void loadCell(TableViewCell*, unsigned int) = mac 0x10e610, win 0x585c0, ios 0x0;
	virtual void setupList() = mac 0x116e70, win 0x58870, ios 0x0;
	CustomListView() = mac 0x0, win 0x57e60, ios 0x0;
}

class CustomSongCell : TableViewCell {
	void loadFromObject(SongInfoObject*) = mac 0x110220, win 0x0, ios 0x0;
}

class CustomSongLayer : FLAlertLayer, FLAlertLayerProtocol, TextInputDelegate, GJDropDownLayerDelegate {
	bool init(LevelSettingsObject*) = mac 0xf06f0, win 0x0, ios 0x0;
	void onArtists(cocos2d::CCObject*) = mac 0xf1950, win 0x0, ios 0x0;
	void onSongBrowser(cocos2d::CCObject*) = mac 0xf18a0, win 0x0, ios 0x0;

	LevelSettingsObject* m_levelSettings;
	CCTextInputNode* m_songIDInput;
	CustomSongWidget* m_songWidget;
	LevelSettingsLayer* m_levelSettingsLayer;
}

class CustomSongWidget : cocos2d::CCNode, MusicDownloadDelegate, FLAlertLayerProtocol {
	void FLAlert_Clicked(FLAlertLayer*, bool) {}
	void loadSongInfoFinished(SongInfoObject*) {}

	void updateSongObject(SongInfoObject* song) = mac 0x0, win 0x69280, ios 0x0;

	SongInfoObject* m_songInfo;
	PAD = mac 0x0, win 0x1C, android 0x0;
	CCMenuItemSpriteExtra* m_downloadBtn;
	PAD = mac 0x0, win 0x30, android 0x0;
}

class CustomizeObjectLayer : FLAlertLayer, TextInputDelegate, HSVWidgetPopupDelegate, ColorSelectDelegate, ColorSetupDelegate {
	void onNextColorChannel(cocos2d::CCObject* pSender) = mac 0x0, win 0x56c80, ios 0x0;
	void onSelectColor(cocos2d::CCObject* pSender) = mac 0x0, win 0x577b0, ios 0x0;
	int getActiveMode(bool unknown) = mac 0x0, win 0x57210, ios 0x0;

	EffectGameObject* m_targetObject;
	cocos2d::CCArray* m_targetObjects;
	cocos2d::CCArray* m_colorButtons;
	cocos2d::CCArray* m_colorNodes;
	cocos2d::CCArray* m_textInputNodes;
	PAD = mac 0x0, win 0x4, android 0x0;
	cocos2d::CCArray* m_detailColorButtons;
	int m_selectedMode;
	int m_customColorChannel;
	bool m_unk0x200;
	bool m_unk0x201;
	bool m_glowDisabled;
	CCMenuItemSpriteExtra* m_baseButton;
	CCMenuItemSpriteExtra* m_detailButton;
	CCMenuItemSpriteExtra* m_textButton;
	CCMenuItemSpriteExtra* m_baseColorHSV;
	CCMenuItemSpriteExtra* m_detailColorHSV;
	cocos2d::CCLabelBMFont* m_titleLabel;
	cocos2d::CCLabelBMFont* m_selectedColorLabel;
	CCTextInputNode* m_customColorInput;
	CCTextInputNode* m_textInput;
	ButtonSprite* m_customColorButtonSprite;
	CCMenuItemSpriteExtra* m_customColorButton;
	CCMenuItemSpriteExtra* m_arrowDown;
	CCMenuItemSpriteExtra* m_arrowUp;
	cocos2d::extension::CCScale9Sprite* m_customColorInputBG;
	ColorChannelSprite* m_colorSprite;
	CCMenuItemSpriteExtra* m_colorSpriteButton;
	bool m_showTextInput;
	bool m_customColorSelected;
}

class DailyLevelPage : FLAlertLayer {
	static DailyLevelPage* create(bool weekly) = mac 0x0, win 0x6a860, ios 0x0;
	bool init(bool weekly) = mac 0x0, win 0x6a900, ios 0x0;
	void updateTimers(float) = mac 0x0, win 0x6bef0, ios 0x0;

	PAD = mac 0x0, win 0x21, ios 0x0;
	bool m_weekly;
}

class DialogLayer : cocos2d::CCLayerColor {
	static DialogLayer* create(DialogObject* dialog, int color) {
		return DialogLayer::createDialogLayer(dialog, nullptr, color);
	}

	static DialogLayer* createWithObjects(cocos2d::CCArray* dialogs, int color) {
		return DialogLayer::createDialogLayer(nullptr, dialogs, color);
	}

	static DialogLayer* createDialogLayer(DialogObject*, cocos2d::CCArray*, int) = mac 0x2047d0, win 0x6D470, ios 0x459d0;
	bool init(DialogLayer*, DialogObject*, cocos2d::CCArray*, int) = mac 0x0, win 0x6D520, ios 0x0;
	cocos2d::CCAction* animateIn(int location) = mac 0x0, win 0x6E130, ios 0x0;

	~DialogLayer() = mac 0x204720, win 0x0, ios 0x0;
	virtual void onEnter() = mac 0x205900, win 0x0, ios 0x0;
	virtual bool ccTouchBegan(cocos2d::CCTouch*, cocos2d::CCEvent*) = mac 0x205790, win 0x0, ios 0x0;
	virtual void ccTouchMoved(cocos2d::CCTouch*, cocos2d::CCEvent*) = mac 0x205820, win 0x0, ios 0x0;
	virtual void ccTouchEnded(cocos2d::CCTouch*, cocos2d::CCEvent*) = mac 0x2057e0, win 0x0, ios 0x0;
	virtual void ccTouchCancelled(cocos2d::CCTouch*, cocos2d::CCEvent*) = mac 0x205840, win 0x0, ios 0x0;
	virtual void registerWithTouchDispatcher() = mac 0x205890, win 0x0, ios 0x0;
	virtual void keyBackClicked() = mac 0x2056a0, win 0x0, ios 0x0;
	virtual void keyDown(cocos2d::enumKeyCodes) = mac 0x205ce0, win 0x0, ios 0x0;
	virtual void fadeInTextFinished(TextArea*) = mac 0x205930, win 0x0, ios 0x0;
}

class DialogDelegate {
	virtual void dialogClosed(DialogLayer*) {}
}

class DialogObject : cocos2d::CCObject {
	static DialogObject* create(gd::string title, gd::string text, int portrait, float text_scale, bool is_unskippable, cocos2d::ccColor3B text_color) = mac 0x0, win 0x6D160, ios 0x0;
	bool init(DialogObject*, gd::string title, gd::string text, int portrait, float text_scale, bool is_unskippable, cocos2d::ccColor3B text_color) = mac 0x0, win 0x6D2E0, ios 0x0;

	gd::string m_text;
	gd::string m_title;
	int m_dialogType;
	cocos2d::ccColor3B m_colour;
	float m_textWidth;
	bool m_canSkip;
}

class DownloadMessageDelegate {}

class DrawGridLayer : cocos2d::CCLayer {
	inline using CCPointArray400 = cocos2d::CCPoint(*)[400];
	inline using CCPointArray200 = cocos2d::CCPoint(*)[200];

	void draw() = mac 0x0, win 0x16ce90, ios 0x0;

	CCPointArray400 m_commonLines;
	CCPointArray200 m_yellowGuidelines;
	CCPointArray200 m_greenGuidelines;
	float m_songOffset1;
	float m_songOffset2;
	float m_lastMusicXPosition;
	bool m_effectSortDirty;
	LevelEditorLayer* m_editor;
	gd::string m_guidelineString;
	cocos2d::CCNode* m_grid;
	cocos2d::CCArray* m_guidelines;
	cocos2d::CCArray* m_effects;
	cocos2d::CCArray* m_guides;
	cocos2d::CCArray* m_speedObjects1;
	cocos2d::CCArray* m_speedObjects2;
	cocos2d::CCArray* m_playerNodePoints;
	cocos2d::CCArray* m_player2NodePoints;
	double m_unkDouble;
	float m_guidelineSpacing;
	float m_slowGuidelineSpacing;
	float m_normalGuidelineSpacing;
	float m_fastGuidelineSpacing;
	float m_fasterGuidelineSpacing;
	float m_fastestGuidelineSpacing;
	bool m_updatingTimeMarkers;
	bool m_timeNeedsUpdate;
	float m_activeGridNodeSize;
	float m_gridSize;
}

class EditButtonBar : cocos2d::CCNode {
	void removeAllItems() {
	    this->m_buttonArray->removeAllObjects();
	    this->reloadItemsInNormalSize();
	}
	void reloadItems(int rowCount, int columnCount) {
	    if (this->m_buttonArray)
	        this->loadFromItems(this->m_buttonArray, rowCount, columnCount, this->m_unknown);
	}
	void reloadItemsInNormalSize() {
		// TODO: fix this
	    // this->reloadItems(
	    //     GameManager::sharedState()->getIntGameVariable("0049"),
	    //     GameManager::sharedState()->getIntGameVariable("0050")
	    // );
	}
	void addButton(CCMenuItemSpriteExtra* btn, bool reload) {
	    if (this->m_buttonArray)
	        this->m_buttonArray->addObject(reinterpret_cast<cocos2d::CCObject*>(btn));
	    if (reload)
	        this->reloadItemsInNormalSize();
	}

	void loadFromItems(cocos2d::CCArray* buttons, int rowCount, int columnCount, bool idk) = mac 0x351010, win 0x6e5e0, ios 0x2dd060;

	cocos2d::CCPoint m_position;
	int m_unknown;
	bool m_unknownBool;
	cocos2d::CCArray* m_buttonArray;
	BoomScrollLayer* m_scrollLayer;
	cocos2d::CCArray* m_pagesArray;
}

class EditLevelLayer : cocos2d::CCLayer {
	static void scene(GJGameLevel* level) {
	    auto pScene = cocos2d::CCScene::create();
	
	    pScene->addChild(reinterpret_cast<cocos2d::CCNode*>(EditLevelLayer::create(level)));
	
	    cocos2d::CCDirector::sharedDirector()->replaceScene(
	        cocos2d::CCTransitionFade::create(.5f, pScene)
	    );
	}

	static EditLevelLayer* create(GJGameLevel* level) = mac 0xe1e50, win 0x6f530, ios 0x82420;
	void onLevelInfo() = mac 0x0, win 0x70660, ios 0x0;

	cocos2d::CCMenu* m_buttonMenu;
	GJGameLevel* m_level;
	TextArea* m_descriptionInput;
	cocos2d::CCArray* m_someArray;
	cocos2d::CCLabelBMFont* m_someFont;
}

class EditorOptionsLayer {
	void onButtonsPerRow(cocos2d::CCObject*) = mac 0x147b30, win 0x0, ios 0x0;
}

class EditorPauseLayer : CCBlockLayer, FLAlertLayerProtocol {
	static EditorPauseLayer* create(LevelEditorLayer* editor) {
	    auto pRet = new EditorPauseLayer();
	    if (pRet && pRet->init(editor)) {
	        pRet->autorelease();
	        return pRet;
	    }
	    CC_SAFE_DELETE(pRet);
	    return nullptr;
	}

	~EditorPauseLayer() = mac 0x13c3b0, win 0x0, ios 0x0;
	virtual void keyBackClicked() = mac 0x13f320, win 0x758d0, ios 0x0;
	virtual void keyDown(cocos2d::enumKeyCodes) = mac 0x13f3a0, win 0x0, ios 0x0;
	virtual void customSetup() = mac 0x13cc00, win 0x0, ios 0x0;
	virtual void FLAlert_Clicked(FLAlertLayer*, bool) = mac 0x13f1b0, win 0x75780, ios 0x0;
	void saveLevel() = mac 0x13ebd0, win 0x75010, ios 0x0;
	bool init(LevelEditorLayer*) = mac 0x13c7a0, win 0x730e0, ios 0x280cb8;
	void onExitEditor(cocos2d::CCObject* pSender) = mac 0x0, win 0x75660, ios 0x0;
	void playStep2() = mac 0x0, win 0x75440, ios 0x0;
	void onResume(cocos2d::CCObject* pSender) = mac 0x0, win 0x74fe0, ios 0x0;
	void onSaveAndPlay(cocos2d::CCObject* pSender) = mac 0x0, win 0x753d0, ios 0x0;
	void onSaveAndExit(cocos2d::CCObject* pSender) = mac 0x0, win 0x75620, ios 0x0;
	void onSave(cocos2d::CCObject* pSender) = mac 0x0, win 0x755a0, ios 0x0;
	void onExitNoSave(cocos2d::CCObject* pSender) = mac 0x0, win 0x75700, ios 0x0;
	void uncheckAllPortals(cocos2d::CCObject* pSender) = mac 0x0, win 0x74760, ios 0x0;
	EditorPauseLayer() = mac 0x0, win 0x72f10, ios 0x0;

	bool m_saved;
	PAD = mac 0x0, win 0x4, android 0x0;
	CCMenuItemSpriteExtra* m_button0;
	CCMenuItemSpriteExtra* m_button1;
	LevelEditorLayer* m_editorLayer;
}

class EditorUI : cocos2d::CCLayer, FLAlertLayerProtocol, ColorSelectDelegate, GJRotationControlDelegate, GJScaleControlDelegate, MusicDownloadDelegate {
	static EditorUI* get() {
	    auto lel = LevelEditorLayer::get();
	    if (!lel) return nullptr;
	    #ifdef GEODE_IS_WINDOWS
	    return lel->m_editorUI;
	    #else
	    return nullptr;
	    #endif
	}

	void constrainGameLayerPosition() = mac 0x1c6d0, win 0x0, ios 0x0;
	void create(LevelEditorLayer*) = mac 0x8a80, win 0x0, ios 0x0;
	void deselectAll() = mac 0x1f300, win 0x86af0, ios 0x0;
	void onDeselectAll(cocos2d::CCObject*) = mac 0x19cd0, win 0x0, ios 0x0;
	void disableButton(CreateMenuItem*) = mac 0x1c0f0, win 0x78af0, ios 0x0;
	void editButtonUsable() = mac 0x28f30, win 0x0, ios 0x0;
	void editObject(cocos2d::CCObject*) = mac 0x195a0, win 0x8ca50, ios 0x0;
	void enableButton(CreateMenuItem*) = mac 0x1bff0, win 0x78990, ios 0x0;
	CCMenuItemSpriteExtra* getCreateBtn(int, int) = mac 0x1f6c0, win 0x85120, ios 0x0;
	cocos2d::CCPoint getGroupCenter(cocos2d::CCArray*, bool) = mac 0x23470, win 0x8fc30, ios 0x0;
	cocos2d::CCArray* getSelectedObjects() = mac 0x23f30, win 0x86900, ios 0x0;
	void init(LevelEditorLayer*) = mac 0x8ae0, win 0x0, ios 0x0;
	virtual bool ccTouchBegan(cocos2d::CCTouch*, cocos2d::CCEvent*) = mac 0x2ed60, win 0x0, ios 0x0;
	virtual void ccTouchMoved(cocos2d::CCTouch*, cocos2d::CCEvent*) = mac 0x2f3d0, win 0x0, ios 0x0;
	virtual void ccTouchEnded(cocos2d::CCTouch*, cocos2d::CCEvent*) = mac 0x2fb00, win 0x0, ios 0x0;
	virtual void keyDown(cocos2d::enumKeyCodes) = mac 0x30790, win 0x91a30, ios 0x0;
	void moveObject(GameObject*, cocos2d::CCPoint) = mac 0x24b10, win 0x8ddb0, ios 0x0;
	void onDuplicate(cocos2d::CCObject*) = mac 0x18ba0, win 0x87d20, ios 0x0;
	cocos2d::CCArray* pasteObjects(gd::string const&) = mac 0x232d0, win 0x88240, ios 0x0;
	void playerTouchBegan(cocos2d::CCTouch*, cocos2d::CCEvent*) = mac 0x2ebf0, win 0x0, ios 0x0;
	void playtestStopped() = mac 0x24790, win 0x0, ios 0x0;
	void redoLastAction(cocos2d::CCObject*) = mac 0xb8e0, win 0x870f0, ios 0x0;
	void replaceGroupID(GameObject*, int, int) = mac 0x27470, win 0x0, ios 0x0;
	void scaleChanged(float) = mac 0x25490, win 0x0, ios 0x0;
	void scaleObjects(cocos2d::CCArray*, float, cocos2d::CCPoint) = mac 0x252e0, win 0x8f150, ios 0x0;
	void selectObjects(cocos2d::CCArray*, bool) = mac 0x23940, win 0x864a0, ios 0x0;
	void setupCreateMenu() = mac 0xcb50, win 0x0, ios 0x0;
	void undoLastAction(cocos2d::CCObject*) = mac 0xb830, win 0x87070, ios 0x0;
	void updateButtons() = mac 0x1a300, win 0x78280, ios 0x0;
	void updateObjectInfoLabel() = mac 0x1cb10, win 0x793b0, ios 0x0;
	void updateSlider() = mac 0x18a90, win 0x78f10, ios 0x0;
	void updateZoom(float) = mac 0x248c0, win 0x878a0, ios 0x0;
	void selectObject(GameObject* obj, bool idk) = mac 0x1bd60, win 0x86250, ios 0x0;
	void selectAll() = mac 0x0, win 0x86c40, ios 0x0;
	void selectAllWithDirection(bool left) = mac 0x0, win 0x86d80, ios 0x0;
	cocos2d::CCPoint getTouchPoint(cocos2d::CCTouch* touch, cocos2d::CCEvent* event) = mac 0x0, win 0x90620, ios 0x0;
	void onSelectBuildTab(cocos2d::CCObject* pSender) = mac 0x0, win 0x887f0, ios 0x0;
	void onCreateButton(cocos2d::CCObject* pSender) = mac 0x0, win 0x854f0, ios 0x0;
	CCMenuItemSpriteExtra* getSpriteButton(const char* sprite, cocos2d::SEL_MenuHandler callback, cocos2d::CCMenu* menu, float scale) = mac 0x0, win 0x78bf0, ios 0x0;
	cocos2d::CCPoint offsetForKey(int objID) = mac 0x0, win 0x92310, ios 0x0;
	void updateDeleteMenu() = mac 0x0, win 0x7c5d0, ios 0x0;
	void updateCreateMenu(bool updateTab) = mac 0x1e960, win 0x85530, ios 0x0;
	void toggleMode(cocos2d::CCObject* pSender) = mac 0x187b0, win 0x7ad20, ios 0x0;
	void zoomIn(cocos2d::CCObject* pSender) = mac 0xc0c0, win 0x877c0, ios 0x0;
	void zoomOut(cocos2d::CCObject* pSender) = mac 0xc120, win 0x87830, ios 0x0;
	void rotateObjects(cocos2d::CCArray* objects, float angle, cocos2d::CCPoint center) = mac 0x0, win 0x8ee80, ios 0x0;
	void updateGridNodeSize() = mac 0x1c8a0, win 0x78f60, ios 0x0;
	void updateSpecialUIElements() = mac 0x0, win 0x87030, ios 0x0;
	void constrainGameLayerPosition(float x, float y) = mac 0x18890, win 0x8f920, ios 0x0;
	void moveGameLayer(cocos2d::CCPoint const& pos) = mac 0x1ca90, win 0x79290, ios 0x0;
	void showUI(bool show) = mac 0x245b0, win 0x87180, ios 0x0;
	void editObject2(cocos2d::CCObject* pSender) = mac 0x0, win 0x8d1b0, ios 0x0;
	void editGroup(cocos2d::CCObject* pSender) = mac 0x0, win 0x8d720, ios 0x0;
	void moveObjectCall(EditCommand pSender) = mac 0x29b80, win 0x8db30, ios 0x0;
	void transformObjectCall(EditCommand pSender) = mac 0x29d90, win 0x8def0, ios 0x0;
	void onDeleteSelected(cocos2d::CCObject* pSender) = mac 0xb990, win 0x7bf50, ios 0x0;
	void onCopy(cocos2d::CCObject* pSender) = mac 0x18dc0, win 0x87fb0, ios 0x0;
	void onPaste(cocos2d::CCObject* pSender) = mac 0x18ee0, win 0x880c0, ios 0x0;
	void toggleEnableRotate(cocos2d::CCObject* pSender) = mac 0xb700, win 0x860d0, ios 0x0;
	void toggleFreeMove(cocos2d::CCObject* pSender) = mac 0xb610, win 0x85eb0, ios 0x0;
	void toggleSwipe(cocos2d::CCObject* pSender) = mac 0xb490, win 0x85dd0, ios 0x0;
	void toggleSnap(cocos2d::CCObject* pSender) = mac 0xb680, win 0x85fa0, ios 0x0;
	void onPlayback(cocos2d::CCObject* pSender) = mac 0xbcb0, win 0x87340, ios 0x0;
	void onPlaytest(cocos2d::CCObject* pSender) = mac 0xbec0, win 0x87600, ios 0x0;
	void onStopPlaytest(cocos2d::CCObject* pSender) = mac 0xbfd0, win 0x876e0, ios 0x0;
	void onGroupUp(cocos2d::CCObject* pSender) = mac 0x1a1a0, win 0x8d780, ios 0x0;
	void onGroupDown(cocos2d::CCObject* pSender) = mac 0x1a200, win 0x8d7e0, ios 0x0;
	void selectBuildTab(int tab) = mac 0x1fb90, win 0x88810, ios 0x0;
	void onPause(cocos2d::CCObject* pSender) = mac 0x18650, win 0x78020, ios 0x0;
	void onSettings(cocos2d::CCObject* pSender) = mac 0x0, win 0x77fe0, ios 0x0;
	void activateRotationControl(cocos2d::CCObject* pSender) = mac 0x0, win 0x8fe70, ios 0x0;
	void activateScaleControl(cocos2d::CCObject* pSender) = mac 0x0, win 0x889b0, ios 0x0;
	void dynamicGroupUpdate(bool idk) = mac 0x0, win 0x8ad10, ios 0x0;
	void createRockOutline() = mac 0x0, win 0x89c10, ios 0x0;
	void createRockEdges() = mac 0x0, win 0x88ec0, ios 0x0;
	void createRockBase() = mac 0x0, win 0x8a2c0, ios 0x0;
	void onCopyState(cocos2d::CCObject* pSender) = mac 0x0, win 0x88490, ios 0x0;
	void onPasteColor(cocos2d::CCObject* pSender) = mac 0x0, win 0x88580, ios 0x0;
	void onPasteState(cocos2d::CCObject* pSender) = mac 0x0, win 0x884c0, ios 0x0;
	void onGroupSticky(cocos2d::CCObject* pSender) = mac 0x0, win 0x87a80, ios 0x0;
	void onUngroupSticky(cocos2d::CCObject* pSender) = mac 0x0, win 0x87ac0, ios 0x0;
	void onGoToLayer(cocos2d::CCObject* pSender) = mac 0x0, win 0x886b0, ios 0x0;
	void onGoToBaseLayer(cocos2d::CCObject* pSender) = mac 0x0, win 0x88790, ios 0x0;
	void editColor(cocos2d::CCObject* pSender) = mac 0x0, win 0x8d3c0, ios 0x0;
	void alignObjects(cocos2d::CCArray* objs, bool alignY) = mac 0x0, win 0x8f320, ios 0x0;
	virtual void keyUp(cocos2d::enumKeyCodes key) = mac 0x312b0, win 0x92180, ios 0x0;

	EditButtonBar* m_buttonBar;
	PAD = mac 0x8, win 0x4, android 0x0;
	cocos2d::CCArray* m_hideableUIElementArray;
	PAD = mac 0x8, win 0x4, android 0x0;
	float m_gridSize;
	PAD = mac 0x14, win 0x14, android 0x0;
	bool m_moveModifier;
	int m_rotationTouchID;
	int m_scaleTouchID;
	int m_touchID;
	cocos2d::CCLabelBMFont* m_objectInfoLabel;
	GJRotationControl* m_rotationControl;
	cocos2d::CCPoint m_scalePos;
	bool m_touchDown;
	GJScaleControl* m_scaleControl;
	cocos2d::CCDictionary* m_editButtonDict;
	EditButtonBar* m_createButtonBar;
	EditButtonBar* m_editButtonBar;
	Slider* m_positionSlider;
	float m_unknown0;
	float m_minYLimit;
	float m_unknown2;
	bool m_swipeEnabled;
	bool m_freeMoveEnabled;
	PAD = mac 0x12, win 0xc, android 0x0;
	cocos2d::CCArray* m_unknownArray2;
	PAD = mac 0x16, win 0x8, android 0x0;
	cocos2d::CCArray* m_selectedObjects;
	cocos2d::CCMenu* m_deleteMenu;
	cocos2d::CCArray* m_unknownArray4;
	CCMenuItemSpriteExtra* m_deleteModeBtn;
	CCMenuItemSpriteExtra* m_buildModeBtn;
	CCMenuItemSpriteExtra* m_editModeBtn;
	CCMenuItemSpriteExtra* m_swipeBtn;
	CCMenuItemSpriteExtra* m_freeMoveBtn;
	CCMenuItemSpriteExtra* m_deselectBtn;
	CCMenuItemSpriteExtra* m_snapBtn;
	CCMenuItemSpriteExtra* m_rotateBtn;
	CCMenuItemSpriteExtra* m_playbackBtn;
	CCMenuItemSpriteExtra* m_PlaytestBtn;
	CCMenuItemSpriteExtra* m_playtestStopBtn;
	CCMenuItemSpriteExtra* m_trashBtn;
	CCMenuItemSpriteExtra* m_linkBtn;
	CCMenuItemSpriteExtra* m_unlinkBtn;
	CCMenuItemSpriteExtra* m_undoBtn;
	CCMenuItemSpriteExtra* m_redoBtn;
	CCMenuItemSpriteExtra* m_editObjectBtn;
	CCMenuItemSpriteExtra* m_editGroupBtn;
	CCMenuItemSpriteExtra* m_editHSVBtn;
	CCMenuItemSpriteExtra* m_editSpecialBtn;
	CCMenuItemSpriteExtra* m_copyPasteBtn;
	CCMenuItemSpriteExtra* m_copyBtn;
	CCMenuItemSpriteExtra* m_pasteBtn;
	CCMenuItemSpriteExtra* m_copyValuesBtn;
	CCMenuItemSpriteExtra* m_pasteStateBtn;
	CCMenuItemSpriteExtra* m_pasteColorBtn;
	CCMenuItemSpriteExtra* m_goToLayerBtn;
	CCMenuItemToggler* m_guideToggle;
	cocos2d::CCArray* m_createButtonBars;
	cocos2d::CCMenu* m_tabsMenu;
	cocos2d::CCArray* m_tabsArray;
	cocos2d::CCSprite* m_idkSprite0;
	cocos2d::CCSprite* m_idkSprite1;
	CCMenuItemSpriteExtra* m_button27;
	CCMenuItemSpriteExtra* m_button28;
	CCMenuItemSpriteExtra* m_deleteFilterNone;
	CCMenuItemSpriteExtra* m_deleteFilterStatic;
	CCMenuItemSpriteExtra* m_deleteFilterDetails;
	CCMenuItemSpriteExtra* m_deleteFilterCustom;
	cocos2d::CCLabelBMFont* m_currentLayerLabel;
	CCMenuItemSpriteExtra* m_layerNextBtn;
	CCMenuItemSpriteExtra* m_layerPrevBtn;
	CCMenuItemSpriteExtra* m_goToBaseBtn;
	PAD = mac 0x16, win 0x8, android 0x0;
	int m_selectedCreateObjectID;
	cocos2d::CCArray* m_createButtonArray;
	cocos2d::CCArray* m_customObjectButtonArray;
	cocos2d::CCArray* m_unknownArray9;
	int m_selectedMode;
	LevelEditorLayer* m_editorLayer;
	cocos2d::CCPoint m_swipeStart;
	cocos2d::CCPoint m_swipeEnd;
	PAD = mac 0x40, win 0x20, android 0x0;
	GameObject* m_selectedObject;
	PAD = mac 0x16, win 0x8, android 0x0;
	gd::string m_clipboard;
	PAD = mac 0x16, win 0x8, android 0x0;
	int m_selectedTab;
	int m_timesSelected;
	PAD = mac 0x0, win 0x20, android 0x0;
	bool m_spaceKeyPressed;
}

class EffectGameObject : GameObject {
	void updateLabel() {
		auto label = reinterpret_cast<cocos2d::CCLabelBMFont*>(this->getChildByTag(999));
		if (label) {
			switch (this->m_objectID) {
				// instant count
				case 0x713:
					label->setString(
						cocos2d::CCString::createWithFormat("%i", this->m_targetItemID)->getCString()
					);
					break;
				//   color,    pulse
				case 899: case 1006: {
					int target = this->m_objectID == 1006 ? m_targetGroupID : m_targetColorID;
					if (target > 999) {
						label->setString(GJSpecialColorSelect::textForColorIdx(target));
					} else {
						label->setString(
							cocos2d::CCString::createWithFormat("%i", target)->getCString()
						);
					}
					label->limitLabelWidth(30.0f, 0.5f, 0.0f);
					} break;
				default:
					label->setString(
						cocos2d::CCString::createWithFormat("%i", this->m_targetGroupID)->getCString()
					);
			}
		}
	}

	static EffectGameObject* create(const char*) = mac 0xc9790, win 0x253c30, ios 0x0;
	bool init(char const*) = win 0x253CD0;
	void getTargetColorIndex() = mac 0xca1f0, win 0x0, ios 0x0;
	virtual void triggerObject(GJBaseGameLayer*) = mac 0xc9870, win 0x253d60, ios 0x0;
	gd::string getSaveString() = mac 0x0, win 0x257560, ios 0x0;
	void updateSpecialColor() = win 0x254980;
	void spawnXPosition() = win 0x254A00;
	void triggerActivated(float) = win 0x254A30;

	int targetGroup = mac 0x4F8, win 0x0, android 0x0;
	bool activateGroup = mac 0x578, win 0x0, android 0x0;
	bool touchHoldMode = mac 0x579, win 0x0, android 0x0;
	int animationID = mac 0x584, win 0x0, android 0x0;
	float spawnDelay = mac 0x588, win 0x0, android 0x0;
	bool multiTrigger = mac 0x594, win 0x0, android 0x0;
	int targetCount = mac 0x598, win 0x0, android 0x0;
	int compareType = mac 0x5A0, win 0x0, android 0x0;
	int itemBlockBID = mac 0x5A8, win 0x0, android 0x0;
	int itemBlockID = mac 0x5B0, win 0x0, android 0x0;
	cocos2d::ccColor3B m_colColor;
	float m_duration;
	float m_opacity;
	int m_targetGroupID;
	int m_centerGroupID;
	float m_shakeStrength;
	float m_shakeInterval;
	bool m_tintGround;
	bool m_playerColor1;
	bool m_playerColor2;
	bool m_blending;
	cocos2d::CCPoint m_move;
	EasingType m_easingType;
	float m_easingRate;
	bool m_lockToPlayerX;
	bool m_lockToPlayerY;
	bool m_useTarget;
	MoveTargetType m_moveTargetType;
	int m_rotateDegrees;
	int m_times360;
	bool m_lockObjectRotation;
	cocos2d::CCPoint m_followMod;
	bool UndocuementedLevelProperty74;
	float m_followYSpeed;
	float m_followYDelay;
	int m_followYOffset;
	float m_followYMaxSpeed;
	float m_fadeInTime;
	float m_holdTime;
	float m_fadeOutTime;
	int m_pulseHSVMode;
	int m_pulseGroupMode;
	cocos2d::ccHSVValue m_HSVValue;
	int m_copyColorID;
	bool m_copyOpacity;
	bool m_pulseMainOnly;
	bool m_pulseDetailOnly;
	bool m_pulseExclusive;
	bool m_activateGroup;
	bool m_touchHoldMode;
	TouchToggleMode m_touchToggleMode;
	bool m_touchDualMode;
	int m_animationID;
	float m_spawnDelay;
	cocos2d::CCPoint m_spawnPosition;
	bool m_multiTrigger;
	bool m_editorDisabled;
	int m_targetCount;
	bool m_subtractCount;
	ComparisonType m_comparisonType;
	bool m_multiActivate;
	bool m_triggerOnExit;
	int m_blockBID;
	bool m_dynamicBlock;
	int m_targetItemID;
	int m_pickupMode;
	PAD = mac 0x24, win 0x24, android 0x0;
}

class EndLevelLayer {
	static EndLevelLayer* create() = mac 0x2787d0, win 0x0, ios 0x0;
}

class EndPortalObject : GameObject {
	static EndPortalObject* create() = mac 0x1da8f0, win 0x0, ios 0x0;
	void updateColors(cocos2d::_ccColor3B) = mac 0x1dacb0, win 0x0, ios 0x0;
}

class ExtendedLayer {}

class FLAlertLayer : cocos2d::CCLayerColor {
	inline virtual ~FLAlertLayer() {
	    cocos2d::CCDirector::sharedDirector()->getTouchDispatcher()->decrementForcePrio(2);
	}
	inline FLAlertLayer() {
    	m_buttonMenu = nullptr;
		m_controlConnected = -1;
		m_mainLayer = nullptr;
		m_ZOrder = 0;
		m_noElasticity = false;
		m_reverseKeyBack = false;
		m_scene = nullptr;
		m_alertProtocol = nullptr;
		m_scrollingLayer = nullptr;
		m_button2 = nullptr;
		m_button1 = nullptr;
		m_joystickConnected = -1;
		m_containsBorder = 0;
    }

	static FLAlertLayer* create(char const* title, const gd::string& desc, char const* btn) {
        return FLAlertLayer::create(nullptr, title, desc, btn, nullptr, 300.0);
    }

	virtual void onEnter() = mac 0x25f350, win 0x23750, ios 0x0;
	virtual bool ccTouchBegan(cocos2d::CCTouch*, cocos2d::CCEvent*) = mac 0x25ee40, win 0x233c0, ios 0x0;
	virtual void ccTouchMoved(cocos2d::CCTouch*, cocos2d::CCEvent*) = mac 0x25f0a0, win 0x23510, ios 0x0;
	virtual void ccTouchEnded(cocos2d::CCTouch*, cocos2d::CCEvent*) = mac 0x25ef60, win 0x23450, ios 0x0;
	virtual void ccTouchCancelled(cocos2d::CCTouch*, cocos2d::CCEvent*) = mac 0x25f020, win 0x234c0, ios 0x0;
	virtual void registerWithTouchDispatcher() = mac 0x25f2e0, win 0x236f0, ios 0x0;
	virtual void keyBackClicked() = mac 0x25ed90, win 0x232c0, ios 0x0;
	virtual void keyDown(cocos2d::enumKeyCodes) = mac 0x25ece0, win 0x23250, ios 0x0;
	virtual void show() = mac 0x25f120, win 0x23560, ios 0x1feff4;

	bool init(FLAlertLayerProtocol*, char const*, gd::string, char const*, char const*, float, bool, float) = mac 0x25e1b0, win 0x0, ios 0x0;
	static FLAlertLayer* create(FLAlertLayerProtocol*, char const*, gd::string, char const*, char const*) = mac 0x25de00, win 0x22680, ios 0x0;
	static FLAlertLayer* create(FLAlertLayerProtocol*, char const*, gd::string, char const*, char const*, float) = mac 0x25e0e0, win 0x22730, ios 0x1fe374;
	static FLAlertLayer* create(FLAlertLayerProtocol*, char const*, gd::string, char const*, char const*, float, bool, float) = mac 0x25dec0, win 0x227e0, ios 0x0;
	void onBtn1(cocos2d::CCObject*) = mac 0x25ec20, win 0x23340, ios 0x0;
	void onBtn2(cocos2d::CCObject*) = mac 0x25ec80, win 0x23380, ios 0x0;

	cocos2d::CCMenu* m_buttonMenu;
	int m_controlConnected;
	FLAlertLayerProtocol* m_alertProtocol;
	cocos2d::CCNode* m_scene;
	bool m_reverseKeyBack;
	cocos2d::ccColor3B m_color;
	cocos2d::CCLayer* m_mainLayer;
	int m_ZOrder;
	bool m_noElasticity;
	cocos2d::ccColor3B m_color2;
	ButtonSprite* m_button1;
	ButtonSprite* m_button2;
	cocos2d::CCLayerColor* m_scrollingLayer;
	int m_joystickConnected;
	bool m_containsBorder;
	bool m_noAction;
}

class FLAlertLayerProtocol {
	virtual void FLAlert_Clicked(FLAlertLayer*, bool) {}
}

class FMODAudioEngine : cocos2d::CCNode {
	static FMODAudioEngine* sharedEngine() = mac 0x20ef80, win 0x239f0, ios 0x0;
	void preloadEffect(gd::string filename) = mac 0x0, win 0x24240, ios 0x0;
	bool isBackgroundMusicPlaying() = mac 0x0, win 0x24050, ios 0x0;
	bool isBackgroundMusicPlaying(gd::string path) = mac 0x0, win 0x24080, ios 0x0;
	void playBackgroundMusic(gd::string path, bool fade, bool paused) = mac 0x0, win 0x23d80, ios 0x0;

	cocos2d::CCDictionary* m_dictionary;
	std::string m_filePath;
	float m_backgroundMusicVolume;
	float m_effectsVolume;
	float m_pulse1;
	float m_pulse2;
	float m_pulse3;
	int m_pulseCounter;
	bool m_metering;
	bool m_fading;
	bool m_fadeIn;
	float m_fadeInDuration;
	FMOD::System* m_system;
	FMOD::Sound* m_sound;
	FMOD::Channel* m_currentSoundChannel;
	FMOD::Channel* m_globalChannel;
	FMOD::DSP* m_DSP;
	FMOD_RESULT m_lastResult;
	int m_version;
	void* m_extraDriverData;
	int m_musicOffset;
}

class FMODSound : cocos2d::CCNode {
	static FMODSound* create(FMOD::Sound* sound) = mac 0x0, win 0x246b0, ios 0x0;

	FMOD::Sound* m_sound;
}

class FriendRequestDelegate {}

class GJAccountBackupDelegate {
	virtual bool backupAccountFailed(BackupAccountError) {
		return false;
	}
	virtual bool backupAccountFinished() {
		return false;
	}
}

class GJAccountDelegate {
	virtual bool accountStatusChanged() {
		return false;
	}
}

class GJAccountLoginDelegate {
	virtual bool loginAccountFailed(AccountError) {
		return false;
	}
	virtual bool loginAccountFinished(int, int) {
		return false;
	}
}

class GJAccountManager : cocos2d::CCNode {
	static GJAccountManager* sharedState() = mac 0x0, win 0x107d50, ios 0x0;

	PAD = mac 0x0, win 0x4, android 0x0;
	gd::string m_password;
	gd::string m_username;
	int m_accountID;
}

class GJAccountSyncDelegate {
	virtual bool syncAccountFailed(BackupAccountError) {
		return false;
	}
	virtual bool syncAccountFinished() {
		return false;
	}
}

class GJBaseGameLayer : cocos2d::CCLayer, TriggerEffectDelegate {
	cocos2d::CCLayer* getObjectLayer() {
	    return m_objectLayer;
	}
	cocos2d::CCArray* getAllObjects() {
	    return this->m_objects;
	}

	static GJBaseGameLayer* get() {
		return PlayLayer::get() ? static_cast<GJBaseGameLayer*>(PlayLayer::get()) : static_cast<GJBaseGameLayer*>(LevelEditorLayer::get());
	}

	virtual void objectsCollided(int, int) = mac 0xb6d90, win 0x0, ios 0x0;
	virtual void createMoveCommand(cocos2d::CCPoint, int, float, int, float, bool, bool, int) = mac 0xb73a0, win 0x0, ios 0x0;
	virtual void updateColor(cocos2d::_ccColor3B, float, int, bool, float, cocos2d::_ccHSVValue, int, bool, int, EffectGameObject*) = mac 0xb7420, win 0x0, ios 0x0;
	virtual void flipGravity(PlayerObject*, bool, bool) = mac 0xba990, win 0x0, ios 0x0;
	virtual void calculateColorValues(EffectGameObject*, EffectGameObject*, int, float, ColorActionSprite*, GJEffectManager*) = mac 0xba9a0, win 0x0, ios 0x0;
	virtual void toggleGroupTriggered(int, bool) = mac 0xb75a0, win 0x10f890, ios 0x0;
	virtual void spawnGroup(int) = mac 0xb7050, win 0x10f400, ios 0x0;
	virtual void addToSection(GameObject*) = mac 0xb7b70, win 0x0, ios 0x0;
	virtual void addToGroup(GameObject*, int, bool) = mac 0xb77f0, win 0x0, ios 0x0;
	virtual void removeFromGroup(GameObject*, int) = mac 0xb7a60, win 0x0, ios 0x0;
	virtual bool init() = mac 0xafc90, win 0x0, ios 0x0;
	void addObjectCounter(LabelGameObject*, int) = mac 0xb9eb0, win 0x0, ios 0x0;
	void addToGroups(GameObject*, bool) = mac 0xb7780, win 0x0, ios 0x0;
	void atlasValue(int) = mac 0xb21e0, win 0x0, ios 0x0;
	void bumpPlayer(PlayerObject*, GameObject*) = mac 0xb6860, win 0x0, ios 0x0;
	void calculateOpacityValues(EffectGameObject*, EffectGameObject*, float, GJEffectManager*) = mac 0xb5be0, win 0x0, ios 0x0;
	void checkSpawnObjects() = mac 0xb6f90, win 0x0, ios 0x0;
	void collectItem(int, int) = mac 0xb9e20, win 0x0, ios 0x0;
	void collectedObject(EffectGameObject*) = mac 0xb9b60, win 0x0, ios 0x0;
	void createTextLayers() = mac 0xb5260, win 0x0, ios 0x0;
	cocos2d::CCArray* damagingObjectsInRect(cocos2d::CCRect) = mac 0xb6140, win 0x0, ios 0x0;
	void enableHighCapacityMode() = mac 0xb11e0, win 0x0, ios 0x0;
	void getCapacityString() = mac 0xb2210, win 0x10c9b0, ios 0x0;
	void getGroundHeightForMode(int) = mac 0xb6630, win 0x0, ios 0x0;
	void getGroup(int) = mac 0xb6f20, win 0x0, ios 0x0;
	void getMoveDeltaForObjects(int, int) = mac 0xb6db0, win 0x0, ios 0x0;
	void getOptimizedGroup(int) = mac 0xb7940, win 0x0, ios 0x0;
	void getStaticGroup(int) = mac 0xb79a0, win 0x0, ios 0x0;
	void isGroupDisabledForObject(GameObject*) = mac 0xb5cc0, win 0x0, ios 0x0;
	void isGroupDisabledForObjectFull(GameObject*, cocos2d::CCArray*) = mac 0xb5de0, win 0x0, ios 0x0;
	void loadUpToPosition(float) = mac 0xba680, win 0x0, ios 0x0;
	void objectIntersectsCircle(GameObject*, GameObject*) = mac 0xb66e0, win 0x0, ios 0x0;
	void objectTriggered(EffectGameObject*) = mac 0xb71b0, win 0x0, ios 0x0;
	void optimizeMoveGroups() = mac 0xb96c0, win 0x0, ios 0x0;
	cocos2d::CCNode* parentForZLayer(int, bool, int) = mac 0xb55d0, win 0x0, ios 0x0;
	void playerTouchedRing(PlayerObject*, GameObject*) = mac 0xb69e0, win 0x0, ios 0x0;
	void processColorObject(EffectGameObject*, int, cocos2d::CCDictionary*, float, GJEffectManager*) = mac 0xb5a90, win 0x0, ios 0x0;
	void processFollowActions() = mac 0xb8fd0, win 0x0, ios 0x0;
	void processMoveActions() = mac 0xb86c0, win 0x0, ios 0x0;
	void processMoveActionsStep(float) = mac 0xb7ea0, win 0x0, ios 0x0;
	void processOpacityObject(EffectGameObject*, cocos2d::CCDictionary*, float, GJEffectManager*) = mac 0xb5ae0, win 0x0, ios 0x0;
	void processPlayerFollowActions(float) = mac 0xb8b50, win 0x0, ios 0x0;
	void processRotationActions() = mac 0xb7fd0, win 0x0, ios 0x0;
	void pushButton(int, bool) = mac 0xb9920, win 0x111500, ios 0x0;
	void rectIntersectsCircle(cocos2d::CCRect, cocos2d::CCPoint, float) = mac 0xb6470, win 0x0, ios 0x0;
	void refreshCounterLabels() = mac 0xb9fc0, win 0x0, ios 0x0;
	void releaseButton(int, bool) = mac 0xb9a00, win 0x111660, ios 0x0;
	void removeFromGroups(GameObject*) = mac 0xb7a00, win 0x0, ios 0x0;
	void removeObjectFromSection(GameObject*) = mac 0xb7e00, win 0x0, ios 0x0;
	void reorderObjectSection(GameObject*) = mac 0xb7cb0, win 0x0, ios 0x0;
	void resetGroupCounters(bool) = mac 0xba300, win 0x0, ios 0x0;
	void resetMoveOptimizedValue() = mac 0xb9670, win 0x0, ios 0x0;
	int sectionForPos(float) = mac 0xb6120, win 0x0, ios 0x0;
	void setupLayers() = mac 0xaffe0, win 0x0, ios 0x0;
	void shouldExitHackedLevel() = mac 0xb1100, win 0x0, ios 0x0;
	void spawnGroupTriggered(int, float, int) = mac 0xb7020, win 0x0, ios 0x0;
	cocos2d::CCArray* staticObjectsInRect(cocos2d::CCRect) = mac 0xb5f90, win 0x0, ios 0x0;
	void testInstantCountTrigger(int, int, int, bool, int) = mac 0xb9ae0, win 0x0, ios 0x0;
	void toggleGroup(int, bool) = mac 0xb75f0, win 0x0, ios 0x0;
	void togglePlayerVisibility(bool) = mac 0xba910, win 0x0, ios 0x0;
	void triggerMoveCommand(EffectGameObject*) = mac 0xb7290, win 0x0, ios 0x0;
	void updateCollisionBlocks() = mac 0xb6a30, win 0x0, ios 0x0;
	void updateCounters(int, int) = mac 0xb9bc0, win 0x0, ios 0x0;
	void updateDisabledObjectsLastPos(cocos2d::CCArray*) = mac 0xb95b0, win 0x0, ios 0x0;
	void updateLayerCapacity(gd::string) = mac 0xb1680, win 0x0, ios 0x0;
	void updateLegacyLayerCapacity(int, int, int, int) = mac 0xb1590, win 0x0, ios 0x0;
	void updateOBB2(cocos2d::CCRect) = mac 0xb63f0, win 0x0, ios 0x0;
	void updateQueuedLabels() = mac 0xb9f30, win 0x0, ios 0x0;
	~GJBaseGameLayer() = mac 0xaf990, win 0x0, ios 0x0;

	// GJEffectManager* effectManager = mac 0x180, win 0x0, android 0x0;
	// cocos2d::CCLayer* objectLayer = mac 0x188, win 0x0, android 0x0;
	// cocos2d::CCArray* objects = mac 0x3a0, win 0x0, android 0x0;
	// cocos2d::CCArray* sections = mac 0x3a8, win 0x0, android 0x0;
	// PlayerObject* player1 = mac 0x380, win 0x0, android 0x0;
	// PlayerObject* player2 = mac 0x388, win 0x0, android 0x0;
	// LevelSettingsObject* levelSettings = mac 0x390, win 0x0, android 0x0;
	// cocos2d::CCDictionary* unknownDict = mac 0x398, win 0x0, android 0x0;
	OBB2D* m_boundingBox;
	GJEffectManager* m_effectManager;
	cocos2d::CCLayer* m_objectLayer;
	cocos2d::CCSpriteBatchNode* m_batchNodeAddTop4;
	cocos2d::CCSpriteBatchNode* m_effectBatchNodeAddTop4;
	cocos2d::CCSpriteBatchNode* m_batchNodeTop3;
	cocos2d::CCSpriteBatchNode* m_batchNodeAddTop3;
	cocos2d::CCSpriteBatchNode* m_batchNodeAddGlowTop3;
	CCNodeContainer* m_batchNodeTop3Container;
	cocos2d::CCSpriteBatchNode* m_batchNodeTextTop3;
	cocos2d::CCSpriteBatchNode* m_batchNodeAddTextTop3;
	cocos2d::CCSpriteBatchNode* m_effectBatchNodeTop3;
	cocos2d::CCSpriteBatchNode* m_effectBatchNodeAddTop3;
	cocos2d::CCSpriteBatchNode* m_batchNodeTop2;
	cocos2d::CCSpriteBatchNode* m_batchNodeAddTop2;
	cocos2d::CCSpriteBatchNode* m_batchNodeAddGlowTop2;
	CCNodeContainer* m_batchNodeTop2Container;
	cocos2d::CCSpriteBatchNode* m_batchNodeTextTop2;
	cocos2d::CCSpriteBatchNode* m_batchNodeAddTextTop2;
	cocos2d::CCSpriteBatchNode* m_effectBatchNodeTop2;
	cocos2d::CCSpriteBatchNode* m_effectBatchNodeAddTop2;
	cocos2d::CCSpriteBatchNode* m_batchNode;
	cocos2d::CCSpriteBatchNode* m_batchNodeAdd;
	cocos2d::CCSpriteBatchNode* m_batchNodeAddGlow;
	CCNodeContainer* m_batchNodeTop1Container;
	cocos2d::CCSpriteBatchNode* m_batchNodeTextTop1;
	cocos2d::CCSpriteBatchNode* m_batchNodeAddTextTop1;
	cocos2d::CCSpriteBatchNode* m_effectBatchNodeTop1;
	cocos2d::CCSpriteBatchNode* m_effectBatchNodeAddTop1;
	cocos2d::CCSpriteBatchNode* m_batchNodePlayer;
	cocos2d::CCSpriteBatchNode* m_batchNodeAddPlayer;
	cocos2d::CCSpriteBatchNode* m_batchNodePlayerGlow;
	cocos2d::CCSpriteBatchNode* m_batchNodeAddMid;
	cocos2d::CCSpriteBatchNode* m_batchNodeBottom;
	cocos2d::CCSpriteBatchNode* m_batchNodeAddBottom;
	cocos2d::CCSpriteBatchNode* m_batchNodeAddBottomGlow;
	CCNodeContainer* m_batchNodeBot1Container;
	cocos2d::CCSpriteBatchNode* m_batchNodeText;
	cocos2d::CCSpriteBatchNode* m_batchNodeAddText;
	cocos2d::CCSpriteBatchNode* m_effectBatchNode;
	cocos2d::CCSpriteBatchNode* m_effectBatchNodeAdd;
	cocos2d::CCSpriteBatchNode* m_batchNodeBottom2;
	cocos2d::CCSpriteBatchNode* m_batchNodeAddBottom2;
	cocos2d::CCSpriteBatchNode* m_batchNodeAddBottom2Glow;
	CCNodeContainer* m_batchNodeBot2Container;
	cocos2d::CCSpriteBatchNode* m_batchNodeTextBot2;
	cocos2d::CCSpriteBatchNode* m_batchNodeAddTextBot2;
	cocos2d::CCSpriteBatchNode* m_effectBatchNodeBot2;
	cocos2d::CCSpriteBatchNode* m_effectBatchNodeAddBot2;
	cocos2d::CCSpriteBatchNode* m_batchNodeBottom3;
	cocos2d::CCSpriteBatchNode* m_batchNodeAddBottom3;
	cocos2d::CCSpriteBatchNode* m_batchNodeAddBottom3Glow;
	CCNodeContainer* m_batchNodeBot3Container;
	cocos2d::CCSpriteBatchNode* m_batchNodeTextBot3;
	cocos2d::CCSpriteBatchNode* m_batchNodeAddTextBot3;
	cocos2d::CCSpriteBatchNode* m_effectBatchNodeBot3;
	cocos2d::CCSpriteBatchNode* m_effectBatchNodeAddBot3;
	cocos2d::CCSpriteBatchNode* m_batchNodeBottom4;
	cocos2d::CCSpriteBatchNode* m_batchNodeAddBottom4;
	cocos2d::CCSpriteBatchNode* m_batchNodeAddBottom4Glow;
	CCNodeContainer* m_batchNodeBot4Container;
	cocos2d::CCSpriteBatchNode* m_batchNodeTextBot4;
	cocos2d::CCSpriteBatchNode* m_batchNodeAddTextBot4;
	cocos2d::CCSpriteBatchNode* m_effectBatchNodeBot4;
	cocos2d::CCSpriteBatchNode* m_effectBatchNodeAddBot4;
	PlayerObject* m_player1;
	PlayerObject* m_player2;
	LevelSettingsObject* m_levelSettings;
	cocos2d::CCDictionary* m_disabledGroupsDict;
	cocos2d::CCArray* m_objects;
	cocos2d::CCArray* m_sectionObjects;
	cocos2d::CCArray* m_sections;
	cocos2d::CCArray* m_collisionBlocks;
	cocos2d::CCArray* m_spawnObjects;
	cocos2d::CCArray* m_unk248;
	cocos2d::CCNode* m_groupNodes;
	gd::vector<GameObject*> m_objectsVec;
	gd::vector<GameObject*> m_disabledObjects;
	cocos2d::CCDictionary* m_groupDict;
	cocos2d::CCDictionary* m_staticGroupDict;
	cocos2d::CCDictionary* m_optimizedGroupDict;
	gd::vector<cocos2d::CCArray*> m_groups;
	gd::vector<cocos2d::CCArray*> m_staticGroups;
	gd::vector<cocos2d::CCArray*> m_optimizedGroups;
	cocos2d::CCArray* m_batchNodes;
	cocos2d::CCArray* m_processedGroups;
	cocos2d::CCDictionary* m_counterDict;
	cocos2d::CCDictionary* m_spawnedGroups;
	bool m_didUpdateNormalCapacity;
	bool m_isDualMode;
	int m_unk2AC;
	bool m_activeDualTouch;
	int m_attemptClickCount;
	int m_lastVisibleSection;
	int m_firstVisibleSection;
	bool m_objectsAreDisabled;
	bool m_blending;
	PAD = mac 0x16, win 0x8, android 0x0;
}

class GJChallengeDelegate {}

class GJChallengeItem : cocos2d::CCObject {

	GJChallengeType m_challengeType;
	int m_countSeed;
	int m_countRand;
	int m_count;
	int m_rewardSeed;
	int m_rewardRand;
	int m_reward;
	int m_goalSeed;
	int m_goalRand;
	int m_goal;
	int m_timeLeft;
	bool m_canClaim;
	int m_position;
	gd::string m_name;
}

class GJColorSetupLayer {}

class GJComment : cocos2d::CCNode {
	~GJComment() = mac 0x2dfd70, win 0x0, ios 0x0;
	virtual bool init() = mac 0x2dfec0, win 0x0, ios 0x0;
	static GJComment* create(cocos2d::CCDictionary* dict) = mac 0x0, win 0xc3740, ios 0x0;

	gd::string m_commentString;
	gd::string m_userName;
	int m_commentID;
	int m_userID;
	int m_likeCount;
	int m_levelID;
	bool m_isSpam;
	int m_accountID;
	gd::string m_uploadDate;
	bool m_commentDeleted;
	int m_percentage;
	int m_modBadge;
	cocos2d::ccColor3B m_color;
	bool m_hasLevelID;
	GJUserScore* m_userScore;
}

class GJCommentListLayer : cocos2d::CCLayerColor {
	~GJCommentListLayer() = mac 0x1482a0, win 0x0, ios 0x0;
	static GJCommentListLayer* create(BoomListView*, char const*, cocos2d::_ccColor4B, float, float, bool) = mac 0x147d00, win 0x0, ios 0x0;

	BoomListView* m_list;
}

class GJDailyLevelDelegate {}

class GJDropDownLayer : cocos2d::CCLayerColor {
	virtual void customSetup() {}
	virtual void enterLayer() = mac 0x3525c0, win 0x16970, ios 0x0;
	virtual void exitLayer(cocos2d::CCObject*) = mac 0x352670, win 0x113980, ios 0x0;
	virtual void showLayer(bool) = mac 0x3526c0, win 0x1139c0, ios 0x29801c;
	virtual void hideLayer(bool) = mac 0x3527b0, win 0x113a90, ios 0x0;
	virtual void layerVisible() = mac 0x3528b0, win 0x16a40, ios 0x0;
	virtual void layerHidden() = mac 0x3528d0, win 0x113b60, ios 0x0;
	virtual void enterAnimFinished() {}
	virtual void disableUI() = mac 0x352580, win 0x113920, ios 0x0;
	virtual void enableUI() = mac 0x3525a0, win 0x113940, ios 0x0;

	static GJDropDownLayer* create(const char* title, float height) {
	    GJDropDownLayer* pRet = new GJDropDownLayer();
	    if (pRet && pRet->init(title, height)) {
	        pRet->autorelease();
	        return pRet;
	    }
		CC_SAFE_DELETE(pRet);
		return nullptr;
	}
	
	virtual bool ccTouchBegan(cocos2d::CCTouch* pTouch, cocos2d::CCEvent* pEvent) {
	    return true;
	}
	virtual void ccTouchMoved(cocos2d::CCTouch* pTouch, cocos2d::CCEvent* pEvent) {}
	virtual void ccTouchEnded(cocos2d::CCTouch* pTouch, cocos2d::CCEvent* pEvent) {}
	virtual void ccTouchCancelled(cocos2d::CCTouch* pTouch, cocos2d::CCEvent* pEvent) {}

	virtual void draw() = mac 0x352910, win 0x16a80, ios 0x0;
	bool init(const char* title, float height) = mac 0x352100, win 0x113530, ios 0x297afc;
	virtual void registerWithTouchDispatcher() = mac 0x3525f0, win 0x16990, ios 0x0;
	virtual void keyBackClicked() = mac 0x352630, win 0x113960, ios 0x0;
	inline GJDropDownLayer() {
		m_endPosition = cocos2d::CCPointMake(0.f, 0.f);
		m_startPosition = cocos2d::CCPointMake(0.f, 0.f);
		m_buttonMenu = nullptr;
		m_listLayer = nullptr;
		m_controllerEnabled = false;
		m_mainLayer = nullptr;
		m_hidden = false;
		m_unknown = nullptr;
	}

	cocos2d::CCPoint m_endPosition;
	cocos2d::CCPoint m_startPosition;
	cocos2d::CCMenu* m_buttonMenu;
	GJListLayer* m_listLayer;
	bool m_controllerEnabled;
	cocos2d::CCLayer* m_mainLayer;
	bool m_hidden;
	void* m_unknown;
}

class GJDropDownLayerDelegate {
	virtual void dropDownLayerWillClose(GJDropDownLayer*) {}
}

class GJEffectManager : cocos2d::CCNode {
	virtual bool init() = mac 0x180230, win 0x0, ios 0x0;
	void activeColorForIndex(int) = mac 0x180cb0, win 0x0, ios 0x0;
	void activeOpacityForIndex(int) = mac 0x180e10, win 0x0, ios 0x0;
	void addAllInheritedColorActions(cocos2d::CCArray*) = mac 0x1817a0, win 0x0, ios 0x0;
	void addGroupPulseEffect(PulseEffectAction*) = mac 0x184c10, win 0x0, ios 0x0;
	void calculateBaseActiveColors() = mac 0x180f70, win 0x0, ios 0x0;
	void calculateInheritedColor(int, ColorAction*) = mac 0x1818f0, win 0x0, ios 0x0;
	void calculateLightBGColor(cocos2d::_ccColor3B) = mac 0x185b90, win 0x0, ios 0x0;
	void colorActionChanged(ColorAction*) = mac 0x181dc0, win 0x0, ios 0x0;
	void colorExists(int) = mac 0x181da0, win 0x0, ios 0x0;
	void colorForEffect(cocos2d::_ccColor3B, cocos2d::_ccHSVValue) = mac 0x182650, win 0x0, ios 0x0;
	cocos2d::_ccColor3B colorForGroupID(int, cocos2d::_ccColor3B const&, bool) = mac 0x184f90, win 0x0, ios 0x0;
	void colorForIndex(int) = mac 0x180ad0, win 0x0, ios 0x0;
	void colorForPulseEffect(cocos2d::_ccColor3B const&, PulseEffectAction*) = mac 0x181bf0, win 0x0, ios 0x0;
	void countChangedForItem(int) = mac 0x185a40, win 0x0, ios 0x0;
	void countForItem(int) = mac 0x185a10, win 0x0, ios 0x0;
	static GJEffectManager* create() = mac 0x1800f0, win 0x0, ios 0x0;
	void createFollowCommand(float, float, float, int, int, bool, int) = mac 0x182ed0, win 0x0, ios 0x0;
	void createMoveCommand(cocos2d::CCPoint, int, float, int, float, bool, bool, int) = mac 0x182cc0, win 0x0, ios 0x0;
	void createPlayerFollowCommand(float, float, int, float, float, int, int) = mac 0x182fe0, win 0x0, ios 0x0;
	void createRotateCommand(int, float, int, int, int, float, bool, int) = mac 0x182df0, win 0x0, ios 0x0;
	void getAllColorActions() = mac 0x180980, win 0x0, ios 0x0;
	void getAllColorSprites() = mac 0x1809e0, win 0x0, ios 0x0;
	const cocos2d::_ccColor3B& getColorAction(int) = mac 0x180b00, win 0x11cde0, ios 0x0;
	const cocos2d::_ccColor3B& getColorSprite(int) = mac 0x180d00, win 0x0, ios 0x0;
	void getCurrentStateString() = mac 0x1867e0, win 0x0, ios 0x0;
	void getLoadedMoveOffset() = mac 0x184390, win 0x0, ios 0x0;
	void getMixedColor(cocos2d::_ccColor3B, cocos2d::_ccColor3B, float) = mac 0x185d30, win 0x0, ios 0x0;
	uint8_t getOpacityActionForGroup(int) = mac 0x1845b0, win 0x0, ios 0x0;
	void getSaveString() = mac 0x185e90, win 0x0, ios 0x0;
	void handleObjectCollision(bool, int, int) = mac 0x1828f0, win 0x0, ios 0x0;
	void hasActiveDualTouch() = mac 0x185540, win 0x0, ios 0x0;
	void hasBeenTriggered(int) = mac 0x1853b0, win 0x0, ios 0x0;
	void hasPulseEffectForGroupID(int) = mac 0x184f60, win 0x0, ios 0x0;
	bool isGroupEnabled(int) = mac 0x1853d0, win 0x0, ios 0x0;
	void keyForGroupIDColor(int, cocos2d::_ccColor3B const&, bool) = mac 0x184c90, win 0x0, ios 0x0;
	void loadState(gd::string) = mac 0x188db0, win 0x0, ios 0x0;
	void objectsCollided(int, int) = mac 0x182a00, win 0x0, ios 0x0;
	void opacityForIndex(int) = mac 0x180c80, win 0x0, ios 0x0;
	float opacityModForGroup(int) = mac 0x184740, win 0x0, ios 0x0;
	void playerButton(bool, bool) = mac 0x1855a0, win 0x0, ios 0x0;
	void playerDied() = mac 0x185860, win 0x0, ios 0x0;
	void postCollisionCheck() = mac 0x182720, win 0x0, ios 0x0;
	void preCollisionCheck() = mac 0x182680, win 0x0, ios 0x0;
	void prepareMoveActions(float, bool) = mac 0x183660, win 0x0, ios 0x0;
	void processColors() = mac 0x180e70, win 0x0, ios 0x0;
	void processCopyColorPulseActions() = mac 0x181530, win 0x0, ios 0x0;
	void processInheritedColors() = mac 0x181190, win 0x0, ios 0x0;
	void processPulseActions() = mac 0x181040, win 0x0, ios 0x0;
	void registerCollisionTrigger(int, int, int, bool, bool, int) = mac 0x182b70, win 0x0, ios 0x0;
	void removeAllPulseActions() = mac 0x1825e0, win 0x0, ios 0x0;
	void removeColorAction(int) = mac 0x181d60, win 0x0, ios 0x0;
	void reset() = mac 0x180690, win 0x0, ios 0x0;
	void resetColorCache() = mac 0x185280, win 0x0, ios 0x0;
	void resetEffects() = mac 0x1807d0, win 0x0, ios 0x0;
	void resetMoveActions() = mac 0x180940, win 0x0, ios 0x0;
	void resetToggledGroups() = mac 0x1853f0, win 0x0, ios 0x0;
	void resetTriggeredIDs() = mac 0x182630, win 0x0, ios 0x0;
	void runCountTrigger(int, int, bool, int, bool, int) = mac 0x1858d0, win 0x0, ios 0x0;
	void runDeathTrigger(int, bool, int) = mac 0x1857a0, win 0x0, ios 0x0;
	OpacityEffectAction* runOpacityActionOnGroup(int, float, float, int) = mac 0x1845d0, win 0x0, ios 0x0;
	void runPulseEffect(int, bool, float, float, float, PulseEffectType, cocos2d::_ccColor3B, cocos2d::_ccHSVValue, int, bool, bool, bool, int) = mac 0x184890, win 0x0, ios 0x0;
	void runTouchTriggerCommand(int, bool, TouchTriggerType, bool, int) = mac 0x185460, win 0x0, ios 0x0;
	void setColorAction(ColorAction*, int) = mac 0x181d00, win 0x0, ios 0x0;
	void setFollowing(int, int, bool) = mac 0x185e00, win 0x0, ios 0x0;
	void setupFromString(gd::string) = mac 0x186290, win 0x0, ios 0x0;
	void shouldBlend(int) = mac 0x180e40, win 0x0, ios 0x0;
	void spawnGroup(int, float, int) = mac 0x1852a0, win 0x0, ios 0x0;
	void stopActionsForTrigger(EffectGameObject*) = mac 0x183150, win 0x0, ios 0x0;
	void stopMoveActionsForGroup(int) = mac 0x1830e0, win 0x0, ios 0x0;
	void storeTriggeredID(int) = mac 0x185380, win 0x0, ios 0x0;
	void toggleGroup(int, bool) = mac 0x182c80, win 0x0, ios 0x0;
	void traverseInheritanceChain(InheritanceNode*) = mac 0x181850, win 0x0, ios 0x0;
	void updateActiveOpacityEffects() = mac 0x1847e0, win 0x0, ios 0x0;
	void updateColorAction(ColorAction*) = mac 0x184560, win 0x0, ios 0x0;
	void updateColorEffects(float) = mac 0x181f40, win 0x0, ios 0x0;
	void updateColors(cocos2d::_ccColor3B, cocos2d::_ccColor3B) = mac 0x180a40, win 0x0, ios 0x0;
	void updateEffects(float) = mac 0x181df0, win 0x0, ios 0x0;
	void updateOpacityAction(OpacityEffectAction*) = mac 0x184780, win 0x0, ios 0x0;
	void updateOpacityEffects(float) = mac 0x1823e0, win 0x11e490, ios 0x0;
	void updatePulseEffects(float) = mac 0x182130, win 0x0, ios 0x0;
	void updateSpawnTriggers(float) = mac 0x182510, win 0x0, ios 0x0;
	void wasFollowing(int, int) = mac 0x185e60, win 0x0, ios 0x0;
	void wouldCreateLoop(InheritanceNode*, int) = mac 0x181820, win 0x0, ios 0x0;
	~GJEffectManager() = mac 0x17fe00, win 0x0, ios 0x0;

	TriggerEffectDelegate* m_effectDelegate;
	cocos2d::CCDictionary* m_colorActions;
	cocos2d::CCDictionary* m_colorSprites;
	cocos2d::CCDictionary* m_pulseActionsForGroup;
	cocos2d::CCDictionary* m_colorCache;
	cocos2d::CCDictionary* m_opacityActionsForGroup;
	cocos2d::CCDictionary* m_f0150;
	cocos2d::CCArray* m_opacityActions;
	cocos2d::CCArray* m_touchActions;
	cocos2d::CCDictionary* m_countActions;
	cocos2d::CCArray* m_onDeathActions;
	cocos2d::CCArray* m_collisionActions;
	cocos2d::CCDictionary* m_f0180;
	cocos2d::CCDictionary* m_f0188;
	gd::vector<InheritanceNode*> m_inheritanceNodesForGroup;
	cocos2d::CCDictionary* m_f01a8;
	cocos2d::CCDictionary* m_collisionActionsForGroup1;
	cocos2d::CCDictionary* m_collisionActionsForGroup2;
	gd::vector<ColorAction*> m_colorActionsForGroup;
	gd::vector<ColorActionSprite*> m_colorSpritesForGroup;
	bool m_pulseExistsForGroup[1100];
	bool m_f063c;
	bool m_opactiyExistsForGroup[1100];
	int m_itemValues[1100];
	int m_unusued;
	int* m_unused2;
	cocos2d::CCArray* m_f1bc8;
	cocos2d::CCArray* m_inheritanceChain;
	cocos2d::CCDictionary* m_f1bd8;
	gd::vector<bool> m_groupToggled;
	cocos2d::CCDictionary* m_triggeredIDs;
	cocos2d::CCDictionary* m_followActions;
	cocos2d::CCArray* m_spawnActions;
	cocos2d::CCArray* m_moveActions;
	cocos2d::CCArray* m_f1c28;
	cocos2d::CCNode* m_f1c30;
	cocos2d::CCDictionary* m_f1c38;
	cocos2d::CCDictionary* m_f1c40;
	cocos2d::CCDictionary* m_f1c48;
	cocos2d::CCDictionary* m_f1c50;
	float m_time;
	float m_velocity;
	float m_acceleration;
	bool m_moveOptimizationEnabled;
}

class GJGameLevel : cocos2d::CCNode {
	static GJGameLevel* createWithCoder(DS_Dictionary* dict) {
	    auto ret = GJGameLevel::create();
	    ret->dataLoaded(dict);
	    return ret;
	}

	~GJGameLevel() = mac 0x2db2d0, win 0x0, ios 0x0;
	virtual void encodeWithCoder(DS_Dictionary*) = mac 0x2dd1c0, win 0x0, ios 0x0;
	virtual bool canEncode() = mac 0x2ddae0, win 0x0, ios 0x0;
	virtual bool init() = mac 0x2db310, win 0x0, ios 0x0;
	static GJGameLevel* create() = mac 0x2b83e0, win 0xbd2b0, ios 0x51fe8;
	gd::string getAudioFileName() = mac 0x2dbe70, win 0xbdc70, ios 0x0;
	const char* getCoinKey(int) = mac 0x2ce360, win 0xbda50, ios 0x0;
	void getLengthKey(int) = mac 0x2dbba0, win 0x0, ios 0x0;
	void getNormalPercent() = mac 0x2b8b20, win 0x0, ios 0x0;
	void levelWasAltered() = mac 0x2db530, win 0xbd550, ios 0x0;
	void savePercentage(int, bool, int, int, bool) = mac 0x2db700, win 0x0, ios 0x0;
	void dataLoaded(DS_Dictionary* dict) = mac 0x2922f0, win 0xbded0, ios 0x6fca4;
	GJDifficulty getAverageDifficulty() = mac 0x0, win 0xbd9b0, ios 0x0;
	gd::string getUnpackedLevelDescription() = mac 0x0, win 0xbf890, ios 0x0;

	int levelId = mac 0x130, win 0x0, android 0x0;
	gd::string name = mac 0x138, win 0x0, android 0x0;
	gd::string levelString = mac 0x148, win 0x0, android 0x0;
	gd::string author = mac 0x150, win 0x0, android 0x0;
	int audioTrack = mac 0x18c, win 0x0, android 0x0;
	int songID = mac 0x190, win 0x0, android 0x0;
	int difficultyDenominator = mac 0x1ac, win 0x0, android 0x0;
	int difficultyNumerator = mac 0x1b0, win 0x0, android 0x0;
	bool lowDetail = mac 0x1c5, win 0x0, android 0x0;
	int bestNormal = mac 0x214, win 0x0, android 0x0;
	int bestPractice = mac 0x238, win 0x0, android 0x0;
	int score = mac 0x248, win 0x0, android 0x0;
	int epic = mac 0x24c, win 0x0, android 0x0;
	int demon = mac 0x26c, win 0x0, android 0x0;
	int stars = mac 0x27c, win 0x0, android 0x0;
	OBB2D* hitbox = mac 0x2b0, win 0x0, android 0x0;
	bool official = mac 0x324, win 0x0, android 0x0;
	cocos2d::CCDictionary* m_lastBuildSave;
	int m_levelIDRand;
	int m_levelIDSeed;
	int m_levelID;
	gd::string m_levelName;
	gd::string m_levelDesc;
	gd::string m_levelString;
	gd::string m_creatorName;
	gd::string m_recordString;
	gd::string m_uploadDate;
	gd::string m_updateDate;
	int m_userIDRand;
	int m_userIDSeed;
	int m_userID;
	int m_accountIDRand;
	int m_accountIDSeed;
	int m_accountID;
	GJDifficulty m_difficulty;
	int m_audioTrack;
	int m_songID;
	int m_levelRev;
	bool m_unlisted;
	int m_objectCountRand;
	int m_objectCountSeed;
	int m_objectCount;
	int m_levelIndex;
	int m_ratings;
	int m_ratingsSum;
	int m_downloads;
	bool m_isEditable;
	bool m_gauntletLevel;
	bool m_gauntletLevel2;
	int m_workingTime;
	int m_workingTime2;
	bool m_lowDetailMode;
	bool m_lowDetailModeToggled;
	int m_isVerifiedRand;
	int m_isVerifiedSeed;
	bool m_isVerified;
	bool m_isUploaded;
	bool m_hasBeenModified;
	int m_levelVersion;
	int m_gameVersion;
	int m_attemptsRand;
	int m_attemptsSeed;
	int m_attempts;
	int m_jumpsRand;
	int m_jumpsSeed;
	int m_jumps;
	int m_clicksRand;
	int m_clicksSeed;
	int m_clicks;
	int m_attemptTimeRand;
	int m_attemptTimeSeed;
	int m_attemptTime;
	int m_chk;
	bool m_isChkValid;
	bool m_isCompletionLegitimate;
	int m_normalPercent;
	int m_normalPercentSeed;
	int m_normalPercentRand;
	int m_orbCompletionRand;
	int m_orbCompletionSeed;
	int m_orbCompletion;
	int m_newNormalPercent2Rand;
	int m_newNormalPercent2Seed;
	int m_newNormalPercent2;
	int m_practicePercent;
	int m_likes;
	int m_dislikes;
	int m_levelLength;
	int m_featured;
	bool m_isEpic;
	bool m_levelFavorited;
	int m_levelFolder;
	int m_dailyIDRand;
	int m_dailyIDSeed;
	int m_dailyID;
	int m_demonRand;
	int m_demonSeed;
	int m_demon;
	int m_demonDifficulty;
	int m_starsRand;
	int m_starsSeed;
	int m_stars;
	bool m_autoLevel;
	int m_coins;
	int m_coinsVerifiedRand;
	int m_coinsVerifiedSeed;
	int m_coinsVerified;
	int m_passwordRand;
	int m_passwordSeed;
	int m_originalLevelRand;
	int m_originalLevelSeed;
	int m_originalLevel;
	bool m_twoPlayerMode;
	int m_failedPasswordAttempts;
	int m_firstCoinVerifiedRand;
	int m_firstCoinVerifiedSeed;
	int m_firstCoinVerified;
	int m_secondCoinVerifiedRand;
	int m_secondCoinVerifiedSeed;
	int m_secondCoinVerified;
	int m_thirdCoinVerifiedRand;
	int m_thirdCoinVerifiedSeed;
	int m_thirdCoinVerified;
	int m_starsRequested;
	bool m_showedSongWarning;
	int m_starRatings;
	int m_starRatingsSum;
	int m_maxStarRatings;
	int m_minStarRatings;
	int m_demonVotes;
	int m_rateStars;
	int m_rateFeature;
	gd::string m_rateUser;
	bool m_dontSave;
	bool m_levelNotDownloaded;
	int m_requiredCoins;
	bool m_isUnlocked;
	cocos2d::CCPoint m_lastCameraPos;
	float m_fastEditorZoom;
	int m_lastBuildTab;
	int m_lastBuildPage;
	int m_lastBuildGroupID;
	GJLevelType m_levelType;
	int m_M_ID;
	gd::string m_tempName;
	gd::string m_capacityString;
	bool m_highObjectsEnabled;
	gd::string m_personalBests;
}

class GJGarageLayer : cocos2d::CCLayer, TextInputDelegate, FLAlertLayerProtocol, GameRateDelegate, ListButtonBarDelegate, DialogDelegate {
	inline GJGarageLayer() {
		m_nameInput = nullptr;
		m_playerPreview = nullptr;
		m_unkSprite0x140 = nullptr;
		m_unkSprite0x144 = nullptr;
		m_unkButton0x148 = nullptr;
		m_unkButton0x14c = nullptr;
		m_pagesArray = nullptr;
		m_tabToggleCube = nullptr;
		m_tabToggleShip = nullptr;
		m_tabToggleBall = nullptr;
		m_tabToggleUfo = nullptr;
		m_tabToggleWave = nullptr;
		m_tabToggleRobot = nullptr;
		m_tabToggleSpider = nullptr;
		m_tabToggleSpecial = nullptr;
		m_tabToggleDeathEffect = nullptr;
		m_updateSelector = false;
	}
	void onPlayerColor1(cocos2d::CCObject*) = mac 0x1ba640, win 0x129470, ios 0x22531c;
	void onPlayerColor2(cocos2d::CCObject*) = mac 0x1ba8c0, win 0x129590, ios 0x225408;
	static GJGarageLayer* create() = mac 0x0, win 0x125220, ios 0x0;
	virtual bool init() = mac 0x1b4980, win 0x1255d0;
	void onSelectTab(cocos2d::CCObject* pSender) = mac 0x0, win 0x127c30, ios 0x0;
	void onPlayerIcon(cocos2d::CCObject* pSender) = mac 0x0, win 0x127f30, ios 0x0;
	void onShipIcon(cocos2d::CCObject* pSender) = mac 0x0, win 0x1281e0, ios 0x0;
	void onBallIcon(cocos2d::CCObject* pSender) = mac 0x0, win 0x1282a0, ios 0x0;
	void onBirdIcon(cocos2d::CCObject* pSender) = mac 0x0, win 0x128360, ios 0x0;
	void onDartIcon(cocos2d::CCObject* pSender) = mac 0x0, win 0x128420, ios 0x0;
	void onRobotIcon(cocos2d::CCObject* pSender) = mac 0x0, win 0x1286d0, ios 0x0;
	void onSpiderIcon(cocos2d::CCObject* pSender) = mac 0x0, win 0x128890, ios 0x0;
	void onShards(cocos2d::CCObject* pSender) = mac 0x0, win 0x12ad70, ios 0x0;
	void onBack(cocos2d::CCObject* pSender) = mac 0x0, win 0x12adf0, ios 0x0;
	void onShop(cocos2d::CCObject* pSender) = mac 0x0, win 0x12ad90, ios 0x0;

	CCTextInputNode* m_nameInput;
	SimplePlayer* m_playerPreview;
	PAD = mac 0x0, win 0x8, android 0x0;
	cocos2d::CCSprite* m_unkSprite0x140;
	cocos2d::CCSprite* m_unkSprite0x144;
	CCMenuItemSpriteExtra* m_unkButton0x148;
	CCMenuItemSpriteExtra* m_unkButton0x14c;
	PAD = mac 0x0, win 0x8, android 0x0;
	cocos2d::CCArray* m_pagesArray;
	PAD = mac 0x0, win 0x8, android 0x0;
	CCMenuItemToggler* m_tabToggleCube;
	CCMenuItemToggler* m_tabToggleShip;
	CCMenuItemToggler* m_tabToggleBall;
	CCMenuItemToggler* m_tabToggleUfo;
	CCMenuItemToggler* m_tabToggleWave;
	CCMenuItemToggler* m_tabToggleRobot;
	CCMenuItemToggler* m_tabToggleSpider;
	CCMenuItemToggler* m_tabToggleSpecial;
	CCMenuItemToggler* m_tabToggleDeathEffect;
	PAD = mac 0x0, win 0x4, android 0x0;
	bool m_updateSelector;
}

class GJGroundLayer {
	void updateGroundWidth() = mac 0x0, win 0x12dda0, ios 0x0;
}

class GJItemIcon {
	GJItemIcon* createBrowserIcon(UnlockType _type, int _id) {
	    return GJItemIcon::create(_type, _id,
	        { 0xaf, 0xaf, 0xaf }, { 0xff, 0xff, 0xff },
	        false, true, true,
	        { 0xff, 0xff, 0xff }
	    );
	}

	static GJItemIcon* create(UnlockType _type, int _id, cocos2d::ccColor3B _col1, cocos2d::ccColor3B _col2, bool _un0, bool _un1, bool _un2, cocos2d::ccColor3B _col3) = mac 0x1bb330, win 0x12cbf0, ios 0x227188;
}

class GJLevelScoreCell : TableViewCell {
	void updateBGColor(unsigned int index) = mac 0x0, win 0x5c6b0, ios 0x0;
}

class GJListLayer : cocos2d::CCLayerColor {
	~GJListLayer() = mac 0x344350, win 0x0, ios 0x0;
	static GJListLayer* create(cocos2d::CCObject* target, const char* title, cocos2d::ccColor4B color, float width, float height) = mac 0x343e10, win 0x12e000, ios 0x0;

	BoomListView* m_listView;
}

class GJMapPack : cocos2d::CCNode {
	cocos2d::CCArray* m_levels;
	int m_packID;
	GJDifficulty m_difficulty;
	int m_stars;
	int m_coins;
	gd::string m_packName;
	gd::string m_levelStrings;
	cocos2d::ccColor3B m_textColour;
	cocos2d::ccColor3B m_barColour;
	int m_MId;
	bool m_isGauntlet;
}

class GJMessageCell : TableViewCell {
	void updateBGColor(unsigned int index) = mac 0x0, win 0x5c6b0, ios 0x0;
}

class GJRequestCell : TableViewCell {
	void updateBGColor(unsigned int index) = mac 0x0, win 0x5c6b0, ios 0x0;
}

class GJRewardDelegate {}

class GJRewardObject : cocos2d::CCObject {
	SpecialRewardItem m_specialRewardItem;
	UnlockType m_unlockType;
	int m_itemID;
	int m_total;
}

class GJRobotSprite : CCAnimatedSprite {
	~GJRobotSprite() = mac 0x34aaf0, win 0x0, ios 0x0;
	virtual bool init() = mac 0x34ad50, win 0x0, ios 0x0;
	virtual void setOpacity(unsigned char) = mac 0x34bcc0, win 0x0, ios 0x0;
	virtual void hideSecondary() = mac 0x34c3b0, win 0x0, ios 0x0;
	static GJRobotSprite* create() = mac 0x34ac00, win 0x0, ios 0x0;
	void updateColor02(cocos2d::_ccColor3B) = mac 0x34bbd0, win 0x0, ios 0x0;
	void updateFrame(int) = mac 0x34bdd0, win 0x0, ios 0x0;
	void hideGlow() = mac 0x34b860;

	PAD = mac 0x0, win 0x8, android 0x0;
	cocos2d::ccColor3B m_secondaryColor;
}

class GJRotationControl : cocos2d::CCLayer {
	void setAngle(float angle) {
	    this->m_sliderPosition = cocos2d::CCPointMake(sinf(angle) * 60.0f, cosf(angle) * 60.0f);
	    this->m_angle = angle;
	
	    this->m_sliderThumb->setPosition(this->m_sliderPosition);
	}

	void updateSliderPosition(cocos2d::CCPoint const& pos) = mac 0x0, win 0x94020, ios 0x0;

	float m_unknown0;
	float m_unknown1;
	cocos2d::CCPoint m_sliderPosition;
	cocos2d::CCSprite* m_sliderThumb;
	float m_objAngle;
	float m_angle;
	int m_touchID;
}

class GJRotationControlDelegate {
	virtual void angleChangeBegin() {}
	virtual void angleChangeEnded() {}
	virtual void angleChanged(float) {}
}

class GJScaleControl : cocos2d::CCLayer {
	void updateLabel(float value) = mac 0x0, win 0x94990, ios 0x0;
	void loadValues(GameObject* obj, cocos2d::CCArray* objs) = mac 0x0, win 0x94590, ios 0x0;

	Slider* m_slider;
	unsigned int m_touchID;
	float m_value;
	PAD = mac 0x0, win 0x4, android 0x0;
	cocos2d::CCLabelBMFont* m_label;
	GJScaleControlDelegate* m_delegate;
}

class GJScaleControlDelegate {
	virtual void scaleChangeBegin() {}
	virtual void scaleChangeEnded() {}
	virtual void scaleChanged(float) {}
}

class GJScoreCell : TableViewCell {
	virtual void FLAlert_Clicked(FLAlertLayer*, bool) = mac 0x0, win 0x624a0, ios 0x0;
	void loadFromScore(GJUserScore* score) = mac 0x0, win 0x61440, ios 0x0;
	void onViewProfile(cocos2d::CCObject* pSender) = mac 0x0, win 0x62380, ios 0x0;
	void updateBGColor(unsigned int index) = mac 0x0, win 0x5c6b0, ios 0x0;
}

class GJSearchObject : cocos2d::CCNode {
	SearchType getType() {
	    return this->m_searchType;
	}

	static GJSearchObject* create(SearchType nID) = mac 0x0, win 0xc2b90, ios 0x0;
	static GJSearchObject* create(SearchType nID, gd::string str) = mac 0x0, win 0xc2c80, ios 0x0;

	SearchType m_searchType;
	gd::string m_searchQuery;
	gd::string m_difficulty;
	gd::string m_length;
	int m_page;
	bool m_starFilter;
	bool m_noStarFilter;
	int m_unknownMember;
	bool m_uncompletedFilter;
	bool m_completedFilter;
	bool m_featuredFilter;
	bool m_originalFilter;
	bool m_twoPlayerFilter;
	bool m_coinsFilter;
	bool m_epicFilter;
	GJDifficulty m_demonFilter;
	int m_unk;
	int m_songID;
	bool m_customSongFilter;
	bool m_songFilter;
}

class GJSpecialColorSelect {
	static const char* textForColorIdx(int id) = mac 0x383a50, win 0x14e1d0, ios 0x113f6c;
}

class GJSpecialColorSelectDelegate {
	virtual void colorSelectClosed(GJSpecialColorSelect*, int) {}
}

class GJSpiderSprite : GJRobotSprite {
	~GJSpiderSprite() = mac 0x34c4a0, win 0x0, ios 0x0;
	virtual bool init() = mac 0x34c700, win 0x0, ios 0x0;
	static GJSpiderSprite* create() = mac 0x34c5b0, win 0x0, ios 0x0;
}

class GJSpriteColor : cocos2d::CCNode {
	int m_colorID;
	int m_defaultColorID;
	float m_unk_0F4;
	cocos2d::ccHSVValue m_hsv;
	bool unk_108;
	float unk_10C;
	bool unk_110;
}

class GJUserCell : TableViewCell {
	void updateBGColor(unsigned int index) = mac 0x0, win 0x5c6b0, ios 0x0;
}

class GJUserScore : cocos2d::CCNode {
	IconType getIconType() const { 
	    return this->m_iconType; 
	}
	int getPlayerCube() const { 
	    return this->m_playerCube; 
	}
	int getPlayerShip() const { 
	    return this->m_playerShip;
	}
	int getPlayerBall() const {
	    return this->m_playerBall;
	}
	int getPlayerUfo() const {
	    return this->m_playerUfo;
	}
	int getPlayerWave() const { 
	    return this->m_playerWave; 
	}
	int getPlayerRobot() const { 
	    return this->m_playerRobot; 
	}
	int getPlayerSpider() const { 
	    return this->m_playerSpider; 
	}
	int getPlayerStreak() const { 
	    return this->m_playerStreak; 
	}
	bool getGlowEnabled() const { 
	    return this->m_glowEnabled; 
	}
	int getPlayerExplosion() const { 
	    return this->m_playerExplosion; 
	}
	int getPlayerColor1() const { 
	    return this->m_color1;
	}
	int getPlayerColor2() const { 
	    return this->m_color2; 
	}
	gd::string getPlayerName() const { 
	    return this->m_userName; 
	}
	static GJUserScore* create() = mac 0x0, win 0xc1660, ios 0x0;
	static GJUserScore* create(cocos2d::CCDictionary*) = mac 0x0, win 0xc0750, ios 0x0;

	gd::string m_userName;
	gd::string m_userUDID;
	int m_scoreType;
	int m_userID;
	int m_accountID;
	int m_stars;
	int m_diamonds;
	int m_demons;
	int m_playerRank;
	int m_creatorPoints;
	int m_secretCoins;
	int m_userCoins;
	int m_iconID;
	int m_color1;
	int m_color2;
	int m_special;
	IconType m_iconType;
	int m_messageState;
	int m_friendStatus;
	int m_commentHistoryStatus;
	gd::string m_youtubeURL;
	gd::string m_twitterURL;
	gd::string m_twitchURL;
	int m_playerCube;
	int m_playerShip;
	int m_playerBall;
	int m_playerUfo;
	int m_playerWave;
	int m_playerRobot;
	int m_playerSpider;
	int m_playerStreak;
	bool m_glowEnabled;
	int m_playerExplosion;
	int m_modBadge;
	int m_globalRank;
	int m_friendReqStatus;
	int m_newMsgCount;
	int m_friendReqCount;
	bool m_isBlocked;
	gd::string m_lastScoreAge;
}

class GManager : cocos2d::CCNode {
	virtual void setup() {}
	void encodeDataTo(DS_Dictionary* data) {}
	void dataLoaded(DS_Dictionary* data) {}
	void firstLoad() {}

	void save() = mac 0x26f300, win 0x29250, ios 0x0;
	void saveData(DS_Dictionary*, gd::string) = mac 0x26f4b0, win 0x0, ios 0x0;
	void saveGMTo(gd::string) = mac 0x26f3b0, win 0x0, ios 0x0;

	gd::string m_fileName;
	bool m_setup;
	bool m_saved;
	bool m_quickSave;
}

class GooglePlayDelegate {
	virtual void googlePlaySignedIn() {}
}

class GameLevelManager : cocos2d::CCNode {
	cocos2d::CCArray* createAndGetScores(gd::string, GJScoreType) = mac 0x0, win 0xa2780, ios 0x0;
	GJGameLevel* createNewLevel() = mac 0x2b8180, win 0xa0db0, ios 0x0;
	static GameLevelManager* sharedState() = mac 0x2a8340, win 0x9f860, ios 0x0;
	void getCompletedLevels(bool newFilter) = mac 0x0, win 0xa2d20, ios 0x0;
	void getGJUserInfo(int) = mac 0x0, win 0xb00b0, ios 0x0;
	void getOnlineLevels(GJSearchObject*) = mac 0x0, win 0xa7bc0, ios 0x0;
	void getPageInfo(char const*) = mac 0x2c0050, win 0x0, ios 0x0;
	cocos2d::CCArray* getSavedLevels(bool favorite, int levelFolder) = mac 0x0, win 0xa2960, ios 0x0;
	cocos2d::CCArray* getStoredOnlineLevels(char const*) = mac 0x2bfe80, win 0xa3a90, ios 0x0;
	void getTopArtists(int, int) = mac 0x2ce3d0, win 0x0, ios 0x0;
	void getTopArtistsKey(int) = mac 0x2ce7a0, win 0x0, ios 0x0;
	void makeTimeStamp(char const*) = mac 0x2bfd90, win 0x0, ios 0x0;
	GJGameLevel* getMainLevel(int id, bool unk) = mac 0x0, win 0xa0940, ios 0x0;
	cocos2d::CCDictionary* responseToDict(gd::string response, bool comment) = mac 0x0, win 0xbba50, ios 0x0;
	void storeUserNames(gd::string) = mac 0x0, win 0xa1840, ios 0x0;
	gd::string userNameForUserID(int id) = mac 0x0, win 0xa1c20, ios 0x0;
	void updateUserScore() = mac 0x0, win 0xada60, ios 0x0;


	//cocos2d::CCDictionary* timerDict = mac 0x1e8, win 0x0, android 0x0;
	cocos2d::CCDictionary* m_mainLevels;
	cocos2d::CCDictionary* m_searchFilters;
	cocos2d::CCDictionary* m_onlineLevels;
	PAD = mac 0x0, win 0x4, android 0x0;
	cocos2d::CCDictionary* m_followedCreators;
	cocos2d::CCDictionary* m_downloadedLevels;
	cocos2d::CCDictionary* m_likedLevels;
	cocos2d::CCDictionary* m_ratedLevels;
	cocos2d::CCDictionary* m_ratedDemons;
	cocos2d::CCDictionary* m_reportedLevels;
	cocos2d::CCDictionary* m_onlineFolders;
	cocos2d::CCDictionary* m_localLevelsFolders;
	cocos2d::CCDictionary* m_dailyLevels;
	int m_dailyTimeLeft;
	int m_dailyID;
	int m_dailyIDUnk;
	PAD = mac 0x0, win 0x4, android 0x0;
	int m_weeklyTimeLeft;
	int m_weeklyID;
	int m_weeklyIDUnk;
	cocos2d::CCDictionary* m_gauntletLevels;
	cocos2d::CCDictionary* m_unkDict13;
	PAD = mac 0x0, win 0x4, android 0x0;
	cocos2d::CCDictionary* m_timerDict;
	cocos2d::CCDictionary* m_knownUsers;
	cocos2d::CCDictionary* m_accountIDtoUserIDDict;
	cocos2d::CCDictionary* m_userIDtoAccountIDDict;
	cocos2d::CCDictionary* m_storedLevels;
	cocos2d::CCDictionary* m_pageInfo;
	cocos2d::CCDictionary* m_unkDict20;
	cocos2d::CCDictionary* m_savedPacks;
	cocos2d::CCDictionary* m_savedGauntlets;
	cocos2d::CCDictionary* m_downloadObjects;
	cocos2d::CCDictionary* m_unkDict24;
	cocos2d::CCDictionary* m_storedUserInfo;
	cocos2d::CCDictionary* m_friendRequests;
	cocos2d::CCDictionary* m_userMessages;
	cocos2d::CCDictionary* m_userReplies;
	gd::string m_unkStr1;
	gd::string m_unkStr2;
	LeaderboardState m_leaderboardState;
	bool m_unkEditLevelLayerOnBack;
	OnlineListDelegate* m_onlineListDelegate;
	LevelDownloadDelegate* m_levelDownloadDelegate;
	LevelCommentDelegate* m_levelCommentDelegate;
	CommentUploadDelegate* m_commentUploadDelegate;
	LevelUploadDelegate* m_levelUploadDelegate;
	LevelUpdateDelegate* m_levelUpdateDelegate;
	LeaderboardManagerDelegate* m_leaderboardManagerDelegate;
	LevelDeleteDelegate* m_levelDeleteDelegate;
	UserInfoDelegate* m_userInfoDelegate;
	LevelManagerDelegate* m_levelManagerDelegate;
	void* m_unkDelegate;
	FriendRequestDelegate* m_friendRequestDelegate;
	MessageListDelegate* m_messageListDelegate;
	DownloadMessageDelegate* m_downloadMessageDelegate;
	UploadMessageDelegate* m_uploadMessageDelegate;
	GJRewardDelegate* m_GJRewardDelegate;
	GJChallengeDelegate* m_GJChallengeDelegate;
	GJDailyLevelDelegate* m_GJDailyLevelDelegate;
	MusicDownloadDelegate* m_musicDownloadDelegate;
	int m_unkDownload;
	PAD = mac 0x0, win 0x4, android 0x0;
	gd::string m_unkStr3;
	cocos2d::CCString* m_unkStr4;
}

class GameManager : GManager {
	int getPlayerFrame() {
	    return m_playerFrame;
	}
	int getPlayerShip() {
	    return m_playerShip;
	}
	int getPlayerBall() {
	    return m_playerBall;
	}
	int getPlayerBird() {
	    return m_playerBird;
	}
	int getPlayerDart() {
	    return m_playerDart;
	}
	int getPlayerRobot() { 
	    return m_playerRobot; 
	}
	int getPlayerSpider() { 
	    return m_playerSpider; 
	}
	int getPlayerStreak() { 
	    return m_playerStreak; 
	}
	int getPlayerDeathEffect() {
	    return m_playerDeathEffect; 
	}
	int getPlayerColor() {
	    return m_playerColor;
	}
	int getPlayerColor2() {
	    return m_playerColor2;
	}
	bool getPlayerGlow() {
	    return m_playerGlow; 
	}
	IconType getPlayerIconType() {
	    return m_playerIconType; 
	}
	void setPlayerFrame(int id) {
	    m_playerFrame = id;
	    m_playerFrameRand1 = id + m_playerFrameRand2;
	}
	void setPlayerShip(int id) {
	    m_playerShip = id;
	    m_playerShipRand1 = id + m_playerShipRand2;
	}
	void setPlayerBall(int id) {
	    m_playerBall = id;
	    m_playerBallRand1 = id + m_playerBallRand2;
	}
	void setPlayerBird(int id) {
	    m_playerBird = id;
	    m_playerBirdRand1 = id + m_playerBirdRand2;
	}
	void setPlayerDart(int id) {
	    m_playerDart = id;
	    m_playerDartRand1 = id + m_playerDartRand2;
	}
	void setPlayerRobot(int id) {
	    m_playerRobot = id;
	    m_playerRobotRand1 = id + m_playerRobotRand2;
	}
	void setPlayerSpider(int id) {
	    m_playerSpider = id;
	    m_playerSpiderRand1 = id + m_playerSpiderRand2;
	}
	void setPlayerStreak(int id) {
	    m_playerStreak = id;
	    m_playerStreakRand1 = id + m_playerStreakRand2;
	}
	void setPlayerDeathEffect(int id) {
	    m_playerDeathEffect = id;
	    m_playerDeathEffectRand1 = id + m_playerDeathEffectRand2;
	}
	void setPlayerColor(int id) {
	    m_playerColor = id;
	    m_playerColorRand1 = id + m_playerColorRand2;
	}
	void setPlayerColor2(int id) {
	    m_playerColor2 = id;
	    m_playerColor2Rand1 = id + m_playerColor2Rand2;
	}
	void setPlayerGlow(bool v) {
	    m_playerGlow = v;
	}
	void setPlayerIconType(IconType v) {
	    m_playerIconType = v;
	}
	void setQuality(cocos2d::TextureQuality quality) {
	    m_quality = quality;
	}
	PlayLayer* getPlayLayer() { 
	    return m_playLayer;
	}
	LevelEditorLayer* getEditorLayer() { 
	    return m_levelEditorLayer;
	}
	bool getGameVariableDefault(const char* key, bool defaultValue) {
	    auto object = reinterpret_cast<cocos2d::CCString*>(m_valueKeeper->objectForKey(std::string("gv_") + key));
	    if (object == nullptr)
	        return defaultValue;
	    return object->boolValue();
	}
	int getIntGameVariableDefault(const char* key, int defaultValue) {
	    auto object = reinterpret_cast<cocos2d::CCString*>(m_valueKeeper->objectForKey(std::string("gv_") + key));
	    if (object == nullptr)
	        return defaultValue;
	    return object->intValue();
	}
	static GameManager* get() {
		return GameManager::sharedState();
	}

	void accountStatusChanged() = mac 0x1cdad0, win 0x0, ios 0x0;
	cocos2d::_ccColor3B colorForIdx(int) = mac 0x1cbc80, win 0xc8d10, ios 0x237488;
	void didExitPlayscene() = mac 0x1d0230, win 0x0, ios 0x0;
	void doQuickSave() = mac 0x1d0200, win 0x0, ios 0x0;
	void fadeInMusic(const char*) = mac 0x1c2ff0, win 0xc4bd0, ios 0x0;
	void getBGTexture(int) = mac 0x1cca00, win 0x0, ios 0x0;
	void getFontFile(int) = mac 0x1cc5f0, win 0x0, ios 0x0;
	bool getGameVariable(const char*) = mac 0x1cccd0, win 0xc9d30, ios 0x0;
	int getIntGameVariable(const char*) = mac 0x1cd1d0, win 0xca330, ios 0x0;
	bool getUGV(const char*) = mac 0x1ccfa0, win 0xca0d0, ios 0x0;
	void loadDeathEffect(int) = mac 0x1cc690, win 0x0, ios 0x0;
	void loadFont(int) = mac 0x1cc550, win 0x0, ios 0x0;
	void reloadAll(bool, bool, bool) = mac 0x1d08a0, win 0xce950, ios 0x0;
	void reloadAllStep2() = mac 0x1d0940, win 0xce9e0, ios 0x23b1f4;
	void reloadAllStep5() = mac 0x1d0b00, win 0x0, ios 0x0;
	void reportPercentageForLevel(int, int, bool) = mac 0x1c5b00, win 0x0, ios 0x0;
	void setGameVariable(const char*, bool) = mac 0x1cca80, win 0xc9b50, ios 0x0;
	void setIntGameVariable(const char*, int) = mac 0x1cd0e0, win 0xca230, ios 0x0;
	void setUGV(char const*, bool) = mac 0x1cce50, win 0x0, ios 0x0;
	static GameManager* sharedState() = mac 0x1c2b30, win 0xc4a50, ios 0x2321b8;
	~GameManager() = mac 0x1d0e00, win 0x0, ios 0x0;
	void getGTexture(int) = mac 0x1cca40, win 0x0, ios 0x0;
	virtual bool init() = mac 0x1c2ec0, win 0x0, ios 0x0;
	void reportAchievementWithID(char const*, int, bool) = mac 0x1c6460, win 0x0, ios 0x0;
	cocos2d::CCSize* resolutionForKey(cocos2d::CCSize*, int) = mac 0x1d0b40, win 0xceca0, ios 0x0;
	void update(float) = mac 0x1d0270, win 0x0, ios 0x0;
	bool isColorUnlocked(int _id, bool _type) = mac 0x1c3b90, win 0xc53f0, ios 0x0;
	bool isIconUnlocked(int _id, IconType _type) = mac 0x1c35b0, win 0xc4fc0, ios 0x0;
	void toggleGameVariable(const char* key) = mac 0x0, win 0xc9e90, ios 0x0;
	static void returnToLastScene(GJGameLevel* level) = mac 0x0, win 0xce6a0, ios 0x0;

	bool m_switchModes;
	bool m_toFullscreen;
	bool m_reloading;
	bool m_unknown0;
	PAD = mac 0x4, win 0x4, android 0x0;
	cocos2d::CCDictionary* m_valueKeeper;
	cocos2d::CCDictionary* m_unlockValueKeeper;
	cocos2d::CCDictionary* m_customObjectDict;
	double m_adTimer;
	double m_adCache;
	PAD = mac 0x8, win 0x8, android 0x0;
	double m_unknownDouble;
	PAD = mac 0x4, win 0x4, android 0x0;
	bool m_loaded;
	gd::string m_unknownString;
	PlayLayer* m_playLayer;
	LevelEditorLayer* m_levelEditorLayer;
	int m_unknown1;
	MenuLayer* m_menuLayer;
	bool m_unknownBool2;
	int m_unknownInt2;
	bool m_unknownBool3;
	bool m_unknownPlayLayerBool;
	bool m_unknownBool4;
	bool m_unknownBool5;
	gd::string m_playerUDID;
	gd::string m_playerName;
	bool m_commentsEnabled;
	int m_playerUserIDRand1;
	int m_playerUserIDRand2;
	int m_playerUserID;
	float m_backgroundMusicVolume;
	float m_effectsVolume;
	float m_timeOffset;
	bool m_ratedGame;
	bool m_likedFacebook;
	bool m_followedTwitter;
	bool m_subbedYoutube;
	int m_unknownInt;
	double m_socialsDuration;
	bool m_showedAd;
	bool m_unknownBool;
	bool m_editorEnabled;
	int m_sceneEnum;
	int m_searchObjectType;
	bool m_unknownBool6;
	int m_playerFrameRand1;
	int m_playerFrameRand2;
	int m_playerFrame;
	int m_playerShipRand1;
	int m_playerShipRand2;
	int m_playerShip;
	int m_playerBallRand1;
	int m_playerBallRand2;
	int m_playerBall;
	int m_playerBirdRand1;
	int m_playerBirdRand2;
	int m_playerBird;
	int m_playerDartRand1;
	int m_playerDartRand2;
	int m_playerDart;
	int m_playerRobotRand1;
	int m_playerRobotRand2;
	int m_playerRobot;
	int m_playerSpiderRand1;
	int m_playerSpiderRand2;
	int m_playerSpider;
	int m_playerColorRand1;
	int m_playerColorRand2;
	int m_playerColor;
	int m_playerColor2Rand1;
	int m_playerColor2Rand2;
	int m_playerColor2;
	int m_playerStreakRand1;
	int m_playerStreakRand2;
	int m_playerStreak;
	int m_playerDeathEffectRand1;
	int m_playerDeathEffectRand2;
	int m_playerDeathEffect;
	int m_chkSeed;
	int m_chkRand;
	int m_secretNumberSeed;
	int m_secretNumberRand;
	bool m_playerGlow;
	IconType m_playerIconType;
	bool m_everyPlaySetup;
	bool m_showSongMarkers; 
	bool m_showBPMMarkers;
	bool m_recordGameplay;
	bool m_showProgressBar;
	bool m_performanceMode;
	bool m_clickedGarage; // this should be 0x2a2 on macos and 0x28a on windows
	bool m_clickedEditor;
	bool m_clickedName;
	bool m_clickedPractice;
	bool m_showedEditorGuide;
	bool m_showedRateDiffDialog;
	bool m_showedRateStarDialog;
	bool m_showedLowDetailDialog;
	PAD = mac 0x30, win 0x30, android 0x0;
	int m_bootups;
	bool m_hasRatedGame;
	bool m_unk0;
	bool m_unk1;
	bool m_unk2;
	bool m_gameCenterEnabled;
	bool m_smoothFix;
	int m_ratePowerSeed;
	int m_ratePowerRand;
	int m_ratePower;
	bool m_canGetLevelSaveData;
	int m_resolution;
	cocos2d::TextureQuality m_quality;
}

class GameObject : CCSpritePlus {
	cocos2d::CCPoint getStartPosition() { 
	    return m_startPosition;
	}
	void setStartPosition(cocos2d::CCPoint const& p) {
	    m_startPosition = p;
	}
	unsigned int getUniqueID() {
	    return m_uniqueID;
	}
	short getGroupID(int ix) {
	    return m_groups[ix];
	}
	short getGroupIDCount() {
	    return m_groupCount; 
	}
	gd::vector<short> getGroupIDs() {
	    std::vector<short> res;
	
	    if (m_groups && m_groups[0])
	        for (auto i = 0; i < m_groupCount; i++)
	            res.push_back(m_groups[i]);
	
	    return res;
	}
	int getGameZOrder() {
	    return m_gameZOrder;
	}
	void setGameZOrder(int z) {
	    m_gameZOrder = z;
	}
	void setGameObjType(GameObjectType t) {
	    m_objectType = t;
	}
	GJSpriteColor* getBaseColor() {
	    return m_baseColor;
	}
	GJSpriteColor* getDetailColor() {
	    return m_detailColor;
	}

	~GameObject() = mac 0x2f4ca0, win 0x0, ios 0x0;
	virtual void update(float) = mac 0x2fbb90, win 0x0, ios 0x0;
	virtual void setScaleX(float) = mac 0x335b00, win 0xe5050, ios 0x0;
	virtual void setScaleY(float) = mac 0x335b90, win 0xe50e0, ios 0x0;
	virtual void setScale(float) = mac 0x335c20, win 0xe5170, ios 0x0;
	virtual void setPosition(const cocos2d::CCPoint&) = mac 0x335850, win 0xe4de0, ios 0x0;
	virtual void setVisible(bool) = mac 0x336280, win 0xe57c0, ios 0x0;
	virtual void setRotation(float) = mac 0x335970, win 0xe4ed0, ios 0x0;
	virtual void setOpacity(GLubyte) = mac 0x335f10, win 0xe53c0, ios 0x0;
	virtual bool initWithTexture(cocos2d::CCTexture2D*) = mac 0x2f56a0, win 0xcfa80, ios 0x0;
	virtual void setChildColor(const cocos2d::ccColor3B&) = mac 0x341f20, win 0xee900, ios 0x0;
	virtual void setFlipX(bool) = mac 0x335a60, win 0x0, ios 0x0;
	virtual void setFlipY(bool) = mac 0x335ab0, win 0x0, ios 0x0;
	virtual void customSetup() = mac 0x2fbba0, win 0x0, ios 0x0;
	virtual void setupCustomSprites() = mac 0x307f60, win 0xd7d50, ios 0x0;
	virtual void addMainSpriteToParent(bool) = mac 0x33a5b0, win 0xeb250, ios 0x0;
	virtual void resetObject() = mac 0x2fa620, win 0xd1470, ios 0x0;
	virtual void triggerObject(GJBaseGameLayer*) = mac 0x2fa8f0, win 0x0, ios 0x0;
	virtual void activateObject() = mac 0x2faf60, win 0xEF0E0, ios 0x0;
	virtual void deactivateObject(bool) = mac 0x2fb8f0, win 0xd19b0, ios 0x0;
	virtual cocos2d::CCRect const& getObjectRect() = mac 0x3352b0, win 0xe4a40, ios 0x0;
	virtual cocos2d::CCRect getObjectRect(float, float) = mac 0x3352d0, win 0xe4a70, ios 0x0;
	virtual cocos2d::CCRect getObjectRect2(float, float) = mac 0x3354e0, win 0xe4b90, ios 0x0;
	virtual cocos2d::CCRect const& getObjectTextureRect() = mac 0x3355b0, win 0xe4c40, ios 0x0;
	virtual cocos2d::CCPoint getRealPosition() = mac 0x335750, win 0xe4d90, ios 0x0;
	virtual void setStartPos(cocos2d::CCPoint) = mac 0x2fa520, win 0xd1390, ios 0x0;
	virtual void updateStartValues() = mac 0x2fa800, win 0xd1610, ios 0x0;
	virtual void customObjectSetup() = mac 0xdc1a0, win 0x0, ios 0x0;
	virtual gd::string getSaveString() = mac 0x33d3d0, win 0xed0c0, ios 0x0;
	virtual bool isFlipX() = mac 0x335a40, win 0xe4fb0, ios 0x0;
	virtual bool isFlipY() = mac 0x335a50, win 0xe4fc0, ios 0x0;
	virtual void setRScaleX(float) = mac 0x335cb0, win 0xe5200, ios 0x0;
	virtual void setRScaleY(float) = mac 0x335d60, win 0xe5240, ios 0x0;
	virtual void setRScale(float) = mac 0x335e10, win 0xe5280, ios 0x0;
	virtual void getRScaleX() = mac 0x335e50, win 0x0, ios 0x0;
	virtual void getRScaleY() = mac 0x335e80, win 0xe5300, ios 0x0;
	virtual void calculateSpawnXPos() = mac 0x336970, win 0xe5d20, ios 0x0;
	virtual void triggerActivated(float) = mac 0x336990, win 0x0, ios 0x0;
	virtual void powerOnObject() = mac 0x3369a0, win 0xe5d40, ios 0x0;
	virtual void powerOffObject() = mac 0x3369c0, win 0xe5d60, ios 0x0;
	virtual void setObjectColor(const cocos2d::ccColor3B&) = mac 0x341c90, win 0xee620, ios 0x0;
	virtual void setGlowColor(cocos2d::_ccColor3B const&) = mac 0x341ed0, win 0xee8c0, ios 0x0;
	virtual void getOrientedBox() = mac 0x342ad0, win 0xef160, ios 0x0;
	virtual void addToGroup(int) = mac 0x33ad00, win 0xeb8d0, ios 0x0;
	virtual void removeFromGroup(int) = mac 0x33ada0, win 0xeb930, ios 0x0;
	virtual void spawnXPosition() = mac 0xdc1b0, win 0x0, ios 0x0;
	virtual void getObjectRectDirty() const = mac 0xdc1d0, win 0x0, ios 0x0;
	virtual void setObjectRectDirty(bool) = mac 0xdc1e0, win 0x0, ios 0x0;
	virtual void getOrientedRectDirty() const = mac 0xdc1f0, win 0x0, ios 0x0;
	virtual void setOrientedRectDirty(bool) = mac 0xdc200, win 0x0, ios 0x0;
	virtual GameObjectType getType() const = mac 0xdc210, win 0x989e0, ios 0x0;
	virtual void setType(GameObjectType) = mac 0xdc220, win 0x989f0, ios 0x0;
	virtual cocos2d::CCPoint const& getStartPos() const = mac 0xdc230, win 0x98a00, ios 0x0;
	void activatedByPlayer(GameObject*) = mac 0x342a20, win 0x0, ios 0x0;
	void addColorSprite() = mac 0x2f7fe0, win 0x0, ios 0x0;
	void addColorSpriteToParent(bool) = mac 0x2fb470, win 0x0, ios 0x0;
	void addGlow() = mac 0x2f5c10, win 0x0, ios 0x0;
	void addToTempOffset(float, float) = mac 0x335700, win 0x0, ios 0x0;
	void calculateOrientedBox() = mac 0x342b20, win 0x0, ios 0x0;
	void canChangeCustomColor() = mac 0x342db0, win 0x0, ios 0x0;
	void colorForMode(int, bool) = mac 0x343460, win 0x0, ios 0x0;
	void commonSetup() = mac 0x2f5570, win 0xcfac0, ios 0x0;
	void copyGroups(GameObject*) = mac 0x33ae30, win 0x0, ios 0x0;
	static GameObject* createWithFrame(const char*) = mac 0x2f5490, win 0xcf8f0, ios 0x0;
	static GameObject* createWithKey(int) = mac 0x2f4ce0, win 0xcf4f0, ios 0x0;
	void destroyObject() = mac 0x336a00, win 0x0, ios 0x0;
	void determineSlopeDirection() = mac 0x33a9e0, win 0x0, ios 0x0;
	void getActiveColorForMode(int, bool) = mac 0x343860, win 0x0, ios 0x0;
	void getBallFrame(int) = mac 0x341bf0, win 0x0, ios 0x0;
	cocos2d::CCPoint getBoxOffset() = mac 0x3353d0, win 0xef350, ios 0x0;
	const cocos2d::_ccColor3B& getColorIndex() = mac 0x343b90, win 0x0, ios 0x0;
	void getDidUpdateLastPosition() = mac 0x343a20, win 0x0, ios 0x0;
	void getLastPosition() = mac 0x3439d0, win 0x0, ios 0x0;
	void getMainColorMode() = mac 0x334c30, win 0x0, ios 0x0;
	void getObjectZOrder() = mac 0x337d70, win 0x0, ios 0x0;
	float getObjectRadius() = mac 0x343c10, win 0x0, ios 0x0;
	void getSecondaryColorMode() = mac 0x341c20, win 0x0, ios 0x0;
	void getSectionIdx() = mac 0x343a00, win 0x0, ios 0x0;
	void groupWasDisabled() = mac 0x33b110, win 0x0, ios 0x0;
	void groupWasEnabled() = mac 0x33b0f0, win 0x0, ios 0x0;
	void hasBeenActivated() = mac 0x342a80, win 0x0, ios 0x0;
	void hasBeenActivatedByPlayer(GameObject*) = mac 0x342a50, win 0x0, ios 0x0;
	void hasSecondaryColor() = mac 0x342f80, win 0x0, ios 0x0;
	void ignoreEnter() = mac 0x3352a0, win 0x0, ios 0x0;
	void ignoreFade() = mac 0x335290, win 0x0, ios 0x0;
	void isBasicTrigger() = mac 0x343d10, win 0x0, ios 0x0;
	void isColorTrigger() = mac 0x343b40, win 0x0, ios 0x0;
	void isSpawnableTrigger() = mac 0x343a60, win 0x0, ios 0x0;
	void isSpecialObject() = mac 0x343c40, win 0x0, ios 0x0;
	static GameObject* objectFromString(gd::string, bool) = mac 0x33b720, win 0xebe50, ios 0x0;
	void playShineEffect() = mac 0x2fa9d0, win 0x0, ios 0x0;
	void quickUpdatePosition() = mac 0x335790, win 0x0, ios 0x0;
	void removeGlow() = mac 0x2f7f70, win 0x0, ios 0x0;
	void resetGroupDisabled() = mac 0x2fa7e0, win 0x0, ios 0x0;
	void saveActiveColors() = mac 0x33d250, win 0x0, ios 0x0;
	void selectObject(const cocos2d::ccColor3B&) = mac 0x341f90, win 0xee960, ios 0x0;
	void setDefaultMainColorMode(int) = mac 0x304fc0, win 0x0, ios 0x0;
	void setDidUpdateLastPosition(bool const&) = mac 0x343a30, win 0x0, ios 0x0;
	void setGlowOpacity(unsigned char) = mac 0x336200, win 0x0, ios 0x0;
	void setLastPosition(cocos2d::CCPoint const&) = mac 0x3439e0, win 0x0, ios 0x0;
	void setMainColorMode(int) = mac 0x342e70, win 0x0, ios 0x0;
	void setSectionIdx(int const&) = mac 0x343a10, win 0x0, ios 0x0;
	void setupCoinArt() = mac 0x337dd0, win 0x0, ios 0x0;
	void slopeFloorTop() = mac 0x342800, win 0x0, ios 0x0;
	void slopeWallLeft() = mac 0x3427e0, win 0x0, ios 0x0;
	void updateCustomScale(float) = mac 0x335eb0, win 0xe5340, ios 0x0;
	void updateMainColor() = mac 0x343340, win 0x0, ios 0x0;
	void updateOrientedBox() = mac 0x342b50, win 0x0, ios 0x0;
	void updateSecondaryColor() = mac 0x343740, win 0x0, ios 0x0;
	void updateStartPos() = mac 0x2fa590, win 0x0, ios 0x0;
	void updateState() = mac 0x3369e0, win 0x0, ios 0x0;
	void updateSyncedAnimation(float) = mac 0x337f00, win 0x0, ios 0x0;
	void deselectObject() = mac 0x0, win 0xeee50, ios 0x0;
	cocos2d::CCRepeatForever* createRotateAction(float f, int n) = mac 0x0, win 0xe49b0, ios 0x0;
	void setMyAction(cocos2d::CCAction* pAction) = mac 0x0, win 0xd1b90, ios 0x0;

	bool m_unk3;
	bool m_isBlueMaybe;
	float m_unk2;
	float m_unk;
	float m_unk3f;
	float m_unk4;
	bool m_unkidk;
	float m_animSpeed2;
	bool m_isEffectObject;
	bool m_randomisedAnimStart;
	float m_animSpeed;
	bool m_blackChild;
	bool m_unkOutlineMaybe;
	float m_blackChildOpacity;
	bool field_21C;
	bool m_editor;
	bool m_groupDisabled;
	bool m_colourOnTop;
	//GJSpriteColor* m_mainColourMode;
	//GJSpriteColor* m_secondaryColourMode;
	//bool m_col1;
	//bool m_col2;
	int m_baseColorID; //0x27c on macos
	int m_detailColorID;
	bool m_baseColorHSVModified;
    bool m_detailColorHSVModified;
	cocos2d::CCPoint m_startPosOffset;
	float m_rotateOffset;
	bool m_tintTrigger;
	bool m_isFlippedX;
	bool m_isFlippedY;
	cocos2d::CCPoint m_boxOffset;
	bool m_isOriented;
	cocos2d::CCPoint m_boxOffset2;
	OBB2D* m_objectOBB2D;
	bool m_oriented;
	cocos2d::CCSprite* m_glowSprite;
	bool m_notEditor;
	cocos2d::CCAction* m_myAction;
	bool m_unk1;
	bool m_runActionWithTag;
	bool m_objectPoweredOn;
	cocos2d::CCSize m_objectSize;
	bool m_modifier;
	bool m_active;
	bool m_animationFinished;
	cocos2d::CCParticleSystemQuad* m_particleSystem;
	gd::string m_effectPlistName;
	bool m_particleAdded;
	bool m_hasParticles;
	bool m_unkCustomRing;
	cocos2d::CCPoint m_portalPosition;
	bool m_unkParticleSystem;
	cocos2d::CCRect m_objectTextureRect;
	bool m_textureRectDirty;
	float m_rectXCenterMaybe;
	cocos2d::CCRect m_objectRect2;
	bool m_isObjectRectDirty;
	bool m_isOrientedRectDirty;
	bool m_hasBeenActivated;
	bool m_hasBeenActivatedP2;
	bool m_hasDetailColor;
	bool m_isPulseStick;
	int m_linkedGroup;
	bool m_isSaw;
	int m_customRotateSpeed;
	bool m_sawIsDisabled;
	PAD = mac 0x4, win 0x4, android 0x0;
	cocos2d::CCSprite* m_detailSprite;
	PAD = mac 0x8, win 0x8, android 0x0;
	bool m_isRotatedSide;
	float m_unk2F4;
	float m_unk2F8;
	int m_uniqueID;
	GameObjectType m_objectType;
	int m_section;
	bool m_touchTriggered;
	bool m_spawnTriggered;
	cocos2d::CCPoint m_startPosition;
	gd::string m_textureName;
	bool m_useAudioScale;
	bool m_sleeping;
	float m_rotation;
	cocos2d::CCSize m_obStartScale;
	bool m_startFlipX;
	bool m_startFlipY;
	bool m_shouldHide;
	float m_spawnXPosition;
	bool m_invisible;
	float m_enterAngle;
	int m_activeEnterEffect;
	int m_parentMode;
	bool m_isGlowDisabled;
	int m_targetColorID;
	float m_scale;
	int m_objectID;
	PAD = mac 0x4, win 0x4, android 0x0;
	bool m_unk368;
	bool m_unk369;
	bool m_unk36A;
	bool m_isDontEnter;
	bool m_isDontFade;
	int m_defaultZOrder;
	bool m_useSecondSheet;
	bool m_unknown3d9;

	//PAD = mac 0x17, win 0x17, android 0x0;
	bool m_isPortal;
	bool m_lockColourAsChild;
	bool m_customAudioScale;
	int m_minAudioScale;
	int m_maxAudioScale;
	bool m_unkParticleSystem2;
	int m_secretCoinID;
	int m_unkUnusedSaveStringKey53;
	bool m_invisibleMode;
	bool m_glowUserBackgroundColour;
	bool m_useSpecialLight;
	bool m_orbOrPad;
	float m_glowOpacityMod;
	bool m_upSlope;
	int m_slopeType;
	float m_slopeAngle;
	bool m_hazardousSlope;
	float m_unkWin18C;
	GJSpriteColor* m_baseColor;
	GJSpriteColor* m_detailColor;
	int m_unknown420;																																																				
	ZLayer m_defaultZLayer;
	ZLayer m_zLayer;
	int m_gameZOrder;
	gd::string m_unk3C0;
	bool m_showGamemodeBorders;
	bool m_unk3D9;
	bool m_isSelected;
	int m_globalClickCounter;
	PAD = mac 0x8, win 0x8, android 0x0;
	bool m_unknownLayerRelated;
	float m_multiScaleMultiplier;
	bool m_isGroupParent;
	inline using GroupArrayType = short*; 
	// it is a short array with size 10 but pointer to arrays are weird
	GroupArrayType m_groups;
	short m_groupCount;
	GroupArrayType m_pulseGroups;
	short m_pulseGroupCount; // mac 0x470
	GroupArrayType m_alphaGroups;
	short m_alphaGroupCount; // mac 0x480
	int m_editorLayer;
	int m_editorLayer2;
	int m_unk414;
	PAD = mac 0xc, win 0xc, android 0x0;
	cocos2d::CCPoint m_firstPosition;
	PAD = mac 0x15, win 0x0, android 0x0;
	bool m_isTriggerable;
	PAD = mac 0x7, win 0x7, android 0x0;
	bool m_highDetail;
	ColorActionSprite* m_colorActionSpriteBase;
	ColorActionSprite* m_colorActionSpriteDetail;
	GJEffectManager* m_effectManager;
	PAD = mac 0x10, win 0x10, android 0x0;
}

class GameObjectCopy : cocos2d::CCObject {
	virtual ~GameObjectCopy() = mac 0xa3290, win 0x0, ios 0x0;
	static GameObjectCopy* create(GameObject*) = mac 0x975a0, win 0x0, ios 0x0;
	void resetObject() = mac 0x976a0, win 0x0, ios 0x0;
}

class GameRateDelegate {}

class GameSoundManager : cocos2d::CCNode {
	void disableMetering() = mac 0x362d80, win 0x0, ios 0x0;
	void enableMetering() = mac 0x362d00, win 0x0, ios 0x0;
	void getMeteringValue() = mac 0x362db0, win 0x0, ios 0x0;
	void playBackgroundMusic(gd::string, bool, bool) = mac 0x362070, win 0x0, ios 0x0;
	void playEffect(gd::string, float, float, float) = mac 0x3623d0, win 0x25450, ios 0x0;
	void stopBackgroundMusic() = mac 0x362130, win 0x253A0, ios 0x0;
	~GameSoundManager() = mac 0x362c00, win 0x0, ios 0x0;
	static GameSoundManager* sharedManager() = mac 0x3610f0, win 0x24800, ios 0x0;

	cocos2d::CCDictionary* m_dictionary1;
	cocos2d::CCDictionary* m_dictionary2;
	PAD = mac 0x0, win 0xc, android 0x0;
	bool m_preloaded;
	PAD = mac 0x0, win 0x4, android 0x0;
	gd::string m_filePath;
}

class GameStatsManager : cocos2d::CCNode {
	void awardCurrencyForLevel(GJGameLevel*) = mac 0x43600, win 0x0, ios 0x0;
	void awardDiamondsForLevel(GJGameLevel*) = mac 0x43c60, win 0x0, ios 0x0;
	void awardSecretKey() = mac 0x4b1e0, win 0x0, ios 0x0;
	int getAwardedCurrencyForLevel(GJGameLevel*) = mac 0x0, win 0xf83e0, ios 0x0;
	int getBaseCurrencyForLevel(GJGameLevel*) = mac 0x0, win 0xf8530, ios 0x0;
	const char* getCoinKey(int) = mac 0x0, win 0xbda50, ios 0x0;
	GJChallengeItem* getChallenge(int id) = mac 0x0, win 0xa2fb0, ios 0x0;
	void getSecretCoinKey(char const*) = mac 0x429f0, win 0x0, ios 0x0;
	void getStat(char const*) = mac 0x3d310, win 0x0, ios 0x0;
	void hasPendingUserCoin(char const*) = mac 0x42730, win 0x0, ios 0x0;
	void hasSecretCoin(char const*) = mac 0x40730, win 0x0, ios 0x0;
	void hasUserCoin(char const*) = mac 0x427e0, win 0x0, ios 0x0;
	void incrementChallenge(GJChallengeType type, int count) = mac 0x0, win 0xf9ae0, ios 0x0;
	void incrementStat(char const*) = mac 0x3d6d0, win 0x0, ios 0x0;
	void incrementStat(char const*, int) = mac 0x3d6e0, win 0x0, ios 0x0;
	static GameStatsManager* sharedState() = mac 0x38f20, win 0xf1e50, ios 0x0;
	void storePendingUserCoin(char const*) = mac 0x42940, win 0x0, ios 0x0;
	void storeSecretCoin(char const*) = mac 0x42a10, win 0x0, ios 0x0;
	void storeUserCoin(char const*) = mac 0x42890, win 0x0, ios 0x0;

	PAD = mac 0x0, win 0x28, android 0x0;
	cocos2d::CCDictionary* m_dailyChests;
	cocos2d::CCDictionary* m_worldAdvertChests;
	cocos2d::CCDictionary* m_activeChallenges;
	cocos2d::CCDictionary* m_upcomingChallenges;
	PAD = mac 0x0, win 0xc, android 0x0;
	cocos2d::CCDictionary* m_playerStats;
	PAD = mac 0x0, win 0x10, android 0x0;
	cocos2d::CCDictionary* m_completedLevels;
	cocos2d::CCDictionary* m_verifiedUserCoins;
	cocos2d::CCDictionary* m_pendingUserCoins;
	cocos2d::CCDictionary* m_purchasedItems;
	cocos2d::CCDictionary* m_onlineCurrencyScores;
	cocos2d::CCDictionary* m_mainCurrencyScores;
	cocos2d::CCDictionary* m_gauntletCurrencyScores;
	cocos2d::CCDictionary* m_timelyCurrencyScores;
	cocos2d::CCDictionary* m_onlineStars;
	cocos2d::CCDictionary* m_timelyStars;
	cocos2d::CCDictionary* m_gauntletDiamondScores;
	cocos2d::CCDictionary* m_timelyDiamondScores;
	cocos2d::CCDictionary* m_unusedCurrencyAwardDict;
	cocos2d::CCDictionary* m_challengeDiamonds;
	cocos2d::CCDictionary* m_completedMappacks;
	cocos2d::CCDictionary* m_weeklyChest;
	cocos2d::CCDictionary* m_treasureRoomChests;
	int m_bonusKeySeed;
	int m_bonusKeyRand;
	int m_bonusKey;
	cocos2d::CCDictionary* m_miscChests;
}

class GameToolbox {
	static CCMenuItemToggler* createToggleButton(gd::string text, cocos2d::SEL_MenuHandler onToggled, bool isToggled, cocos2d::CCMenu* toggleMenu, cocos2d::CCPoint position, cocos2d::CCNode* callbackTarget, cocos2d::CCNode* labelParent, cocos2d::CCArray* toggleArray) = mac 0x0, win 0x0, ios 0x0;
	static CCMenuItemToggler* createToggleButton(gd::string text, cocos2d::SEL_MenuHandler onToggled, bool isToggled, cocos2d::CCMenu* toggleMenu, cocos2d::CCPoint position, cocos2d::CCNode* callbackTarget, cocos2d::CCNode* labelParent, float checkboxScale, float labelSize, float maxWidth, cocos2d::CCPoint labelOffset, const char* unknown, bool anchorHorizontally, int toggleTag, cocos2d::CCArray* toggleArray) = mac 0x28bdd0, win 0x25fe0, ios 0x0;
	static void transformColor(cocos2d::ccColor3B* src, cocos2d::ccColor3B* dest, cocos2d::ccHSVValue hsv) = mac 0x0, win 0x26a60, ios 0x0;
	static void alignItemsHorisontally(cocos2d::CCArray* array, bool idk, cocos2d::CCPoint start, float pad) = mac 0x0, win 0x25b20, ios 0x0;
}

class GaragePage : cocos2d::CCLayer, ListButtonBarDelegate {
	static GaragePage* create(IconType type, GJGarageLayer* pGarage, cocos2d::SEL_MenuHandler pSelectCallback) {
	    auto pRet = new GaragePage();
	
	    if (pRet && pRet->init(type, pGarage, pSelectCallback)) {
	        pRet->autorelease();
	        return pRet;
	    }
	
	    CC_SAFE_DELETE(pRet);
	    return nullptr;
	}

	void listButtonBarSwitchedPage(ListButtonBar* bar, int idk) = mac 0x0, win 0x12bb40, ios 0x0;
	GaragePage() = mac 0x0, win 0x1252f0, ios 0x0;
	bool init(IconType type, GJGarageLayer* pGarage, cocos2d::SEL_MenuHandler pSelectCallback) = mac 0x1bb710, win 0x12af70, ios 0x225d5c;

	GJGarageLayer* m_garage;
	cocos2d::SEL_MenuHandler m_handler;
	cocos2d::CCSprite* m_selectSprite;
	CCMenuItemSpriteExtra* m_unkNode0x12c;
	IconType m_type;
	int m_unknown;
	PAD = mac 0x0, win 0x4, android 0x0;
}

class GauntletSelectLayer {
	static GauntletSelectLayer* create() = mac 0x0, win 0x105120, ios 0x0;
}

class GhostTrailEffect {}

class HSVWidgetPopup : FLAlertLayer {
	ConfigureHSVWidget* m_configureWidget;
	HSVWidgetPopupDelegate* m_delegate;
}

class HSVWidgetPopupDelegate {}

class HardStreak : cocos2d::CCDrawNode {
	~HardStreak() = mac 0x5bf00;
	virtual bool init() = mac 0x5c090;
	void addPoint(cocos2d::CCPoint) = mac 0x5c950;
	void clearBehindXPos(float) = mac 0x5cb40;
	static HardStreak* create() = mac 0x5bfd0;
	void firstSetup() = mac 0x5c160;
	double normalizeAngle(double) = mac 0x5cbe0;
	cocos2d::CCPoint quadCornerOffset(cocos2d::CCPoint, cocos2d::CCPoint, float) = mac 0x5c990;
	void reset() = mac 0x5c930;
	void resumeStroke() = mac 0x5c210;
	void stopStroke() = mac 0x5c8f0;
	void updateStroke(float) = mac 0x5c240;

	cocos2d::CCArray* m_pointsArr;
	cocos2d::CCPoint m_currentPoint;
	float m_waveSize;
	float m_pulseSize;
	bool m_isSolid;
}

class InfoAlertButton {
	bool init(gd::string const& title, gd::string const& text, float scale) = mac 0x0, win 0x14ef50, ios 0x0;
	void activate() = mac 0x0, win 0x14f050, ios 0x0;
	InfoAlertButton() = mac 0x0, win 0x14ef50, ios 0x0;
	static InfoAlertButton* create(gd::string const& title, gd::string const& text, float scale) = mac 0x0, win 0x14ed20, ios 0x0;
}

class InfoLayer : FLAlertLayer, LevelCommentDelegate, CommentUploadDelegate, FLAlertLayerProtocol {
	bool init(GJGameLevel* level, GJUserScore* score) = mac 0x0, win 0x14f5a0, ios 0x0;
	void setupCommentsBrowser(cocos2d::CCArray* comments) = mac 0x0, win 0x152270, ios 0x0;
	void onMore(cocos2d::CCObject* pSender) = mac 0x0, win 0x151500, ios 0x0;
	void onLevelInfo(cocos2d::CCObject* pSender) = mac 0x0, win 0x151850, ios 0x0;
	void loadPage(int page) = mac 0x0, win 0x151e70, ios 0x0;
	static InfoLayer* create(GJGameLevel* level, GJUserScore* score) = mac 0x0, win 0x14f4f0, ios 0x0;

	GJGameLevel* m_level;
	GJUserScore* m_score;
	gd::string m_commentKey;
	LoadingCircle* m_loadingCircle;
	cocos2d::CCLabelBMFont* m_pageLabel;
	cocos2d::CCLabelBMFont* m_commentsGoldLabel;
	GJCommentListLayer* m_list;
	CCMenuItemSpriteExtra* m_leftArrow;
	CCMenuItemSpriteExtra* m_rightArrow;
	CCMenuItemSpriteExtra* m_likeBtn;
	CCMenuItemSpriteExtra* m_timeBtn;
	CCMenuItemSpriteExtra* m_reportBtn;
	CCMenuItemSpriteExtra* m_commentsBtn;
	CCMenuItemSpriteExtra* m_refreshCommentsBtn;
	int m_itemCount;
	int m_pageStartIdx;
	int m_pageEndIdx;
	int m_page;
	bool m_canUpdateUserScore;
	bool m_commentHistory;
}

class InheritanceNode : cocos2d::CCObject {}

class KeybindingsLayer : FLAlertLayer {
	void onClose(cocos2d::CCObject* pSender) = mac 0x0, win 0x49c60, ios 0x0;
	void onPrevPage(cocos2d::CCObject* pSender) = mac 0x0, win 0x153cd0, ios 0x0;
	void onNextPage(cocos2d::CCObject* pSender) = mac 0x0, win 0x153cc0, ios 0x0;
	void goToPage(int page) = mac 0x0, win 0x153ce0, ios 0x0;

	int m_currentPage;
	int m_itemCount;
	int m_pageCount;
	cocos2d::CCDictionary* m_pages;
	cocos2d::CCDictionary* m_unused;
	cocos2d::CCNode* m_leftArrow;
	cocos2d::CCNode* m_rightArrow;
}

class LabelGameObject : GameObject {
	virtual bool init() = mac 0x2f5520, win 0x0, ios 0x0;
	void setObjectColor(cocos2d::_ccColor3B const&) = mac 0xdbca0, win 0x0, ios 0x0;
}

class LeaderboardManagerDelegate {}

class LeaderboardsLayer : cocos2d::CCLayer {
	static LeaderboardsLayer* create(LeaderboardState state) = mac 0x0, win 0x158710, ios 0x0;
	bool init(LeaderboardState state) = mac 0x0, win 0x1587b0, ios 0x0;
}

class LevelBrowserLayer : cocos2d::CCLayer {
	static void scene(GJSearchObject* pSearch) {
	    auto pScene = cocos2d::CCScene::create();
	
	    pScene->addChild(LevelBrowserLayer::create(pSearch));
	
	    cocos2d::CCDirector::sharedDirector()->replaceScene(
	        cocos2d::CCTransitionFade::create(.5f, pScene)
	    );
	}

	bool init(GJSearchObject* pSearch) = mac 0x0, win 0x15a040, ios 0x0;
	void loadPage(GJSearchObject* pSearch) = mac 0x0, win 0x15b160, ios 0x0;
	void setupLevelBrowser(cocos2d::CCArray* levels) = mac 0x0, win 0x15bb40, ios 0x0;
	void updateLevelsLabel() = mac 0x0, win 0x15c350, ios 0x0;
	static LevelBrowserLayer* create(GJSearchObject* pSearch) = mac 0x251210, win 0x159fa0, ios 0x2d0a00;

	PAD = mac 0x0, win 0x18, android 0x0;
	GJListLayer* m_list;
	CCMenuItemSpriteExtra* m_leftArrow;
	CCMenuItemSpriteExtra* m_rightArrow;
	PAD = mac 0x0, win 0x10, android 0x0;
	GJSearchObject* m_searchObject;
	PAD = mac 0x0, win 0x14, android 0x0;
	int m_itemCount;
	int m_pageStartIdx;
	int m_pageEndIdx;
}

class LevelCell : TableViewCell {
	CCMenuItemSpriteExtra* m_button;
	GJGameLevel* m_level;
	bool m_cellDrawn;

	void onViewProfile(cocos2d::CCObject*) = mac 0x0, win 0x5c790, ios 0x0;
	void loadCustomLevelCell() = mac 0x0, win 0x5a020, ios 0x0;
	void updateBGColor(unsigned int index) = mac 0x0, win 0x5c6b0, ios 0x0;
}

class LevelCommentDelegate {
	virtual void loadCommentsFinished(cocos2d::CCArray *, const char*)  {}
	virtual void loadCommentsFailed(const char*)  {}
	virtual void updateUserScoreFinished()  {}
	virtual void setupPageInfo(gd::string, const char*)  {}
}

class LevelDeleteDelegate {
	virtual void levelDeleteFinished(int) {}
	virtual void levelDeleteFailed(int) {}
}

class LevelDownloadDelegate {
	virtual void levelDownloadFinished(GJGameLevel*) {}
	virtual void levelDownloadFailed(int) {}
}

class LevelEditorLayer : GJBaseGameLayer, LevelSettingsDelegate {
	static LevelEditorLayer* get() {
		return GameManager::sharedState()->m_levelEditorLayer;
	}
	static cocos2d::CCScene* scene(GJGameLevel* level) {
	    auto scene = cocos2d::CCScene::create();
	
	    scene->addChild(LevelEditorLayer::create(level));
	    scene->setObjType(cocos2d::kCCObjectTypeLevelEditorLayer);
	
	    cocos2d::CCDirector::sharedDirector()->replaceScene(
	        cocos2d::CCTransitionFade::create(0.5f, scene)
	    );
	    return scene;
	}

	~LevelEditorLayer() = mac 0x90e80, win 0x0, ios 0x0;
	virtual void update(float) = mac 0xa1b70, win 0x26a660, ios 0x0;
	virtual void draw() = mac 0xa2a70, win 0x0, ios 0x0;
	virtual void updateColor(cocos2d::_ccColor3B, float, int, bool, float, cocos2d::_ccHSVValue, int, bool, int, EffectGameObject*) = mac 0x9c200, win 0x0, ios 0x0;
	virtual void flipGravity(PlayerObject*, bool, bool) = mac 0xa04e0, win 0x0, ios 0x0;
	virtual void calculateColorValues(EffectGameObject*, EffectGameObject*, int, float, ColorActionSprite*, GJEffectManager*) = mac 0x9c590, win 0x0, ios 0x0;
	virtual void addToGroup(GameObject*, int, bool) = mac 0x9dab0, win 0x0, ios 0x0;
	virtual void removeFromGroup(GameObject*, int) = mac 0x9db60, win 0x0, ios 0x0;
	virtual void timeForXPos(float) = mac 0x9c7d0, win 0x0, ios 0x0;
	virtual void xPosForTime(float) = mac 0x9c800, win 0x0, ios 0x0;
	virtual void levelSettingsUpdated() = mac 0x93f30, win 0x0, ios 0x0;
	static LevelEditorLayer* create(GJGameLevel* level) = mac 0x90fb0, win 0x15ed60, ios 0x261628;
	void activateTriggerEffect(EffectGameObject*, float, float, float) = mac 0x9b520, win 0x0, ios 0x0;
	GameObject* addObjectFromString(gd::string) = mac 0x94640, win 0x160c80, ios 0x0;
	void addSpecial(GameObject*) = mac 0x94f30, win 0x162650, ios 0x0;
	void addToRedoList(UndoObject*) = mac 0x96f80, win 0x0, ios 0x0;
	void addToUndoList(UndoObject*, bool) = mac 0x94e20, win 0x0, ios 0x0;
	void animateInDualGround(GameObject*, float, bool) = mac 0xa2780, win 0x0, ios 0x0;
	void checkCollisions(PlayerObject*, float) = mac 0x9e620, win 0x0, ios 0x0;
	void createBackground() = mac 0x929f0, win 0x0, ios 0x0;
	void createGroundLayer() = mac 0x92840, win 0x0, ios 0x0;
	GameObject* createObject(int, cocos2d::CCPoint, bool) = mac 0x957c0, win 0x160d70, ios 0x0;
	void createObjectsFromSetup(gd::string) = mac 0x92230, win 0x0, ios 0x0;
	void createObjectsFromString(gd::string, bool) = mac 0x94730, win 0x0, ios 0x0;
	void getLastObjectX() = mac 0x9c860, win 0x167290, ios 0x0;
	void getLevelString() = mac 0x97790, win 0x162480, ios 0x0;
	void getNextColorChannel() = mac 0x9a610, win 0x0, ios 0x0;
	void getNextFreeBlockID(cocos2d::CCArray*) = mac 0x9a4e0, win 0x0, ios 0x0;
	int getNextFreeGroupID(cocos2d::CCArray*) = mac 0x9a1b0, win 0x164ae0, ios 0x0;
	void getNextFreeItemID(cocos2d::CCArray*) = mac 0x9a390, win 0x0, ios 0x0;
	void getObjectRect(GameObject*, bool) = mac 0x96240, win 0x1616b0, ios 0x0;
	void getRelativeOffset(GameObject*) = mac 0x96840, win 0x0, ios 0x0;
	void handleAction(bool, cocos2d::CCArray*) = mac 0x97020, win 0x0, ios 0x0;
	bool init(GJGameLevel*) = mac 0x91010, win 0x0, ios 0x0;
	void objectAtPosition(cocos2d::CCPoint) = mac 0x960c0, win 0x161300, ios 0x0;
	void objectMoved(GameObject*) = mac 0x999f0, win 0x0, ios 0x0;
	void objectsInRect(cocos2d::CCRect, bool) = mac 0x95e60, win 0x0, ios 0x0;
	void onPlaytest() = mac 0xa06b0, win 0x0, ios 0x0;
	void onResumePlaytest() = mac 0xa15e0;
	void onPausePlaytest() = mac 0xa1570;
	void onStopPlaytest() = mac 0xa1780, win 0x0, ios 0x0;
	void pasteAttributeState(GameObject* obj, cocos2d::CCArray* objs) = mac 0x0, win 0x16b740, ios 0x0;
	void playMusic() = mac 0xa13c0, win 0x0, ios 0x0;
	void recreateGroups() = mac 0x9dbf0, win 0x0, ios 0x0;
	void redoLastAction() = mac 0x97750, win 0x0, ios 0x0;
	void removeAllObjects() = mac 0x93d80, win 0x161d60, ios 0x0;
	void removeAllObjectsOfType(int) = mac 0x96d40, win 0x0, ios 0x0;
	void removeObject(GameObject*, bool) = mac 0x96890, win 0x161cb0, ios 0x0;
	void removeSpecial(GameObject*) = mac 0x969c0, win 0x0, ios 0x0;
	void resetMovingObjects() = mac 0x9ddc0, win 0x0, ios 0x0;
	void resetObjectVector() = mac 0x9c4b0, win 0x0, ios 0x0;
	void resetToggledGroups() = mac 0x9aa70, win 0x0, ios 0x0;
	void resetToggledGroupsAndObjects() = mac 0x9c3c0, win 0x0, ios 0x0;
	void resetUnusedColorChannels() = mac 0x9a870, win 0x0, ios 0x0;
	void rotationForSlopeNearObject(GameObject*) = mac 0x95cd0, win 0x0, ios 0x0;
	void runColorEffect(EffectGameObject*, int, float, float, bool) = mac 0x9bd30, win 0x0, ios 0x0;
	void setupLevelStart(LevelSettingsObject*) = mac 0xa0ca0, win 0x0, ios 0x0;
	void sortStickyGroups() = mac 0x92b10, win 0x0, ios 0x0;
	void stopTriggersInGroup(int, float) = mac 0x9c030, win 0x0, ios 0x0;
	void toggleDualMode(GameObject*, bool, PlayerObject*, bool) = mac 0xa0200, win 0x0, ios 0x0;
	void toggleGroupPreview(int, bool) = mac 0x9bea0, win 0x0, ios 0x0;
	void transferDefaultColors(GJEffectManager*, GJEffectManager*) = mac 0x9ab50, win 0x0, ios 0x0;
	void undoLastAction() = mac 0x97770, win 0x0, ios 0x0;
	void updateBGAndGColors() = mac 0x9b9b0, win 0x0, ios 0x0;
	void updateBlendValues() = mac 0x9bc60, win 0x0, ios 0x0;
	void updateDualGround(PlayerObject*, int, bool) = mac 0xa1a60, win 0x0, ios 0x0;
	void updateEditorMode() = mac 0x93b50, win 0x1652b0, ios 0x0;
	void updateGameObjectsNew() = mac 0x9adc0, win 0x0, ios 0x0;
	void updateGround(float) = mac 0x93a60, win 0x0, ios 0x0;
	void updateGroundWidth() = mac 0x92af0, win 0x0, ios 0x0;
	void updateOptions() = mac 0x91ed0, win 0x15fcc0, ios 0x0;
	void updateToggledGroups() = mac 0x9bb10, win 0x0, ios 0x0;
	void updateVisibility(float) = mac 0x92c70, win 0x0, ios 0x0;

	PAD = mac 0x8, win 0x4, android 0x0;
	bool m_unk2d0;
	bool m_unk2d1;
	bool m_unk2d2;
	bool m_unk2d3;
	bool m_gridEnabled;
	bool m_unk2d5;
	bool m_unk2d6;
	bool m_unk2d7;
	bool m_hasLDM;
	bool m_moreUndo;
	bool m_unk2da;
	bool m_unk2db;
	bool m_highDetail;
	PAD = mac 0x60, win 0x30, android 0x0;
	GameObject* m_copyStateObject;
	PAD = mac 0x12, win 0xc, android 0x0;
	int m_coinCountRand1;
	int m_coinCountRand2;
	int m_coinCount;
	PAD = mac 0x50, win 0x28, android 0x0;
	int m_currentLayer;
	PAD = mac 0x50, win 0x28, android 0x0;
	EditorUI* m_editorUI;
	PAD = mac 0x8, win 0x4, android 0x0;
	cocos2d::CCArray* m_undoObjects;
	cocos2d::CCArray* m_someArray;
	PAD = mac 0x16, win 0x8, android 0x0;
	int m_objectsRand1;
	int m_objectsRand2;
	int m_objects;
	DrawGridLayer* m_drawGridLayer;
	GJGameLevel* m_level;
	PlaybackMode m_playbackMode;
	PAD = mac 0x0, win 0x14, android 0x0;
	GJGroundLayer* m_groundLayer;
}

class LevelInfoLayer : cocos2d::CCLayer, LevelDownloadDelegate, LevelUpdateDelegate, RateLevelDelegate, LikeItemDelegate, FLAlertLayerProtocol, LevelDeleteDelegate, NumberInputDelegate, SetIDPopupDelegate {
	static LevelInfoLayer* create(GJGameLevel* level) = mac 0x15f290, win 0x175d50, ios 0x0;
	bool init(GJGameLevel* level) = mac 0x0, win 0x175DF0, ios 0x0;
	void onGarage(cocos2d::CCObject* pSender) = mac 0x0, win 0x177c10, ios 0x0;
	void onViewProfile(cocos2d::CCObject* pSender) = mac 0x0, win 0x17ac90, ios 0x0;
	void onLevelInfo(cocos2d::CCObject* pSender) = mac 0x0, win 0x17acf0, ios 0x0;
	void setupProgressBars() = mac 0x0, win 0x177fc0, ios 0x0;

	PAD = mac 0x0, win 0x4, android 0x0;
	cocos2d::CCMenu* m_playBtnMenu;
	GJGameLevel* m_level;
	cocos2d::CCArray* m_unknown;
	CCMenuItemSpriteExtra* m_likeBtn;
	CCMenuItemSpriteExtra* m_starRateBtn;
	CCMenuItemSpriteExtra* m_demonRateBtn;
	PAD = mac 0x0, win 0x4, android 0x0;
	CCMenuItemToggler* m_toggler;
	cocos2d::CCLabelBMFont* m_label0;
	cocos2d::CCLabelBMFont* m_label1;
	cocos2d::CCLabelBMFont* m_label2;
	cocos2d::CCLabelBMFont* m_label3;
	cocos2d::CCLabelBMFont* m_label4;
	cocos2d::CCLabelBMFont* m_label5;
	CCMenuItemSpriteExtra* m_cloneBtn;
	PAD = mac 0x0, win 0x4, android 0x0;
}

class LevelLeaderboard : FLAlertLayer {
	void onChangeType(cocos2d::CCObject* pSender) = mac 0x0, win 0x17d090, ios 0x0;
	void onGarage(cocos2d::CCObject* pSender) = mac 0x0, win 0x17d1b0, ios 0x0;
	bool init(GJGameLevel* level, int type) = mac 0x0, win 0x17c4f0, ios 0x0;
	static LevelLeaderboard* create(GJGameLevel* level, LevelLeaderboardType leaderboardType) = mac 0x0, win 0x17c440, ios 0x0;
}

class LevelManagerDelegate {}

class LevelPage {
	PAD = mac 0x0, win 0x124, android 0x0;
	GJGameLevel* m_level;
}

class LevelSearchLayer {
	static LevelSearchLayer* create() = mac 0x0, win 0x17d9c0, ios 0x0;
	GJSearchObject* getSearchObject(SearchType, gd::string) = mac 0x0, win 0x1805f0, ios 0x0;
	void onMoreOptions(cocos2d::CCObject*) = mac 0x0, win 0x17f500, ios 0x0;
	void onSearch(cocos2d::CCObject*) = mac 0x0, win 0x180fc0, ios 0x0;

	PAD = mac 0x0, win 0xC, android 0x0;
	CCTextInputNode* m_searchInput;
}

class LevelSelectLayer : cocos2d::CCLayer {
	static LevelSelectLayer* create(int lvl) = mac 0x0, win 0x185500, ios 0x0;

	PAD = mac 0x0, win 0x10, android 0x0;
	BoomScrollLayer* m_scrollLayer;
}

class LevelSettingsDelegate {}

class LevelSettingsLayer {
	static LevelSettingsLayer* create(LevelSettingsObject* levelSettings, LevelEditorLayer* editor) = mac 0x0, win 0x170d90, ios 0x0;
}

class LevelSettingsObject : cocos2d::CCNode {
	~LevelSettingsObject() = mac 0xa5650, win 0x0, ios 0x0;
	virtual bool init() = mac 0xa5690, win 0x0, ios 0x0;
	static LevelSettingsObject* create() = mac 0x92760, win 0x0, ios 0x0;
	void objectFromDict(cocos2d::CCDictionary*) = mac 0xa5810, win 0x0, ios 0x0;
	static LevelSettingsObject* objectFromString(gd::string) = mac 0x945a0, win 0x0, ios 0x0;
	void setupColorsFromLegacyMode(cocos2d::CCDictionary*) = mac 0xa6a30, win 0x0, ios 0x0;

	GJEffectManager* m_effectManager;
	// TODO: make enums for these
	int m_startMode;
	int m_startSpeed;
	bool m_startMini;
	bool m_startDual;
	bool m_twoPlayerMode;
	float m_songOffset;
	bool m_fadeIn;
	bool m_fadeOut;
	int m_backgroundIndex;
	int m_groundIndex;
	int m_fontIndex;
	PAD = mac 0x0, win 0x4;
	GJGameLevel* m_level;
	gd::string m_unknownStr;
}

class LevelUploadDelegate {}

class LevelUpdateDelegate {
	virtual void levelUpdateFinished(GJGameLevel*, UpdateResponse) {}
	virtual void levelUpdateFailed(int) {}
}

class LikeItemDelegate {
	virtual void likedItem(LikeItemType, int, bool) {}
}

class ListButtonBar : cocos2d::CCNode {
	BoomScrollLayer* m_scrollLayer;
}

class ListButtonBarDelegate {}

class LoadingCircle : cocos2d::CCLayerColor {
	void setParentLayer(cocos2d::CCLayer* layer) {
	    m_parentLayer = layer;
	}
	void setFade(bool fade) {
	    m_fade = fade;
	}

	static LoadingCircle* create() = mac 0x277d50, win 0x2a0d0, ios 0x0;
	void show() = mac 0x277fd0, win 0x2a290, ios 0x0;
	void fadeAndRemove() = mac 0x2780d0, win 0x2a370, ios 0x0;

	cocos2d::CCSprite* m_sprite;
	cocos2d::CCLayer* m_parentLayer;
	bool m_fade;
}

class LoadingLayer : cocos2d::CCLayer {
	void setFromRefresh(bool value) {
	    m_fromRefresh = value;
	}

	static LoadingLayer* create(bool fromReload) = mac 0x1df1f0, win 0x18bfe0, ios 0x130278;
	bool init(bool fromReload) = mac 0x1df2f0, win 0x18c080, ios 0x0;
	const char* getLoadingString() = mac 0x0, win 0x18cf40, ios 0x0;
	void loadAssets() = mac 0x1dfb20, win 0x18c8e0, ios 0x130278;
	void loadingFinished() = mac 0x0, win 0x18c790, ios 0x0;

	static cocos2d::CCScene* scene(bool fromReload) {
		auto scene = cocos2d::CCScene::create();
		scene->addChild(LoadingLayer::create(fromReload));
		return scene;
	}

	bool m_unknown;
	bool m_unknown2;
	int m_loadStep;
	cocos2d::CCLabelBMFont* m_caption;
	TextArea* m_textArea;
	cocos2d::CCSprite* m_sliderBar;
	float m_sliderGrooveXPos;
	float m_sliderGrooveHeight;
	bool m_fromRefresh;
}

class LocalLevelManager : cocos2d::CCNode {
	static LocalLevelManager* sharedState() = mac 0x35dd60, win 0x0, ios 0x0;

	PAD = mac 0x0, win 0x1C, android 0x0;
	cocos2d::CCDictionary* m_loadData;
	cocos2d::CCDictionary* m_levelData;
	cocos2d::CCArray* m_localLevels;
}

class MapPackCell : TableViewCell {
	void updateBGColor(unsigned int index) = mac 0x0, win 0x5c6b0, ios 0x0;
}

class MenuGameLayer {
	void resetPlayer() = mac 0x28fdc0, win 0x0, ios 0x0;
	void update(float) = mac 0x28fa70, win 0x0, ios 0x0;
}

class MenuLayer : cocos2d::CCLayer, FLAlertLayerProtocol {
	~MenuLayer() = mac 0x1d1230, win 0x0, ios 0x0;
	virtual bool init() = mac 0x1d14b0, win 0x1907b0, ios 0x0;
	virtual void keyBackClicked() = mac 0x1d3160, win 0x191f90, ios 0x0;
	virtual void keyDown(cocos2d::enumKeyCodes) = mac 0x1d33d0, win 0x1922c0, ios 0x0;
	virtual void googlePlaySignedIn() = mac 0x1d2f30, win 0x0, ios 0x0;
	virtual void FLAlert_Clicked(FLAlertLayer*, bool) = mac 0x1d3190, win 0x192150, ios 0x0;
	void onMoreGames(cocos2d::CCObject*) = mac 0x1d2ad0, win 0x1919c0, ios 0x19fbb4;
	void onGarage(cocos2d::CCObject*) = mac 0x0, win 0x191dc0, ios 0x0;
	void onQuit(cocos2d::CCObject*) = mac 0x1d2b40, win 0x191fa0, ios 0x0;
	void onMyProfile(cocos2d::CCObject*) = mac 0x1d2c20, win 0x1e0950, ios 0x0;
	void onPlay(cocos2d::CCObject*) = mac 0x0, win 0x191b50, ios 0x0;
	void onCreator(cocos2d::CCObject*) = mac 0x0, win 0x191cd0, ios 0x0;
	void onRobTop(cocos2d::CCObject*) = mac 0x0, win 0x191940, ios 0x0;
        void onNewgrounds(cocos2d::CCObject*) = mac 0x0, win 0x191e90, ios 0x0;
        void onDaily(cocos2d::CCObject*) = mac 0x0, win 0x1916e0, ios 0x0;
        void onOptions(cocos2d::CCObject*) = mac 0x0, win 0x191c30, ios 0x0;
        void onAchievements(cocos2d::CCObject*) = mac 0x0, win 0x191af0, ios 0x0;
        void onStats(cocos2d::CCObject*) = mac 0x0, win 0x191ca0, ios 0x0;
        void onFacebook(cocos2d::CCObject*) = mac 0x0, win 0x191960, ios 0x0;
        void onTwitter(cocos2d::CCObject*) = mac 0x0, win 0x191980, ios 0x0;
        void onYouTube(cocos2d::CCObject*) = mac 0x0, win 0x1919A0, ios 0x0;
	static cocos2d::CCScene* scene(bool) = mac 0x1d12d0, win 0x190720, ios 0x19e57c;
	MenuLayer* node() = mac 0x0, win 0x190550, ios 0x0;
}

class MessageListDelegate {}

class MoreSearchLayer : FLAlertLayer {
	static MoreSearchLayer* create() = mac 0x0, win 0x182520, ios 0x0;
	bool init() = mac 0x0, win 0x1825c0, ios 0x0;
}

class MoreOptionsLayer {
	static MoreOptionsLayer* create() = mac 0x0, win 0x1de850, ios 0x0;
	bool init() = mac 0x43f470;
	void addToggle(const char* name, const char* key, const char* info) = mac 0x440430, win 0x1df6b0, ios 0x0;
	void onKeybindings(cocos2d::CCObject* sender) = mac 0x0, win 0x749d0, ios 0x0;
	void onToggle(cocos2d::CCObject* sender) = mac 0x441370;
}

class MoreVideoOptionsLayer : FLAlertLayer {
	static MoreVideoOptionsLayer* create() = mac 0x443c10, win 0x0, ios 0x0;
	virtual bool init() = mac 0x444150, win 0x0, ios 0x0;
	void onClose(cocos2d::CCObject*) = mac 0x444aa0;
}

class MultilineBitmapFont : cocos2d::CCSprite {}

class MusicDownloadDelegate {
	virtual void downloadSongFailed(int, GJSongError) {}
	virtual void downloadSongFinished(SongInfoObject*) {}
	virtual void loadSongInfoFailed(int, GJSongError) {}
	virtual void loadSongInfoFinished(SongInfoObject*) {}
	virtual void songStateChanged() {}
}

class MusicDownloadManager : cocos2d::CCNode, PlatformDownloadDelegate {
	void incrementPriorityForSong(int) = mac 0x2ef750, win 0x0, ios 0x0;
	static MusicDownloadManager* sharedState() = mac 0x2ee4c0, win 0x1945b0, ios 0x0;
	gd::string pathForSong(int id) = mac 0x2f1140, win 0x1960e0, ios 0x0;
	cocos2d::CCArray* getDownloadedSongs() = mac 0x0, win 0x195640, ios 0x0;
	void songStateChanged() = mac 0x0, win 0x194d90, ios 0x0;

	cocos2d::CCDictionary* m_unknownDict;
	cocos2d::CCArray* m_handlers;
	cocos2d::CCDictionary* m_songsDict;
	int m_unknown;
}

class NumberInputDelegate {
	virtual void numberInputClosed(NumberInputLayer*) {}
}

class NumberInputLayer {}

class OBB2D : cocos2d::CCNode {
	void calculateWithCenter(cocos2d::CCPoint, float, float, float) = mac 0x35a9c0, win 0x0, ios 0x0;
	static OBB2D* create(cocos2d::CCPoint, float, float, float) = mac 0x35a890, win 0x0, ios 0x0;
	cocos2d::CCRect getBoundingRect() = mac 0x35b2b0, win 0x0, ios 0x0;
	void overlaps(OBB2D*) = mac 0x35b0a0, win 0x0, ios 0x0;
	void overlaps1Way(OBB2D*) = mac 0x35b0d0, win 0x0, ios 0x0;

	cocos2d::CCPoint m_p1_1;
	cocos2d::CCPoint m_p1_2;
	cocos2d::CCPoint m_p1_3;
	cocos2d::CCPoint m_p1_4;
	cocos2d::CCPoint m_p2_1;
	cocos2d::CCPoint m_p2_2;
	cocos2d::CCPoint m_p2_3;
	cocos2d::CCPoint m_p2_4;
	cocos2d::CCPoint m_p3_1;
	cocos2d::CCPoint m_p3_2;
	cocos2d::CCPoint m_p3_3;
	cocos2d::CCPoint m_p3_4;
	double m_rot1;
	double m_rot2;
	cocos2d::CCPoint m_center;
}

class ObjectManager : cocos2d::CCNode {
	static ObjectManager* instance() = mac 0x0, win 0x2c2c0, ios 0x0;
	void setup() = mac 0x0, win 0x2c3b0, ios 0x0;
}

class ObjectToolbox : cocos2d::CCNode {
	cocos2d::CCArray* allKeys() {
	    return m_frameToKeyDict->allKeys();
	}
	const char* frameToKey(const char* frame) {
	    return reinterpret_cast<cocos2d::CCString*>(m_frameToKeyDict->objectForKey(frame))->getCString();
	}
	const char* intKeyToFrame(int key) {
	    return reinterpret_cast<cocos2d::CCString*>(m_keyToFrameDict->objectForKey(key))->getCString();
	}
	const char* keyToFrame(const char* key) {
	    return intKeyToFrame(atoi(key));
	}
	void addObject(int id, const char* frame) {
	    m_frameToKeyDict->setObject(cocos2d::CCString::createWithFormat("%i", id), frame);
	    m_keyToFrameDict->setObject(cocos2d::CCString::create(frame), id);
	}

	virtual bool init() = mac 0x3b2d80, win 0x0, ios 0x0;
	static ObjectToolbox* sharedState() = mac 0x3b2bc0, win 0x198a80, ios 0x0;
	float gridNodeSizeForKey(int key) = mac 0x0, win 0x1dc920, ios 0x0;
	const char* perspectiveBlockFrame(int key) = mac 0x0, win 0x1dcd00, ios 0x0;

	cocos2d::CCDictionary* m_frameToKeyDict;
	cocos2d::CCDictionary* m_keyToFrameDict;
}

class OpacityEffectAction : cocos2d::CCNode {
	static OpacityEffectAction* create(float, float, float, int) = mac 0x1789f0, win 0x0, ios 0x0;
	static OpacityEffectAction* createFromString(gd::string) = mac 0x178c10, win 0x0, ios 0x0;
	bool init(float, float, float, int) = mac 0x178b00, win 0x0, ios 0x0;
	void step(float) = mac 0x178b90, win 0x0, ios 0x0;

	float m_time;
	float m_beginOpacity;
	float m_endOpacity;
	bool m_finished;
	float m_elapsed;
	int m_group;
	float m_opacity;
	int m_uuid;
	float m_delta;
}

class OnlineListDelegate {
	virtual void loadListFinished(cocos2d::CCArray*, const char*) {}
	virtual void loadListFailed(const char*) {}
	virtual void setupPageInfo(gd::string, const char*) {}
}

class OptionsLayer : GJDropDownLayer, FLAlertLayerProtocol {
	static OptionsLayer* addToCurrentScene(bool noTransition) {
	    auto layer = OptionsLayer::create();
	    cocos2d::CCDirector::sharedDirector()->getRunningScene()->addChild(layer);
	    layer->showLayer(noTransition);
	    return layer;
	}

	static OptionsLayer* create() = mac 0x43db60, win 0x1dd310, ios 0x86314;
}

class PauseLayer : CCBlockLayer {
	static PauseLayer* create(bool) = mac 0x20b1e0, win 0x0, ios 0x0;
	void onEdit(cocos2d::CCObject*) = mac 0x20c630, win 0x0, ios 0x0;
	void createToggleButton(cocos2d::SEL_MenuHandler callback, bool on, cocos2d::CCMenu* menu, gd::string caption, cocos2d::CCPoint pos) = mac 0x0, win 0x1e5570, ios 0x0;
	void keyDown(cocos2d::enumKeyCodes) = mac 0x20cc80;
	bool m_unknown;
	bool m_unknown2;
}

class PlatformDownloadDelegate {
	virtual void downloadFinished(char const*) {}
	virtual void downloadFailed(char const*) {}
}

class PlatformToolbox {
	static void hideCursor() = mac 0x27c340, win 0x0, ios 0x0;
	static void showCursor() = mac 0x27c360, win 0x0, ios 0x0;
	static bool isControllerConnected() = mac 0x27d1b0, win 0x0, ios 0x0;
}

class PlayLayer : GJBaseGameLayer, CCCircleWaveDelegate, DialogDelegate {
	static PlayLayer* get() {
	    return GameManager::sharedState()->getPlayLayer();
	}

	void addCircle(CCCircleWave*) = mac 0x7e0f0, win 0x0, ios 0x0;
	void addObject(GameObject*) = mac 0x70e50, win 0x2017e0, ios 0x0;
	void addToGroupOld(GameObject*) = mac 0x77680, win 0x0, ios 0x0;
	void addToSpeedObjects(GameObject*) = mac 0x7cfc0, win 0x0, ios 0x0;
	void animateInDualGround(GameObject*, float, bool) = mac 0x7d710, win 0x0, ios 0x0;
	void animateInGround(bool) = mac 0x7d9d0, win 0x0, ios 0x0;
	void animateOutGround(bool) = mac 0x6f350, win 0x0, ios 0x0;
	void animateOutGroundFinished() = mac 0x7de80, win 0x0, ios 0x0;
	void applyEnterEffect(GameObject*) = mac 0x7c310, win 0x0, ios 0x0;
	virtual void calculateColorValues(EffectGameObject*, EffectGameObject*, int, float, ColorActionSprite*, GJEffectManager*) = mac 0x7aa10, win 0x0, ios 0x0;
	void cameraMoveX(float, float, float) = mac 0x7cbe0, win 0x0, ios 0x0;
	void cameraMoveY(float, float, float) = mac 0x7cc60, win 0x0, ios 0x0;
	void checkCollisions(PlayerObject*, float) = mac 0x78c90, win 0x0, ios 0x0;
	void circleWaveWillBeRemoved(CCCircleWave*) = mac 0x7e110, win 0x0, ios 0x0;
	void claimParticle(gd::string) = mac 0x76ba0, win 0x0, ios 0x0;
	void clearPickedUpItems() = mac 0x7cfa0, win 0x0, ios 0x0;
	void colorObject(int, cocos2d::_ccColor3B) = mac 0x77810, win 0x0, ios 0x0;
	void commitJumps() = mac 0x737e0, win 0x0, ios 0x0;
	static PlayLayer* create(GJGameLevel*) = mac 0x6b590, win 0x1fb6d0, ios 0x0;
	CheckpointObject* createCheckpoint() = mac 0x7e470, win 0x20b050, ios 0x0;
	void createObjectsFromSetup(gd::string) = mac 0x6d130, win 0x0, ios 0x0;
	void createParticle(int, char const*, int, cocos2d::tCCPositionType) = mac 0x76800, win 0x0, ios 0x0;
	void currencyWillExit(CurrencyRewardLayer*) = mac 0x7e070, win 0x0, ios 0x0;
	void delayedResetLevel() = mac 0x7e050, win 0x0, ios 0x0;
	void destroyPlayer(PlayerObject*, GameObject*) = mac 0x7ab80, win 0x20a1a0, ios 0x0;
	void dialogClosed(DialogLayer*) = mac 0x7e0b0, win 0x0, ios 0x0;
	virtual void draw() = mac 0x7d160, win 0x208870, ios 0x0;
	void enterDualMode(GameObject*, bool) = mac 0x7d6a0, win 0x0, ios 0x0;
	void exitAirMode() = mac 0x7dd40, win 0x0, ios 0x0;
	void exitBirdMode(PlayerObject*) = mac 0x7dd80, win 0x0, ios 0x0;
	void exitDartMode(PlayerObject*) = mac 0x7ddd0, win 0x0, ios 0x0;
	void exitFlyMode(PlayerObject*) = mac 0x7dcf0, win 0x0, ios 0x0;
	void exitRobotMode(PlayerObject*) = mac 0x7de20, win 0x0, ios 0x0;
	void exitRollMode(PlayerObject*) = mac 0x7de60, win 0x0, ios 0x0;
	void exitSpiderMode(PlayerObject*) = mac 0x7de40, win 0x0, ios 0x0;
	void flipFinished() = mac 0x7e150, win 0x0, ios 0x0;
	virtual void flipGravity(PlayerObject*, bool, bool) = mac 0x7cd10, win 0x0, ios 0x0;
	void flipObjects() = mac 0x76130, win 0x0, ios 0x0;
	void fullReset() = mac 0x7f8e0, win 0x0, ios 0x0;
	void getLastCheckpoint() = mac 0x7f840, win 0x0, ios 0x0;
	void getMaxPortalY() = mac 0x7b4e0, win 0x0, ios 0x0;
	void getMinPortalY() = mac 0x7b550, win 0x0, ios 0x0;
	void getObjectsState() = mac 0x7e9d0, win 0x0, ios 0x0;
	void getOtherPlayer(PlayerObject*) = mac 0x7dcc0, win 0x0, ios 0x0;
	void getParticleKey(int, char const*, int, cocos2d::tCCPositionType) = mac 0x764d0, win 0x0, ios 0x0;
	void getParticleKey2(gd::string) = mac 0x767b0, win 0x0, ios 0x0;
	void getRelativeMod(cocos2d::CCPoint, float, float, float) = mac 0x7c2a0, win 0x0, ios 0x0;
	void getTempMilliTime() = mac 0x778e0, win 0x0, ios 0x0;
	void gravityEffectFinished() = mac 0x7cec0, win 0x0, ios 0x0;
	void hasItem(int) = mac 0x7cee0, win 0x0, ios 0x0;
	void hasUniqueCoin(GameObject*) = mac 0x77510, win 0x0, ios 0x0;
	void incrementJumps() = mac 0x7ff40, win 0x0, ios 0x0;
	bool init(GJGameLevel*) = mac 0x6b5f0, win 0x01fb780, ios 0x0;
	void isFlipping() = mac 0x76100, win 0x0, ios 0x0;
	void levelComplete() = mac 0x72b80, win 0x1fd3d0, ios 0x0;
	void lightningFlash(cocos2d::CCPoint, cocos2d::CCPoint, cocos2d::_ccColor3B, float, float, int, bool, float) = mac 0x75cc0, win 0x0, ios 0x0;
	void lightningFlash(cocos2d::CCPoint, cocos2d::_ccColor3B) = mac 0x75bf0, win 0x0, ios 0x0;
	void loadDefaultColors() = mac 0x6ef30, win 0x0, ios 0x0;
	void loadFromCheckpoint(CheckpointObject*) = mac 0x7f000, win 0x0, ios 0x0;
	void loadLastCheckpoint() = mac 0x7efc0, win 0x0, ios 0x0;
	void loadSavedObjectsState(gd::string) = mac 0x7f3d0, win 0x0, ios 0x0;
	void markCheckpoint() = mac 0x7ef60, win 0x25fb60, ios 0x0;
	void moveCameraToPos(cocos2d::CCPoint) = mac 0x7c980, win 0x0, ios 0x0;
	virtual void onEnterTransitionDidFinish() = mac 0x806e0, win 0x20dbd0, ios 0x0;
	virtual void onExit() = mac 0x80710, win 0x020D810, ios 0x0;
	void onQuit() = mac 0x72710, win 0x20d810, ios 0x0;
	void optimizeColorGroups() = mac 0x6dad0, win 0x0, ios 0x0;
	void optimizeOpacityGroups() = mac 0x6dc20, win 0x0, ios 0x0;
	void optimizeSaveRequiredGroups() = mac 0x6dd70, win 0x0, ios 0x0;
	void pauseGame(bool) = mac 0x802d0, win 0x0, ios 0x0;
	void pickupItem(GameObject*) = mac 0x7c1d0, win 0x0, ios 0x0;
	void playAnimationCommand(int, int) = mac 0x75930, win 0x0, ios 0x0;
	void playEndAnimationToPos(cocos2d::CCPoint) = mac 0x759a0, win 0x0, ios 0x0;
	void playExitDualEffect(PlayerObject*) = mac 0x7d1d0, win 0x0, ios 0x0;
	void playFlashEffect(float, int, float) = mac 0x75e50, win 0x0, ios 0x0;
	void playGravityEffect(bool) = mac 0x7b5a0, win 0x0, ios 0x0;
	void playSpeedParticle(float) = mac 0x77030, win 0x0, ios 0x0;
	void playerWillSwitchMode(PlayerObject*, GameObject*) = mac 0x7b820, win 0x0, ios 0x0;
	void prepareSpawnObjects() = mac 0x7fc00, win 0x0, ios 0x0;
	void processItems() = mac 0x735c0, win 0x0, ios 0x0;
	void processLoadedMoveActions() = mac 0x7a7c0, win 0x0, ios 0x0;
	void recordAction(bool, PlayerObject*) = mac 0x7e190, win 0x0, ios 0x0;
	void registerActiveObject(GameObject*) = mac 0x77620, win 0x0, ios 0x0;
	void registerStateObject(GameObject*) = mac 0x777b0, win 0x0, ios 0x0;
	void removeAllObjects() = mac 0x727b0, win 0x0, ios 0x0;
	void removeFromGroupOld(GameObject*) = mac 0x77750, win 0x0, ios 0x0;
	void removeLastCheckpoint() = mac 0x7f870, win 0x20b830, ios 0x0;
	void removePlayer2() = mac 0x7d630, win 0x0, ios 0x0;
	void resetLevel() = mac 0x71c50, win 0x20bf00, ios 0x0;
	void resume() = mac 0x80480, win 0x0, ios 0x0;
	void resumeAndRestart() = mac 0x80400, win 0x0, ios 0x0;
	void saveRecordAction(bool, PlayerObject*) = mac 0x78750, win 0x0, ios 0x0;
	static cocos2d::CCScene* scene(GJGameLevel*) = mac 0x6b500, win 0x1fb690, ios 0x0;
	void setupLevelStart(LevelSettingsObject*) = mac 0x6f560, win 0x1fb780, ios 0x0;
	void setupReplay(gd::string) = mac 0x7e1e0, win 0x0, ios 0x0;
	void shakeCamera(float, float, float) = mac 0x744a0, win 0x1ff210, ios 0x0;
	void shouldBlend(int) = mac 0x771b0, win 0x0, ios 0x0;
	void showCompleteEffect() = mac 0x738e0, win 0x0, ios 0x0;
	void showCompleteText() = mac 0x73be0, win 0x0, ios 0x0;
	void showEndLayer() = mac 0x74450, win 0x0, ios 0x0;
	void showHint() = mac 0x7deb0, win 0x0, ios 0x0;
	void showNewBest(bool, int, int, bool, bool, bool) = mac 0x74580, win 0x0, ios 0x0;
	void showRetryLayer() = mac 0x75ba0, win 0x0, ios 0x0;
	void showTwoPlayerGuide() = mac 0x6df00, win 0x0, ios 0x0;
	void sortGroups() = mac 0x6d9e0, win 0x0, ios 0x0;
	void spawnCircle() = mac 0x73820, win 0x0, ios 0x0;
	void spawnFirework() = mac 0x74200, win 0x0, ios 0x0;
	void spawnParticle(char const*, int, cocos2d::tCCPositionType, cocos2d::CCPoint) = mac 0x76330, win 0x0, ios 0x0;
	void spawnPlayer2() = mac 0x7d170, win 0x0, ios 0x0;
	void startGame() = mac 0x726b0, win 0x0, ios 0x0;
	void startMusic() = mac 0x72910, win 0x20C8F0, ios 0x0;
	void startRecording() = mac 0x7fec0, win 0x0, ios 0x0;
	void startRecordingDelayed() = mac 0x7fed0, win 0x0, ios 0x0;
	void stopCameraShake() = mac 0x75900, win 0x0, ios 0x0;
	void stopRecording() = mac 0x6d090, win 0x0, ios 0x0;
	void storeCheckpoint(CheckpointObject*) = mac 0x7ef10, win 0x0, ios 0x0;
	void switchToFlyMode(PlayerObject*, GameObject*, bool, int) = mac 0x7baf0, win 0x0, ios 0x0;
	void switchToRobotMode(PlayerObject*, GameObject*, bool) = mac 0x7bc80, win 0x0, ios 0x0;
	void switchToRollMode(PlayerObject*, GameObject*, bool) = mac 0x7bbe0, win 0x0, ios 0x0;
	void switchToSpiderMode(PlayerObject*, GameObject*, bool) = mac 0x7bd20, win 0x0, ios 0x0;
	void timeForXPos(float) = mac 0x7d120, win 0x0, ios 0x0;
	void timeForXPos2(float, bool) = mac 0x293eb0, win 0x1fd3d0, ios 0x0;
	void toggleBGEffectVisibility(bool) = mac 0x7fe80, win 0x0, ios 0x0;
	void toggleDualMode(GameObject*, bool, PlayerObject*, bool) = mac 0x7bf90, win 0x0, ios 0x0;
	void toggleFlipped(bool, bool) = mac 0x7bdc0, win 0x0, ios 0x0;
	void toggleGhostEffect(int) = mac 0x7fe40, win 0x0, ios 0x0;
	void toggleGlitter(bool) = mac 0x70e00, win 0x0, ios 0x0;
	void togglePracticeMode(bool) = mac 0x7f9e0, win 0x20d0d0, ios 0x0;
	void toggleProgressbar() = mac 0x6eeb0, win 0x0, ios 0x0;
	void tryStartRecord() = mac 0x7fe00, win 0x0, ios 0x0;
	void unclaimParticle(char const*, cocos2d::CCParticleSystemQuad*) = mac 0x76e00, win 0x0, ios 0x0;
	void unregisterActiveObject(GameObject*) = mac 0x77660, win 0x0, ios 0x0;
	void unregisterStateObject(GameObject*) = mac 0x777f0, win 0x0, ios 0x0;
	virtual void update(float) = mac 0x77900, win 0x2029C0, ios 0xb2f08;
	void updateAttempts() = mac 0x7fcd0, win 0x20ced0, ios 0x0;
	void updateCamera(float) = mac 0x6e2b0, win 0x0, ios 0x0;
	virtual void updateColor(cocos2d::_ccColor3B, float, int, bool, float, cocos2d::_ccHSVValue, int, bool, int, EffectGameObject*) = mac 0x7c7f0, win 0x0, ios 0x0;
	void updateDualGround(PlayerObject*, int, bool) = mac 0x7caa0, win 0x0, ios 0x0;
	void updateEffectPositions() = mac 0x7a6d0, win 0x0, ios 0x0;
	void updateLevelColors() = mac 0x6f1e0, win 0x0, ios 0x0;
	void updateMoveObjectsLastPosition() = mac 0x7a720, win 0x0, ios 0x0;
	void updateProgressbar() = mac 0x6ed70, win 0x0, ios 0x0;
	void updateReplay(float) = mac 0x78b60, win 0x20af40, ios 0x0;
	void updateTimeMod(float, bool) = mac 0x786f0, win 0x0, ios 0x0;
	virtual void updateTweenAction(float, char const*) = mac 0x7ffb0, win 0x20d1f0, ios 0x0;
	void updateVisibility() = mac 0x6fb90, win 0x205460, ios 0x0;
	void vfDChk() = mac 0x7fcb0, win 0x0, ios 0x0;
	virtual void visit() = mac 0x75ef0, win 0x200020, ios 0x0;
	void visitWithColorFlash() = mac 0x761f0, win 0x0, ios 0x0;
	void willSwitchToMode(int, PlayerObject*) = mac 0x7b9e0, win 0x0, ios 0x0;
	void xPosForTime(float) = mac 0x7d140, win 0x0, ios 0x0;
	~PlayLayer() = mac 0x6b090, win 0x1fafc0, ios 0x0;

	float unused4c8;
	bool unused4cc;
	bool m_hasCheated;
	int m_dontSaveRand;
	int m_dontSaveSeed;
	int unknown4d8;
	bool m_debugPauseOff;
	bool m_shouldSmoothCamera;
	float unused_4e0;
	cocos2d::CCObject* unknown4e8;
	float m_camera4f0;
	int unused4f4;
	float m_somegroup4f8;
	float m_groundRestriction;
	float m_ceilRestriction;
	bool m_fullReset;
	bool unknown505;
	float unknown508;
	float unknown50c;
	float unknown510;
	float unknown514;
	float unknown518;
	//PAD = mac 0x19, win 0x19, android 0x0;
	StartPosObject* m_startPos;
	CheckpointObject* m_startPosCheckpoint;
	EndPortalObject* m_endPortal;
	cocos2d::CCArray* m_checkpoints;
	cocos2d::CCArray* unk33C;
	cocos2d::CCArray* unk340;
	cocos2d::CCArray* unk344;
	cocos2d::CCSprite* unk348;
	float m_backgroundRepeat;
	bool unk350;
	cocos2d::CCArray* unk354;
	cocos2d::CCArray* unk358;
	cocos2d::CCArray* unk35C;
	cocos2d::CCArray* unk360;
	bool m_isMute;
	bool unk365;
	bool unk366;
	bool unk367;
	bool unk368;
	bool unk369;
	bool unk36A;
	bool unk36B;
	cocos2d::CCArray* m_screenRingObjects;
	cocos2d::CCParticleSystemQuad* m_particleSystem;
	cocos2d::CCDictionary* m_pickedUpItems;
	cocos2d::CCArray* m_circleWaves;
	cocos2d::CCArray* unk37C;
	AudioEffectsLayer* m_audioEffectsLayer;
	float unknown5c0;
	float unknown5c4;
	GJGroundLayer* m_bottomGround;
	GJGroundLayer* m_topGround;
	double m_completelyUninitializedData;
	bool m_isDead;
	bool m_startCameraAtCorner;
	bool m_cameraYLocked;
	bool m_cameraXLocked;
	bool unknown5e4;
	int m_ballFrameSeed;
	float unknown5ec;
	float m_lockGroundToCamera;
	float unknown5f4;
	float m_levelLength;
	float m_realLevelLength;
	cocos2d::CCLabelBMFont* m_attemptLabel;
	cocos2d::CCLabelBMFont* m_percentLabel;
	bool m_isCameraShaking;
	float m_currentShakeStrength;
	float m_currentShakeInterval;
	double m_lastShakeTime;
	cocos2d::CCPoint m_cameraShakeOffset;
	bool unk3E0;
	float m_backgroundScrollOffset;
	float m_cameraFlip;
	bool unk3EC;
	int unk3F0;
	cocos2d::CCDictionary* m_particleSystemsPlist;
	cocos2d::CCDictionary* unk3F8;
	cocos2d::CCArray* m_particleSystems;
	cocos2d::CCNode* unk400;
	cocos2d::CCSprite* m_sliderGrooveSprite;
	cocos2d::CCSprite* m_sliderBarSprite;
	cocos2d::CCSize m_sliderSize;
	void* unknown680;
	int m_activeGravityEffects;
	int m_gravityEffectStatus; // ??
	cocos2d::CCArray* m_gravitySprites;
	bool unk428;
	bool m_shouldRecordActions;
	bool unk42A;
	bool m_isPaused;
	bool unk42C;
	bool m_isPlayer2Frozen;
	gd::string m_previousRecords;
	void* unknown6a8;
	double m_time;
	int unknown6b8;
	int unknown6bc;
	bool unk460;
	bool unk461;
	cocos2d::CCDictionary* unk464;
	gd::map<short, bool> unk468;
	bool m_collisionDisabled;
	bool unknown701;
	GameObject* m_latestVehicle;
	GameObject* m_dualObject;
	bool m_isFlipped;
	float m_mirrorTransition;
	UILayer* m_UILayer;
	GJGameLevel* m_level;
	cocos2d::CCPoint m_cameraPosition;
	bool m_isTestMode;
	bool m_isPracticeMode;
	bool unk496;
	bool unk497;
	cocos2d::CCArray* unk498;
	bool unk49C;
	cocos2d::CCPoint m_playerStartPosition;
	int m_currentAttempt;
	int m_jumpCount;
	bool unk4B0;
	float m_totalTime;
	int m_attemptJumpCount;
	bool unk4BC;
	bool m_hasLevelCompleteMenu;
	bool m_hasCompletedLevel;
	bool unk4BF;
	int m_lastDeathPercent;
	bool unk4C4;
	PAD = mac 0xb, win 0xb, android 0x0;
	bool unk4D0;
	bool unk4D1;
	cocos2d::CCArray* unk4D4;
	cocos2d::CCDictionary* unk4D8;
	double m_inlineCalculatedKickTime;
	double m_accumulatedKickDeltaTime;
	double m_unusedKickDouble;
	bool m_shouldTryToKick;
	float m_kickCheckDeltaSnapshot;
	int m_accumulatedKickCounter;
	PAD = mac 0x4, win 0x4, android 0x0;
	double unk508;
	PAD = mac 0x8, win 0x8, android 0x0;
	double unk518;
	double unk520;
	PAD = mac 0x4, win 0x4, android 0x0;
	bool m_hasGlitter;
	bool m_isBgEffectOff;
	bool unk52F;
	GameObject* m_antiCheatObject;
	bool m_antiCheatPassed;
	bool unk535;
	bool m_disableGravityEffect;
}

class PlayerCheckpoint : cocos2d::CCNode {
	~PlayerCheckpoint() = mac 0x80760, win 0x0, ios 0x0;
	virtual bool init() = mac 0x807a0, win 0x0, ios 0x0;
	static PlayerCheckpoint* create() = mac 0x7e8c0, win 0x0, ios 0x0;

	cocos2d::CCPoint m_position;
	float m_yAccel;
	bool m_isUpsideDown;
	bool m_isShip;
	bool m_isBall;
	bool m_isUFO;
	bool m_isWave;
	bool m_isRobot;
	bool m_isSpider;
	bool m_isOnGround;
	int m_hasGhostTrail;
	bool m_small;
	float m_speed;
	bool m_hidden;
}

class PlayerObject : GameObject, AnimatedSpriteDelegate {
	~PlayerObject() = mac 0x217220, win 0x0, ios 0x0;
	virtual void update(float) = mac 0x218bf0, win 0x0, ios 0x0;
	virtual void setScaleX(float) = mac 0x22e7f0, win 0x0, ios 0x0;
	virtual void setScaleY(float) = mac 0x22e830, win 0x0, ios 0x0;
	virtual void setScale(float) = mac 0x22e870, win 0x0, ios 0x0;
	virtual void setPosition(cocos2d::CCPoint const&) = mac 0x22c8b0, win 0x0, ios 0x0;
	virtual void setVisible(bool) = mac 0x22e8b0, win 0x1fa860, ios 0x0;
	virtual void setRotation(float) = mac 0x22e6e0, win 0x0, ios 0x0;
	virtual void setOpacity(unsigned char) = mac 0x22d400, win 0x0, ios 0x0;
	virtual void setColor(cocos2d::_ccColor3B const&) = mac 0x22cdf0, win 0x0, ios 0x0;
	virtual void setFlipX(bool) = mac 0x22e720, win 0x1fa690, ios 0x0;
	virtual void setFlipY(bool) = mac 0x22e7b0, win 0x1fa740, ios 0x0;
	virtual void resetObject() = mac 0x223170, win 0x1eecd0, ios 0x0;
	virtual cocos2d::CCPoint getRealPosition() = mac 0x22d5f0, win 0x1f7e20, ios 0x0;
	virtual void getOrientedBox() = mac 0x22dee0, win 0x1f95d0, ios 0x0;
	virtual void animationFinished(char const*) = mac 0x22e9d0, win 0x0, ios 0x0;
	void activateStreak() = mac 0x21aef0, win 0x1f9080, ios 0x0;
	void addAllParticles() = mac 0x2189b0, win 0x0, ios 0x0;
	void addToTouchedRings(GameObject*) = mac 0x22b800, win 0x0, ios 0x0;
	void boostPlayer(float) = mac 0x21d6b0, win 0x0, ios 0x0;
	void bumpPlayer(float, int) = mac 0x22d890, win 0x0, ios 0x0;
	void buttonDown(PlayerButton) = mac 0x22b7e0, win 0x0, ios 0x0;
	void checkSnapJumpToObject(GameObject*) = mac 0x2217f0, win 0x0, ios 0x0;
	bool collidedWithObject(float, GameObject*) = mac 0x21d880, win 0x0, ios 0x0;
	bool collidedWithObject(float, GameObject*, cocos2d::CCRect) = mac 0x21f0b0, win 0x0, ios 0x0;
	bool collidedWithSlope(float, GameObject*, bool) = mac 0x21d8d0, win 0x0, ios 0x0;
	void convertToClosestRotation(float) = mac 0x21c860, win 0x0, ios 0x0;
	void copyAttributes(PlayerObject*) = mac 0x22dc70, win 0x0, ios 0x0;
	static PlayerObject* create(int, int, cocos2d::CCLayer*) = mac 0x217260, win 0x0, ios 0x0;
	void deactivateParticle() = mac 0x21a540, win 0x0, ios 0x0;
	void deactivateStreak(bool) = mac 0x218b30, win 0x0, ios 0x0;
	void fadeOutStreak2(float) = mac 0x225890, win 0x1f9110, ios 0x0;
	void flashPlayer(float, float, cocos2d::_ccColor3B, cocos2d::_ccColor3B) = mac 0x221c80, win 0x0, ios 0x0;
	void flipGravity(bool, bool) = mac 0x21c090, win 0x1f59d0, ios 0x0;
	void flipMod() = mac 0x21a4c0, win 0x0, ios 0x0;
	void getActiveMode() = mac 0x22b950, win 0x0, ios 0x0;
	void getModifiedSlopeYVel() = mac 0x21bff0, win 0x0, ios 0x0;
	void getOldPosition(float) = mac 0x21a830, win 0x0, ios 0x0;
	void getSecondColor() = mac 0x22cee0, win 0x0, ios 0x0;
	void gravityDown() = mac 0x22e930, win 0x0, ios 0x0;
	void gravityUp() = mac 0x22e900, win 0x0, ios 0x0;
	void hardFlipGravity() = mac 0x22b860, win 0x0, ios 0x0;
	void hitGround(bool) = mac 0x220a30, win 0x0, ios 0x0;
	void incrementJumps() = mac 0x21c050, win 0x1e9a20, ios 0x0;
	bool init(int, int, cocos2d::CCLayer*) = mac 0x2172e0, win 0x0, ios 0x0;
	void isBoostValid(float) = mac 0x21d650, win 0x0, ios 0x0;
	void isFlying() = mac 0x21a4e0, win 0x0, ios 0x0;
	void isSafeFlip(float) = mac 0x2209f0, win 0x0, ios 0x0;
	void isSafeMode(float) = mac 0x2209b0, win 0x0, ios 0x0;
	void isSafeSpiderFlip(float) = mac 0x221be0, win 0x0, ios 0x0;
	void levelFlipFinished() = mac 0x21b060, win 0x0, ios 0x0;
	void levelFlipping() = mac 0x21a510, win 0x0, ios 0x0;
	void levelWillFlip() = mac 0x21b020, win 0x0, ios 0x0;
	void loadFromCheckpoint(PlayerCheckpoint*) = mac 0x22e420, win 0x0, ios 0x0;
	void lockPlayer() = mac 0x22d680, win 0x0, ios 0x0;
	void logValues() = mac 0x221220, win 0x0, ios 0x0;
	void modeDidChange() = mac 0x22bfd0, win 0x0, ios 0x0;
	void placeStreakPoint() = mac 0x21af90, win 0x0, ios 0x0;
	void playBurstEffect() = mac 0x21c780, win 0x1f6790, ios 0x0;
	void playDeathEffect() = mac 0x225930, win 0x2efbe0, ios 0x0;
	void playDynamicSpiderRun() = mac 0x222ec0, win 0x0, ios 0x0;
	void playerDestroyed(bool) = mac 0x2256d0, win 0x1efaa0, ios 0x0;
	bool playerIsFalling() = mac 0x21c730, win 0x1f5d60, ios 0x0;
	void playerTeleported() = mac 0x22b840, win 0x0, ios 0x0;
	void playingEndEffect() = mac 0x22d7e0, win 0x0, ios 0x0;
	void postCollision(float) = mac 0x21cd10, win 0x0, ios 0x0;
	void preCollision() = mac 0x21ccc0, win 0x0, ios 0x0;
	void preSlopeCollision(float, GameObject*) = mac 0x21ec80, win 0x0, ios 0x0;
	void propellPlayer(float) = mac 0x22d8e0, win 0x0, ios 0x0;
	void pushButton(int) = mac 0x22aa00, win 0x1f4e40, ios 0x0;
	void pushDown() = mac 0x22dbd0, win 0x0, ios 0x0;
	void pushPlayer(float) = mac 0x22dbb0, win 0x0, ios 0x0;
	void releaseButton(int) = mac 0x22b6f0, win 0x1f4f70, ios 0x0;
	void removeAllParticles() = mac 0x218ac0, win 0x0, ios 0x0;
	void removePendingCheckpoint() = mac 0x2237b0, win 0x0, ios 0x0;
	void resetAllParticles() = mac 0x21adb0, win 0x0, ios 0x0;
	void resetCollisionLog() = mac 0x21cc20, win 0x0, ios 0x0;
	void resetPlayerIcon() = mac 0x22be00, win 0x0, ios 0x0;
	void resetStateVariables() = mac 0x223760, win 0x0, ios 0x0;
	void resetStreak() = mac 0x21ae10, win 0x0, ios 0x0;
	void ringJump(GameObject*) = mac 0x22abf0, win 0x1f4ff0, ios 0x0;
	void runBallRotation(float) = mac 0x21ca10, win 0x0, ios 0x0;
	void runBallRotation2() = mac 0x21cb10, win 0x0, ios 0x0;
	void runNormalRotation() = mac 0x21c960, win 0x1e9c50, ios 0x0;
	void runRotateAction(bool) = mac 0x21c570, win 0x0, ios 0x0;
	void saveToCheckpoint(PlayerCheckpoint*) = mac 0x22e2f0, win 0x0, ios 0x0;
	void setSecondColor(cocos2d::_ccColor3B const&) = mac 0x219610, win 0x0, ios 0x0;
	void setupStreak() = mac 0x218720, win 0x0, ios 0x0;
	void spawnCircle() = mac 0x225480, win 0x0, ios 0x0;
	void spawnCircle2() = mac 0x2252a0, win 0x0, ios 0x0;
	void spawnDualCircle() = mac 0x2255c0, win 0x0, ios 0x0;
	void spawnFromPlayer(PlayerObject*) = mac 0x22dde0, win 0x0, ios 0x0;
	void spawnPortalCircle(cocos2d::_ccColor3B, float) = mac 0x225350, win 0x0, ios 0x0;
	void spawnScaleCircle() = mac 0x2251b0, win 0x0, ios 0x0;
	void specialGroundHit() = mac 0x22dbf0, win 0x0, ios 0x0;
	void speedDown() = mac 0x22e970, win 0x0, ios 0x0;
	void speedUp() = mac 0x22e950, win 0x0, ios 0x0;
	void spiderTestJump(bool) = mac 0x21b160, win 0x1ed360, ios 0x0;
	void startDashing(GameObject*) = mac 0x221d70, win 0x0, ios 0x0;
	void stopBurstEffect() = mac 0x22c680, win 0x0, ios 0x0;
	void stopDashing() = mac 0x222990, win 0x0, ios 0x0;
	void stopRotation(bool) = mac 0x21c830, win 0x0, ios 0x0;
	void storeCollision(bool, int) = mac 0x21cc60, win 0x0, ios 0x0;
	void switchedToMode(GameObjectType) = mac 0x22b9a0, win 0x0, ios 0x0;
	void testForMoving(float, GameObject*) = mac 0x21eb70, win 0x0, ios 0x0;
	void toggleBirdMode(bool) = mac 0x224070, win 0x1f6050, ios 0x0;
	void toggleDartMode(bool) = mac 0x2243f0, win 0x1f62c0, ios 0x0;
	void toggleFlyMode(bool) = mac 0x223820, win 0x1f5e40, ios 0x0;
	void toggleGhostEffect(GhostType) = mac 0x225000, win 0x1f8930, ios 0x0;
	void togglePlayerScale(bool) = mac 0x224bd0, win 0x1f9640, ios 0x0;
	void toggleRobotMode(bool) = mac 0x223c70, win 0x1f6a10, ios 0x0;
	void toggleRollMode(bool) = mac 0x223b20, win 0x1f68e0, ios 0x0;
	void toggleSpiderMode(bool) = mac 0x224830, win 0x1f94d1, ios 0x0;
	void toggleVisibility(bool) = mac 0x21abf0, win 0x0, ios 0x0;
	void touchedObject(GameObject*) = mac 0x22e660, win 0x0, ios 0x0;
	void tryPlaceCheckpoint() = mac 0x21a950, win 0x0, ios 0x0;
	void updateCheckpointMode(bool) = mac 0x218980, win 0x0, ios 0x0;
	void updateCheckpointTest() = mac 0x21a890, win 0x0, ios 0x0;
	void updateCollide(bool, int) = mac 0x220f10, win 0x0, ios 0x0;
	void updateCollideBottom(float, int) = mac 0x221790, win 0x0, ios 0x0;
	void updateCollideTop(float, int) = mac 0x221c20, win 0x0, ios 0x0;
	void updateDashAnimation() = mac 0x21a570, win 0x0, ios 0x0;
	void updateDashArt() = mac 0x222520, win 0x0, ios 0x0;
	void updateGlowColor() = mac 0x22cf10, win 0x0, ios 0x0;
	void updateJump(float) = mac 0x219680, win 0x0, ios 0x0;
	void updateJumpVariables() = mac 0x21a740, win 0x0, ios 0x0;
	void updatePlayerBirdFrame(int) = mac 0x22bfe0, win 0x0, ios 0x0;
	void updatePlayerDartFrame(int) = mac 0x22c260, win 0x0, ios 0x0;
	void updatePlayerFrame(int) = mac 0x22c470, win 0x0, ios 0x0;
	void updatePlayerGlow() = mac 0x22bc50, win 0x0, ios 0x0;
	void updatePlayerRobotFrame(int) = mac 0x22d620, win 0x0, ios 0x0;
	void updatePlayerRollFrame(int) = mac 0x22c6a0, win 0x0, ios 0x0;
	void updatePlayerScale() = mac 0x22b8b0, win 0x0, ios 0x0;
	void updatePlayerShipFrame(int) = mac 0x22ba40, win 0x0, ios 0x0;
	void updatePlayerSpiderFrame(int) = mac 0x22d650, win 0x0, ios 0x0;
	void updatePlayerSpriteExtra(gd::string) = mac 0x218440, win 0x0, ios 0x0;
	void updateRobotAnimationSpeed() = mac 0x22df40, win 0x0, ios 0x0;
	void updateRotation(float) = mac 0x2214b0, win 0x0, ios 0x0;
	void updateRotation(float, float) = mac 0x221230, win 0x0, ios 0x0;
	void updateShipRotation(float) = mac 0x221310, win 0x0, ios 0x0;
	void updateShipSpriteExtra(gd::string) = mac 0x218510, win 0x0, ios 0x0;
	void updateSlopeRotation(float) = mac 0x221030, win 0x0, ios 0x0;
	void updateSlopeYVelocity(float) = mac 0x22e920, win 0x0, ios 0x0;
	void updateSpecial(float) = mac 0x21a790, win 0x0, ios 0x0;
	void updateStateVariables() = mac 0x21a770, win 0x0, ios 0x0;
	void updateTimeMod(float) = mac 0x2185e0, win 0x1f94e0, ios 0x0;
	void usingWallLimitedMode() = mac 0x22df00, win 0x0, ios 0x0;
	void yStartDown() = mac 0x22e9b0, win 0x0, ios 0x0;
	void yStartUp() = mac 0x22e990, win 0x0, ios 0x0;
	void runRotateAction() = mac 0x0, win 0x1e9bf0, ios 0x0;
	void runBallRotation() = mac 0x0, win 0x1e9d10, ios 0x0;

	// HardStreak* waveStreak = mac 0x600, win 0x0, android 0x0;
	// double speed = mac 0x608, win 0x0, android 0x0;
	// double gravity = mac 0x618, win 0x0, android 0x0;
	// bool inPlayLayer = mac 0x62c, win 0x0, android 0x0;
	// GJRobotSprite* robotSprite = mac 0x6a8, win 0x0, android 0x0;
	// GJSpiderSprite* spiderSprite = mac 0x6b0, win 0x0, android 0x0;
	// bool isHolding = mac 0x745, win 0x0, android 0x0;
	// bool hasJustHeld = mac 0x746, win 0x0, android 0x0;
	// double yAccel = mac 0x760, win 0x0, android 0x0;
	// bool isShip = mac 0x770, win 0x0, android 0x0;
	// bool isBird = mac 0x771, win 0x0, android 0x0;
	// bool isBall = mac 0x772, win 0x0, android 0x0;
	// bool isDart = mac 0x773, win 0x0, android 0x0;
	// bool isRobot = mac 0x774, win 0x0, android 0x0;
	// bool isSpider = mac 0x775, win 0x0, android 0x0;
	// bool upsideDown = mac 0x776, win 0x0, android 0x0;
	// bool dead = mac 0x777, win 0x0, android 0x0;
	// bool onGround = mac 0x778, win 0x0, android 0x0;
	// float vehicleSize = mac 0x77c, win 0x0, android 0x0;
	// cocos2d::CCPoint lastPortalLocation = mac 0x78c, win 0x0, android 0x0;
	// bool isSliding = mac 0x7a0, win 0x0, android 0x0;
	// bool isRising = mac 0x7a1, win 0x0, android 0x0;
	// cocos2d::CCPoint lastHitGround = mac 0x7a4, win 0x0, android 0x0;
	// GameObject* lastPortal = mac 0x7b8, win 0x0, android 0x0;
	// cocos2d::_ccColor3B col1 = mac 0x7c2, win 0x0, android 0x0;
	// cocos2d::_ccColor3B col2 = mac 0x7c5, win 0x0, android 0x0;
	// float xPos = mac 0x7c8, win 0x0, android 0x0;
	// float yPos = mac 0x7cc, win 0x0, android 0x0;
	PAD = mac 0x18, win 0x14, android 0x0;
	bool m_unk480;
	cocos2d::CCNode* m_unk484;
	cocos2d::CCDictionary* m_collisionLog;
	cocos2d::CCDictionary* m_collisionLog1;
	PAD = mac 0x38, win 0x20, android 0x0;
	bool m_unk4B0;
	cocos2d::CCSprite* m_unk4B4;
	PAD = mac 0x1c, win 0x1c, android 0x0;
	bool m_unk4D4;
	cocos2d::CCArray* m_particleSystems;
	bool m_unk4DC;
	bool m_isHidden;
	int m_hasGhostTrail;
	GhostTrailEffect* m_ghostTrail;
	void* m_unknown;
	cocos2d::CCSprite* m_iconSprite;
	cocos2d::CCSprite* m_iconSpriteSecondary;
	cocos2d::CCSprite* m_iconSpriteWhitener;
	cocos2d::CCSprite* m_iconGlow;
	cocos2d::CCSprite* m_vehicleSprite;
	cocos2d::CCSprite* m_vehicleSpriteSecondary;
	cocos2d::CCSprite* m_unk500;
	cocos2d::CCSprite* m_vehicleSpriteWhitener;
	cocos2d::CCSprite* m_vehicleGlow;
	cocos2d::CCMotionStreak* m_regularTrail;
	HardStreak* m_waveTrail;
	double m_xAccel;
	double m_jumpAccel;
	double m_gravity;
	double m_unknown20;
	bool m_unk538;
	bool m_unk539;
	bool m_unk53A;
	bool m_unk53B;
	bool m_isInPlayLayer;
	bool m_unk53D;
	bool m_unk53E;
	bool m_unk53F;
	PAD = mac 0x10, win 0x10;
	double m_lastJumpTime;
	double m_unk558;
	PAD = mac 0x24, win 0x24;
	float m_decelerationRate;
	PAD = mac 0x14, win 0x14;
	GameObject* m_unk59C;
	PAD = mac 0x10, win 0x8;
	GJRobotSprite* m_robotSprite;
	GJSpiderSprite* m_spiderSprite;
	bool m_unk5B0;
	cocos2d::CCParticleSystemQuad* m_unk5B4;
	cocos2d::CCParticleSystemQuad* m_unk5B8;
	cocos2d::CCParticleSystemQuad* m_unk5BC;
	cocos2d::CCParticleSystemQuad* m_unk5C0;
	cocos2d::CCParticleSystemQuad* m_unk5C4;
	cocos2d::CCParticleSystemQuad* m_unk5C8;
	cocos2d::CCParticleSystemQuad* m_unk5CC;
	PAD = mac 0x8, win 0x4, android 0x0;
	cocos2d::CCParticleSystemQuad* m_unk5D4;
	cocos2d::CCParticleSystemQuad* m_unk5D8;
	PAD = mac 0x20, win 0x20, android 0x0;
	// int m_streakID;
	// float m_wellIdk;
	// PAD = mac 0x0, win 0x10, android 0x0;
	bool m_unk5FC;
	bool m_unk5FD;
	bool m_unk5FE;
	PAD = mac 0x11, win 0x11, android 0x0;
	bool m_unk610;
	bool m_isHolding;
	bool m_hasJustHeld;
	bool m_isHolding2;
	bool m_hasJustHeld2;
	int m_unk618;
	float m_unk61C;
	int m_unk620;
	bool m_canRobotJump;
	double m_yAccel;
	bool m_unk630;
	bool m_unk631;
	float m_unk634;
	bool m_isShip;
	bool m_isBird;
	bool m_isBall;
	bool m_isDart;
	bool m_isRobot;
	bool m_isSpider;
	bool m_isUpsideDown;
	bool m_isOnGround;
	bool m_isDashing;
	float m_vehicleSize;
	float m_playerSpeed;
	cocos2d::CCPoint m_unk64C;
	cocos2d::CCPoint m_lastPortalPos;
	cocos2d::CCLayer* m_unk65C;
	bool m_isSliding;
	bool m_isRising;
	bool m_unk662;
	cocos2d::CCPoint m_lastGroundedPos;
	cocos2d::CCArray* m_touchingRings;
	GameObject* m_lastActivatedPortal;
	bool m_unk674;
	bool m_unk675;
	cocos2d::ccColor3B m_playerColor1;
	cocos2d::ccColor3B m_playerColor2;
	cocos2d::CCPoint m_position;
	bool m_unk684;
	bool m_unk685;
	double m_unk688;
	PAD = mac 0x0, win 0x8, android 0x0;
	float m_groundHeight;
	float m_unk69C;
	PAD = mac 0x0, win 0x4, android 0x0;
	float m_unk6A4[200];
	PAD = mac 0x0, win 0x1c, android 0x0;
}

class PointNode : cocos2d::CCObject {
	static PointNode* create(cocos2d::CCPoint point) = mac 0x0, win 0x14ec80, ios 0x0;

	cocos2d::CCPoint m_point;
}

class ProfilePage : FLAlertLayer, FLAlertLayerProtocol, LevelCommentDelegate, CommentUploadDelegate, UserInfoDelegate, UploadActionDelegate, UploadPopupDelegate, LeaderboardManagerDelegate {
	static ProfilePage* create(int accountID, bool idk) = mac 0x45eed0, win 0x20ee50, ios 0x0;
	void getUserInfoFailed(int) = mac 0x0, win 0x2133e0, ios 0x0;
	bool init(int accountID, bool idk) = mac 0x0, win 0x20ef00, ios 0x0;
	void onMyLevels(cocos2d::CCObject*) = mac 0x0, win 0x211bb0, ios 0x0;
	void onUpdate(cocos2d::CCObject*) = mac 0x0, win 0x20fa20, ios 0x0;
	void loadPageFromUserInfo(GJUserScore* score) = mac 0x0, win 0x210040, ios 0x0;

	GJUserScore* m_score;
	int m_accountID;
	PAD = mac 0x0, win 0x38, android 0x24;
	cocos2d::CCArray* m_buttons;
}

class PulseEffectAction : cocos2d::CCNode {
	static PulseEffectAction* createFromString(gd::string) = mac 0x179e90, win 0x0, ios 0x0;
	void getSaveString() = mac 0x17a850, win 0x0, ios 0x0;

	int group = mac 0x130, win 0x0, android 0x0;
}

class RateLevelDelegate {
	virtual void rateLevelClosed() {}
}

class RetryLevelLayer {
	static RetryLevelLayer* create() = mac 0x28dd60, win 0x0, ios 0x0;
}

class RingObject : EffectGameObject {
	bool create(char const*) = mac 0x0, win 0x252220, ios 0x0;
	bool init(char const*) = mac 0x0, win 0x2522E0, ios 0x0;
	void spawnCircle() = win 0x2523A0;
	virtual void setRotation(float) = win 0x252640;
	virtual void setScale(float) = win 0x252580;
	virtual void resetObject() = win 0x252560;
	virtual void customObjectSetup(gd::map<gd::string, gd::string>&) = win 0x2526A0;
	virtual void getSaveString() = win 0x2527F0;
	virtual void powerOnObject() = win 0x252360;
	virtual void powerOffObject();
	virtual void setRScale(float) = win 0x2525D0;
	virtual void triggerActivated(float) = win 0x252350;
}

class ScrollingLayer : cocos2d::CCLayerColor {
	static ScrollingLayer* create(cocos2d::CCSize, cocos2d::CCPoint, float) = mac 0x41a900, win 0x0, ios 0x0;
}

class SelectArtLayer {
	static SelectArtLayer* create(SelectArtType type) = mac 0x0, win 0x174b00, ios 0x0;
}

class SetGroupIDLayer : FLAlertLayer, TextInputDelegate {
	void onNextGroupID1(cocos2d::CCObject*) = mac 0x1967a0, win 0x0, ios 0x0;
	void textChanged(CCTextInputNode*) = mac 0x197af0, win 0x0, ios 0x0;
	void updateGroupIDLabel() = mac 0x197260, win 0x22e450, ios 0x0;
	~SetGroupIDLayer() = mac 0x194410, win 0x0, ios 0x0;
	void updateEditorLayerID() = mac 0x0, win 0x22e0b0, ios 0x0;
	void updateEditorLayerID2() = mac 0x0, win 0x22e110, ios 0x0;
	void updateZOrder() = mac 0x0, win 0x22e3d0, ios 0x0;

	GameObject* m_obj;
	cocos2d::CCArray* m_objs;
	cocos2d::CCArray* m_array0;
	cocos2d::CCArray* m_array1;
	cocos2d::CCLabelBMFont* m_editorLayerText;
	cocos2d::CCLabelBMFont* m_editorLayer2Text;
	cocos2d::CCLabelBMFont* m_zOrderText;
	CCTextInputNode* m_groupIDInput;
	int m_groupIDValue;
	int m_editorLayerValue;
	int m_editorLayer2Value;
	int m_zOrderValue;
	ZLayer m_zLayerValue;
	bool m_unk204;
	bool m_unk205;
	bool m_highDetail;
	bool m_dontFade;
	bool m_dontEnter;
	void* m_somePointerProlly;
	bool m_groupParent;
	bool m_hasEditedGroups;
	int m_unknown;
}

class SetIDLayer {
	static SetIDLayer* create(GameObject*) = mac 0x168f20, win 0x0, ios 0x0;
}

class SetIDPopup {}

class SetIDPopupDelegate {
	virtual void setIDPopupClosed(SetIDPopup*, int) {}
}

class SetItemIDLayer {
	static SetItemIDLayer* create(EffectGameObject*, cocos2d::CCArray*) = mac 0x5a830, win 0x0, ios 0x0;
}

class SetTargetIDLayer {
	static SetTargetIDLayer* create(EffectGameObject*, cocos2d::CCArray*, gd::string) = mac 0x159d20, win 0x0, ios 0x0;
	void onTargetIDArrow(cocos2d::CCObject*) = mac 0x15aed0, win 0x0, ios 0x0;
	void textChanged(CCTextInputNode*) = mac 0x15b6c0, win 0x0, ios 0x0;
	void updateTargetID() = mac 0x15b4a0, win 0x0, ios 0x0;
}

class SetupAnimationPopup : FLAlertLayer {
	static SetupAnimationPopup* create(EffectGameObject*, cocos2d::CCArray*) = mac 0x208b70, win 0x0, ios 0x0;
	void onTargetIDArrow(cocos2d::CCObject*) = mac 0x209fc0, win 0x0, ios 0x0;
	void textChanged(CCTextInputNode*) = mac 0x20ab30, win 0x0, ios 0x0;
	void updateTargetID() = mac 0x20a910, win 0x0, ios 0x0;
}

class SetupCollisionTriggerPopup : FLAlertLayer {
	static SetupCollisionTriggerPopup* create(EffectGameObject*, cocos2d::CCArray*) = mac 0x1d6120, win 0x0, ios 0x0;
	void onTargetIDArrow(cocos2d::CCObject*) = mac 0x1d77b0, win 0x0, ios 0x0;
	void textChanged(CCTextInputNode*) = mac 0x1d84d0, win 0x0, ios 0x0;
	void updateTargetID() = mac 0x1d82b0, win 0x0, ios 0x0;
}

class SetupCountTriggerPopup : FLAlertLayer {
	static SetupCountTriggerPopup* create(EffectGameObject*, cocos2d::CCArray*) = mac 0x15c6c0, win 0x0, ios 0x0;
	void onTargetIDArrow(cocos2d::CCObject*) = mac 0x15dd40, win 0x0, ios 0x0;
	void textChanged(CCTextInputNode*) = mac 0x15e9a0, win 0x0, ios 0x0;
	void updateTargetID() = mac 0x15e8a0, win 0x0, ios 0x0;
}

class SetupInstantCountPopup : FLAlertLayer {
	static SetupInstantCountPopup* create(EffectGameObject*, cocos2d::CCArray*) = mac 0x352c10, win 0x0, ios 0x0;
	void onTargetIDArrow(cocos2d::CCObject*) = mac 0x354520, win 0x0, ios 0x0;
	void textChanged(CCTextInputNode*) = mac 0x355270, win 0x0, ios 0x0;
	void updateTargetID() = mac 0x355170, win 0x0, ios 0x0;
}

class SetupInteractObjectPopup : FLAlertLayer {
	static SetupInteractObjectPopup* create(EffectGameObject*, cocos2d::CCArray*) = mac 0x29a400, win 0x0, ios 0x0;
	void onTargetIDArrow(cocos2d::CCObject*) = mac 0x29bbc0, win 0x0, ios 0x0;
	void textChanged(CCTextInputNode*) = mac 0x29c2b0, win 0x0, ios 0x0;
	void updateTargetID() = mac 0x29c120, win 0x0, ios 0x0;
}

class SetupObjectTogglePopup : FLAlertLayer {
	static SetupObjectTogglePopup* create(EffectGameObject*, cocos2d::CCArray*) = mac 0x1c0860, win 0x0, ios 0x0;
	bool init(EffectGameObject*, cocos2d::CCArray*) = mac 0x1c0a40, win 0x0, ios 0x0;
	void onTargetIDArrow(cocos2d::CCObject*) = mac 0x1c1c40, win 0x0, ios 0x0;
	void textChanged(CCTextInputNode*) = mac 0x1c2660, win 0x0, ios 0x0;
	void updateTargetID() = mac 0x1c2440, win 0x0, ios 0x0;
}

class SetupOpacityPopup : FLAlertLayer {
	static SetupOpacityPopup* create(EffectGameObject*, cocos2d::CCArray*) = mac 0x32b70, win 0x0, ios 0x0;
	void onTargetIDArrow(cocos2d::CCObject*) = mac 0x340a0, win 0x0, ios 0x0;
	void textChanged(CCTextInputNode*) = mac 0x34a60, win 0x0, ios 0x0;
	void updateTargetID() = mac 0x34760, win 0x0, ios 0x0;
}

class SetupPickupTriggerPopup : FLAlertLayer {
	static SetupPickupTriggerPopup* create(EffectGameObject*, cocos2d::CCArray*) = mac 0x35e70, win 0x0, ios 0x0;
	void onItemIDArrow(cocos2d::CCObject*) = mac 0x37100, win 0x0, ios 0x0;
	void onNextItemID(cocos2d::CCObject*) = mac 0x37260, win 0x0, ios 0x0;
	void textChanged(CCTextInputNode*) = mac 0x37ca0, win 0x0, ios 0x0;
	void updateItemID() = mac 0x37ab0, win 0x0, ios 0x0;

	PAD = mac 0x0, win 0xc, android 0x0;
	CCTextInputNode* m_countInput;
}

class SetupPulsePopup : FLAlertLayer, cocos2d::extension::ColorPickerDelegate, TextInputDelegate, GJSpecialColorSelectDelegate {
	virtual void colorValueChanged(cocos2d::ccColor3B color) = mac 0x0, win 0x242660, ios 0x0;

	bool init(EffectGameObject* triggerObj, cocos2d::CCArray* triggerObjs) = mac 0x0, win 0x23e980, ios 0x0;
	void updateColorValue() = mac 0x0, win 0x2426b0, ios 0x0;
	void onSelectPulseMode(cocos2d::CCObject*) = mac 0x0, win 0x241420, ios 0x0;
	void updatePulseMode() = mac 0x0, win 0x242cf0, ios 0x0;


	cocos2d::extension::CCControlColourPicker* m_colorPicker;
	PAD = mac 0x0, win 0x30, android 0x0;
	cocos2d::CCSprite* m_currentColorSpr;
	cocos2d::CCSprite* m_prevColorSpr;
	PAD = mac 0x0, win 0x64, android 0x0;
	int m_pulseMode;
}

class SetupShakePopup : FLAlertLayer {
	static SetupShakePopup* create(EffectGameObject*, cocos2d::CCArray*) = mac 0x3adc00, win 0x0, ios 0x0;
}

class SetupSpawnPopup : FLAlertLayer {
	static SetupSpawnPopup* create(EffectGameObject*, cocos2d::CCArray*) = mac 0x139790, win 0x0, ios 0x0;
	void createToggleButton(gd::string, cocos2d::SEL_MenuHandler, bool, cocos2d::CCMenu*, cocos2d::CCPoint, cocos2d::CCArray*) = mac 0x13b0e0, win 0x0, ios 0x0;
	void onTargetIDArrow(cocos2d::CCObject*) = mac 0x13ad80, win 0x0, ios 0x0;
	void textChanged(CCTextInputNode*) = mac 0x13b990, win 0x0, ios 0x0;
	void updateTargetID() = mac 0x13b770, win 0x0, ios 0x0;

	EffectGameObject* m_selectedObject;
    cocos2d::CCArray* m_selectedArray;
    CCTextInputNode* m_delayTextNode;
    Slider* m_delaySlider;
    float m_delay;
    bool m_touchTriggered;
    bool m_spawnTriggered;
    CCMenuItemToggler* m_touchTriggeredToggle;
    CCMenuItemToggler* m_spawnTriggeredToggle;
    CCTextInputNode* m_targetIDTextNode;
    int m_targetIDValue;
    bool m_textUpdateLock;
    // the toggle is inside the array for some obscure reason
    cocos2d::CCArray* m_multiTriggerToggle;
    bool m_multiTrigger;
    bool m_editorDisable;
}

class SetupTouchTogglePopup : FLAlertLayer {
	static SetupTouchTogglePopup* create(EffectGameObject*, cocos2d::CCArray*) = mac 0x1576a0, win 0x0, ios 0x0;
	void onTargetIDArrow(cocos2d::CCObject*) = mac 0x158b60, win 0x0, ios 0x0;
	void textChanged(CCTextInputNode*) = mac 0x1596a0, win 0x0, ios 0x0;
	void updateTargetID() = mac 0x159480, win 0x0, ios 0x0;
}

class SimplePlayer : cocos2d::CCSprite {
	void setSecondColor(const cocos2d::ccColor3B& color) {
	    
	    m_secondLayer->setColor(color);
	    updateColors();
	}
	bool hasGlowOutline() {
	    return m_hasGlowOutline;
	}
	void setGlowOutline(bool value) {
	    m_hasGlowOutline = value;
	    updateColors();
	}

	bool init(int iconID) = mac 0x1bc570, win 0x12be20, ios 0x0;
	static SimplePlayer* create(int iconID) = mac 0x1b6140, win 0x12bd80, ios 0x0;
	void updatePlayerFrame(int iconID, IconType iconType) = mac 0x1b62f0, win 0x12c650, ios 0x0;
	void updateColors() = mac 0x1ba1f0, win 0x12c440, ios 0x224f2c;
	void setFrames(const char* firstLayer, const char* secondLayer, const char* birdDome, const char* outlineSprite, const char* detailSprite) = mac 0x0, win 0x12c9e0, ios 0x0;
	void setColor(const cocos2d::ccColor3B& color) = mac 0x1bc9b0, win 0x12c410, ios 0x0;
	void setOpacity(unsigned char opacity) = mac 0x0, win 0x12cb90, ios 0x0;

	cocos2d::CCSprite* m_firstLayer;
	cocos2d::CCSprite* m_secondLayer;
	cocos2d::CCSprite* m_birdDome;
	cocos2d::CCSprite* m_outlineSprite;
	cocos2d::CCSprite* m_detailSprite;
	GJRobotSprite* m_robotSprite;
	GJSpiderSprite* m_spiderSprite;
	PAD = mac 0x0, win 0x4, android 0x0;
	bool m_hasGlowOutline;
}

class Slider : cocos2d::CCLayer {
	void setValue(float val) {
	    this->m_touchLogic->getThumb()->setValue(val);
	}
	void setBarVisibility(bool v) {
	    this->m_sliderBar->setVisible(v);
	}
	static Slider* create(cocos2d::CCNode* target, cocos2d::SEL_MenuHandler click, float scale) {
	    return create(target, click, nullptr, "slidergroove.png", "sliderthumb.png", "sliderthumbsel.png", scale);
	}

	float getValue() = mac 0x18e0c0, win 0x2e970, ios 0x0;
	void updateBar() = mac 0x18d970, win 0x2ea10, ios 0x0;
	static Slider* create(cocos2d::CCNode* target, cocos2d::SEL_MenuHandler click, const char* unused, const char* grooveSpr, const char* thumbSpr, const char* thumbSprSel, float scale) = mac 0x18dd80, win 0x2e6e0, ios 0x2113f4;

	SliderTouchLogic* m_touchLogic;
	cocos2d::CCSprite* m_sliderBar;
	cocos2d::CCSprite* m_groove;
	float m_unknown;
	float m_height;
}

class SliderThumb : cocos2d::CCMenuItemImage {
	void setValue(float val) = mac 0x18ce80, win 0x2e1b0, ios 0x210db4;
	float getValue() {
		return (m_fScaleX * this->m_length * .5f +
				(m_vertical ?
					this->getPositionY() : 
					this->getPositionX())
			) / (m_fScaleX * this->m_length);
	}

	float m_length;
	bool m_vertical;
}

class SliderTouchLogic : cocos2d::CCMenu {
	SliderThumb* getThumb() const { return m_thumb; }

	PAD = mac 0x0, win 0x4, android 0x0;
	float m_length;
	SliderThumb* m_thumb;
	Slider* m_slider;
	bool m_unknown;
	PAD = mac 0x0, win 0x8, android 0x0;
	bool m_vertical;
}

class SongCell : TableViewCell {
	void updateBGColor(unsigned int index) = mac 0x0, win 0x5c6b0, ios 0x0;
}

class SongInfoLayer : FLAlertLayer {
	static SongInfoLayer* create(int songID) = mac 0x0, win 0x250520, ios 0x0;
	static SongInfoLayer* create(gd::string songName, gd::string artistName, gd::string downloadLink, gd::string artistNG, gd::string artistYT, gd::string artistFB) = mac 0x0, win 0x250830, ios 0x0;

	gd::string m_downloadLink;
	gd::string m_artistNewgrounds;
	gd::string m_artistYoutube;
	gd::string m_artistFacebook;
}

class SongInfoObject : cocos2d::CCNode {
	~SongInfoObject() = mac 0x2f2040, win 0x0, ios 0x0;
	virtual void encodeWithCoder(DS_Dictionary*) = mac 0x2f2c70, win 0x0, ios 0x0;
	virtual bool canEncode() = mac 0x2f2da0, win 0x0, ios 0x0;

	int m_songID;
	gd::string m_songName;
	gd::string m_artistName;
	gd::string m_youtubeVideo;
	gd::string m_youtubeChannel;
	gd::string m_songURL;
	int m_artistID;
	float m_fileSize;
	bool m_isUnknownSong;
	int m_priority;
	LevelSettingsObject* m_levelSettings;
}

class SpawnTriggerAction : cocos2d::CCNode {
	static SpawnTriggerAction* createFromString(gd::string) = mac 0x17bf50, win 0x0, ios 0x0;

	bool m_timerEnded;
	float m_delay;
	float m_timer;
	int m_group;
	int m_uuid;
}

<<<<<<< HEAD
class StartPosObject : EffectGameObject {
	static StartPosObject* create() = mac 0xda7c0;

	LevelSettingsObject* m_levelSettings;
}
=======
class SpritePartDelegate {}

class StartPosObject {}
>>>>>>> 214848d7

class StatsCell {
	void updateBGColor(unsigned int index) = mac 0x0, win 0x59cf0, ios 0x0;
	void draw() = mac 0x11bf80, win 0x59d40, ios 0x0;
}

class TableView : CCScrollLayerExt, CCScrollLayerExtDelegate {
	inline TableView() {}
	inline TableView(cocos2d::CCRect rect) : CCScrollLayerExt(rect) {}

	static TableView* create(TableViewDelegate*, TableViewDataSource*, cocos2d::CCRect) = mac 0x37eb30, win 0x30ed0, ios 0x0;
	void reloadData() = mac 0x37f970, win 0x317e0, ios 0x0;

	bool m_touchOutOfBoundary;
	cocos2d::CCTouch* m_touchStart;
	cocos2d::CCPoint m_touchStartPosition2;
	cocos2d::CCPoint m_unknown2;
	cocos2d::CCPoint m_touchPosition2;
	void* m_idk;
	bool m_touchMoved;
	cocos2d::CCArray* m_cellArray;
	cocos2d::CCArray* m_array2;
	cocos2d::CCArray* m_array3;
	TableViewDelegate* m_tableDelegate;
	TableViewDataSource* m_dataSource;
	int m_unused1;
	int m_unused2;
	void* m_unused3;
	int m_unused4;
	float m_touchLastY;
	bool m_cancellingTouches;
}

[[depends(CCIndexPath)]]
class TableViewCell : cocos2d::CCLayer {
	inline TableViewCell() {}
	inline ~TableViewCell() {
		removeAllChildrenWithCleanup(true);
	}

	inline TableViewCell(const char* p0, float p1, float p2) : m_unknownString(p0), m_width(p1), m_height(p2) {
		m_backgroundLayer = cocos2d::CCLayerColor::create(cocos2d::ccc4(0,0,0,0), m_width, m_height);
		addChild(m_backgroundLayer, -1);
		m_mainLayer = cocos2d::CCLayer::create();
		addChild(m_mainLayer);
		// = mac 0x383de0, win 0x32e70, ios 0x0;
	}

	bool m_unknown;
	TableView* m_tableView;
	CCIndexPath m_indexPath;
	int m_unknownThing; // don't even know if this is an int, it's always set to 0
	gd::string m_unknownString;
	float m_width;
	float m_height;
	cocos2d::CCLayerColor* m_backgroundLayer;
	cocos2d::CCLayer* m_mainLayer;
}

class TableViewDataSource {
	virtual int numberOfRowsInSection(unsigned int, TableView*) { return 0; }
	virtual unsigned int numberOfSectionsInTableView(TableView*) { return 0; }
	virtual void TableViewCommitCellEditingStyleForRowAtIndexPath(TableView*, TableViewCellEditingStyle, CCIndexPath&) {}
	virtual TableViewCell* cellForRowAtIndexPath(CCIndexPath&, TableView*) { return nullptr; }
}

class TableViewDelegate {
	virtual void willTweenToIndexPath(CCIndexPath&, TableViewCell*, TableView*) {}
	virtual void didEndTweenToIndexPath(CCIndexPath&, TableView*) {}
	virtual void TableViewWillDisplayCellForRowAtIndexPath(CCIndexPath&, TableViewCell*, TableView*) {}
	virtual void TableViewDidDisplayCellForRowAtIndexPath(CCIndexPath&, TableViewCell*, TableView*) {}
	virtual void TableViewWillReloadCellForRowAtIndexPath(CCIndexPath&, TableViewCell*, TableView*) {}
	virtual float cellHeightForRowAtIndexPath(CCIndexPath&, TableView*) { return 0.0; }
	virtual void didSelectRowAtIndexPath(CCIndexPath&, TableView*) {}
}

class TeleportPortalObject : GameObject {
	PAD = mac 0x0, win 0x4, android 0x0;
	TeleportPortalObject* m_orangePortal;
	bool m_unk470;
	float m_unk474;
	bool m_unk478;
}

class TextAlertPopup {
	static TextAlertPopup* create(gd::string const& text, float time, float scale) = mac 0x0, win 0x1450b0, ios 0x0;
}

class TextArea : cocos2d::CCSprite {
	// https://www.youtube.com/watch?v=1LVW7IUyKMg
	TextArea() = mac 0x19fba0, win 0x33110, ios 0x92c28;
	inline TextArea(TextArea const&) : m_fontFile() {}
	inline ~TextArea() {}
	virtual void draw() = mac 0x19f890, win 0x0, ios 0x0;
	virtual void setOpacity(unsigned char) = mac 0x19f760, win 0x0, ios 0x0;
	bool init(gd::string str, char const* font, float width, float height, cocos2d::CCPoint anchor, float scale, bool disableColor) = mac 0x19ec70, win 0x33370, ios 0x92444;
	static TextArea* create(gd::string str, char const* font, float width, float height, cocos2d::CCPoint const& anchor, float scale, bool disableColor) = mac 0x19eb40, win 0x33270;
	void colorAllCharactersTo(cocos2d::ccColor3B color) = mac 0x0, win 0x33830, ios 0x0;
	void setString(gd::string str) = mac 0x19eda0, win 0x33480, ios 0x0;

	bool m_disableColor;			// 0x1e4
	MultilineBitmapFont* m_label;	// 0x1e8
	float m_width;					// 0x1ec
	int m_unknown;					// 0x1f0
	gd::string m_fontFile;			// 0x1f4
	float m_height;					// 0x20c
}

class TextInputDelegate {
	virtual void textChanged(CCTextInputNode*) {}
	virtual void textInputOpened(CCTextInputNode*) {}
	virtual void textInputClosed(CCTextInputNode*) {}
	virtual void textInputShouldOffset(CCTextInputNode*, float) {}
	virtual void textInputReturn(CCTextInputNode*) {}
	virtual bool allowTextInput(CCTextInputNode*) {return true;}
}

class ToggleTriggerAction : cocos2d::CCNode {
	static ToggleTriggerAction* createFromString(gd::string) = mac 0x1765e0, win 0x0, ios 0x0;
}

class TopArtistsLayer : FLAlertLayer {
	static TopArtistsLayer* create() = mac 0x192a90, win 0x0, ios 0x0;
	void setupLeaderboard(cocos2d::CCArray*) = mac 0x193420, win 0x0, ios 0x0;
	virtual bool init() = mac 0x192c30, win 0x0, ios 0x0;
	void loadPage(int) = mac 0x193b60, win 0x0, ios 0x0;
	void setupPageInfo(gd::string, char const*) = mac 0x193730, win 0x0, ios 0x0;

	cocos2d::CCNode* unknown = mac 0x220, win 0x0, android 0x0;
	GJCommentListLayer* commentLayer = mac 0x260, win 0x0, android 0x0;
}

class TouchToggleAction : cocos2d::CCNode {
	static TouchToggleAction* createFromString(gd::string) = mac 0x177e10, win 0x0, ios 0x0;
}

class TriggerEffectDelegate {
	virtual void toggleGroupTriggered(int, bool) {}
	virtual void spawnGroup(int) {}
}

class UILayer : cocos2d::CCLayerColor {
	static UILayer* create() = mac 0x27fd10, win 0x25f310, ios 0x0;
	void disableMenu() = mac 0x280960, win 0x0, ios 0x0;
	void enableMenu() = mac 0x280940, win 0x0, ios 0x0;
	void pCommand(cocos2d::CCNode*) = mac 0x280830, win 0x0, ios 0x0;
	void toggleCheckpointsMenu(bool) = mac 0x280430, win 0x0, ios 0x0;
	void onCheck(cocos2d::CCObject* pSender) = mac 0x2803e0, win 0x25fb60, ios 0x0;
	void onDeleteCheck(cocos2d::CCObject* pSender) = mac 0x280410, win 0x25fc90, ios 0x0;
	void onPause(cocos2d::CCObject* pSender) = mac 0x2803c0, win 0x25fad0, ios 0x0;
	virtual void keyDown(cocos2d::enumKeyCodes key) = mac 0x280470, win 0x25f890, ios 0x0;
	virtual void keyUp(cocos2d::enumKeyCodes key) = mac 0x280600, win 0x25fa10, ios 0x0;
	UILayer() = win 0x25f230;
	~UILayer() = win 0x25fef0;

	PAD = mac 0x16, win 0x8, android 0x8;
	cocos2d::CCMenu* m_checkPointMenu;
}

class UndoObject : cocos2d::CCObject {
	~UndoObject() = mac 0xa2fd0, win 0x0, ios 0x0;
	static UndoObject* create(GameObject*, UndoCommand) = mac 0x94ea0, win 0x16bc20, ios 0x0;
	static UndoObject* createWithArray(cocos2d::CCArray*, UndoCommand) = mac 0x96ee0, win 0x16bee0, ios 0x0;
	static UndoObject* createWithTransformObjects(cocos2d::CCArray* pObjects, UndoCommand nCommand) = mac 0x0, win 0x16bcd0, ios 0x0;

	GameObject* m_gameObject;
	UndoCommand m_command;
	cocos2d::CCArray* m_objects;
	bool m_redo;
}

class UploadActionDelegate {
	virtual void uploadActionFinished(int, int) {}
	virtual void uploadActionFailed(int, int) {}
}

class UploadMessageDelegate {}

class UploadPopupDelegate {
	virtual void onClosePopup() {}
}

class UserInfoDelegate {}

class VideoOptionsLayer : FLAlertLayer {
	PAD = mac 0x0, win 0x18, android 0x0;
	cocos2d::CCArray* m_resolutions;
	PAD = mac 0x0, win 0x4, android 0x0;
	int m_currentResolution;
}<|MERGE_RESOLUTION|>--- conflicted
+++ resolved
@@ -4844,17 +4844,13 @@
 	int m_uuid;
 }
 
-<<<<<<< HEAD
+class SpritePartDelegate {}
+
 class StartPosObject : EffectGameObject {
 	static StartPosObject* create() = mac 0xda7c0;
 
 	LevelSettingsObject* m_levelSettings;
 }
-=======
-class SpritePartDelegate {}
-
-class StartPosObject {}
->>>>>>> 214848d7
 
 class StatsCell {
 	void updateBGColor(unsigned int index) = mac 0x0, win 0x59cf0, ios 0x0;
