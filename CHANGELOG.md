# Geode Changelog

## v3.5.0
<<<<<<< HEAD
 * Major rework of the entire settings system with lots of new features; see the [docs page](todo) for more
 * Rework JSON validation; now uses the `JsonExpectedValue` class with the `checkJson` helper (89d1a51)
 * Add `Task::cancelled` for creating immediately cancelled Tasks (1a82d12)
 * Add function type utilities in `utils/function.hpp` (659c168)
 * Add `typeinfo_pointer_cast` for casting `std::shared_ptr`s (28cc6fd)
 * Add `GEODE_PLATFORM_SHORT_IDENTIFIER_NOARCH` (1032d9a)
 * Rename `toByteArray` to `toBytes` (6eb0797)
 * Improve `AxisLayout::getSizeHint` (85e7b5e)
 * Fix issues with file dialogs on Windows (62b6241, 971e3fb)
=======
 * Move CCLighting to cocos headers (#1036)
 * Add new `gd::string` constructor (bae22b4)
 * Use `getChildren` instead of member in `getChildByID` (fe730ed)
 * Fix sprite order in `CCMenuItemExt::createToggler` (d729a12, 59a0ade)
 * Add restart button to windows's crashlog window (#1025)
 * Update FMOD headers (63b82f9)
 * Change SwelvyBG sprites to be 2048x512 (#1029)
 * Fix missing `GEODE_DLL` (e4054d4)
 * Add code of conduct (80693c1, ab8ace0, ca3a2a3)
 * Add ID system to Geode's web requests (#1040, 1f2aa2c, 1b5ae86)
 * Add `Notification::cancel` (cd5a66c)
 * Update matjson (e5dd2c9)
 * Update TulipHook (a31c68f)
 * Fix a bug where only 1 word wrap variant can exist (#1058)
 * Fix ScrollLayer when anchor point is not ignored (d95a43b)
 * Move macOS builds to using apple clang, fixing issues on older macOS versions (#1030)
 * Allow dashes when searching for developers (#1023)
 * Split update checks into multiple batches (#1066)
 * Show invalid mods on mod search (#1065)
>>>>>>> ebd65caa

## v3.4.0
 * Add an API for modifying the Geode UI via events; see [the corresponding docs page](https://docs.geode-sdk.org/tutorials/modify-geode) (2a3c35f)
 * Add `openInfoPopup` overload that accepts a mod ID and can open both an installed mod page or a server page (028bbf9)
 * Add `LoadingSpinner` for creating loading circles easily (5c84012)
 * Add `TextInput::focus` and `TextInput::unfocus` (749fdf1)
 * MDTextArea changes: hex colors are now formatted as `<c-XXXXXX></c>`; added support for `<cc>`, `<cd>`, `<cf>`, and `<cs>`; fixed `mod:` links (028bbf9)
 * Deprecate `cc3x` (6080fdb)
 * Don't cancel subtasks on `Task` destructor (4b4bc0e)

## v3.3.1
 * Move ObjectDecoder and its delegate to Cocos headers (95f9eeb, dceb91e)
 * Fix weird behavior with textures, objects and more by changing en-US.utf8 locale to C (2cd1a9e)
 * Change all C number parsing to use `numFromString` to further remove the risk of this happening again (006ede8)

## v3.3.0
 * Update network libraries, fixing problems with old Wine versions (e26fe95)
 * Fix scale on mod logos for low quality (ba7b0fa)
 * Fix platform-specific dependencies by using CLI 3.2.0 (98f82ff)
 * Add `GEODE_DONT_USE_CCACHE` CMake option (2edfb71)
 * Remove now useless `std::hash` impl for `std::filesystem::path` on android (2b35e0e)
 * Implement custom window for showing crashlog on windows (4f32197)
 * Update docs version to show v3.0.0 (f86d4db)
 * Check hash for downloaded mods (61e000d)
 * Update chinese installer translation (#995, #997)
 * Update polish installer translation (#998)

## v3.2.0
 * Fix auto-updater on MacOS (d752bc2)
 * Use tasks for `FileSettingNode` (f94e95e)
 * Fix single argument overload of `Task` (6fe1ac9)
 * Fix the GLFW message box fix (09c188a)
 * Shrink `TextInput` input to give some padding (1da73cf)
 * Undither account and editor blank sprites, add missing editor blank sprites (427e86e, efc4a00, 9fd9a78)
 * Fix populating web headers and add some new getters (a96ec91)
 * Build mods to load stack statically (255066a)
 * Force internal mod to always appear enabled (e659b97)
 * Bring back uninstall Geode button on Windows (22b2580)
 * Add `geode::openChangelogPopup` (e432e72)
 * Add special visuals for paid tag (0082765)
 * Add 64-bit check to the Windows installer (c45d8f6)
 * Add `Mod::checkUpdates` (9d02155)
 * Error on attempting to hook missing or inlined functions (2dc989f)
 * Implement function bound checking on Windows crashlog for symbol resolution (66c2f9a)
 * Add new syntax for image scale arguments (#983)

## v3.1.1
 * Update Windows installer translations (ae589d2, dca28db, d12fb37, 08d8af3, f52cf02, 3fa1d9b)
 * Add safe mode by holding shift on MacOS (e4905a0)
 * Fix bug on android where `FileOperation::getFilePath` was not actually hooked (9885212)
   * This was a problem with our bindings, there the return type was TodoReturn instead of gd::string causing the hook to silently fail, leaving only the launcher hook (which is prone to failing) as a fallback.

## v3.1.0
 * Implement LoaderImpl::getGameVersion on android, requires 1.4.0 launcher (00799b6)
 * Better compression for windows installer, saves 6mb (54da3b0)
 * Fix mod install confirmation popup not properly showing mods (5886324)
 * Fix missing version check for incompatibilities (83bb3c2)
 * Update TulipHook (f6260a5)
   * This fixes a crash with CustomKeybinds
 * Add more options to `web::WebRequest` (83f8a32) (#943)
 * Prioritize mod updates over failed mods on the main menu icon (89ed81a)
 * Windows installer improvements:
   * Delete old geode/update folder to prevent downgrading (116af49)
   * Delete left over dlls from 2.204 (d1e2919)
   * Installer can now forcibly install over existing mod loaders (736a61e)
   * Make installer delete msvcp dlls in gd folder (d9c7610, 9c6841e)
 * Improve CI by cross compiling from linux (#935, #939)
 * Alternate way of getting main function address on Windows (1384604)
   * Previously this would affect about 2 people on earth
 * Show special error on proxy loader if bad dlls are in gd folder (fd476fe) 

## v3.0.0
 * Show loader commit hashes again (b72bb9e)
 * Don't save data if mod is uninstalled with save (518f941)
 * Add "open in browser" button to mods (581e2d3)
 * Remove the unimplemented Versions tab temporarily (581e2d3, 1f5ebf9)
 * Texture fix (#941)
 * Implement Android 64 bit exception fix in client side (cfb682e)
   * Most of the fix is in the launcher itself, so you need to update to 1.4.0 for the full fix

## v3.0.0-beta.5
 * Add More Details button for mod problems (9095005)
 * Display mods not on current platform (2cd0990)
 * Fix `DefaultEventListenerPool` missing constructor ABI break for Dispatch (d88a93e)
 * Implement `one-of` setting without ABI break (7742b57)
 * Remove the missing custom setting warning (4509607)

## v3.0.0-beta.4
 * Fix events crash caused by immediate enabling & disabling (e796711)
 * Make some classes final (ea96e2c)

## v3.0.0-beta.3
 * Fix a crash that might happen when entering the Geode mods page (79689cd)
 * Fix a locale related crash (fdb473a)
 * Cleanup old field syntax remnants (34e51ff)
 * Use `clamp` for `SwelvyBG` instead of `repeat` (0a6a5e6)
 * Add support for `one-of` settings for mods (3f674e5, 7d79ddd)
 * Remove `RT_ADD` and `RT_REMOVE` (7bd8a1a)
 * Add `CCDirector::m_bFastMenu` back (c3058ff)
 * Fix UI visual bugs in `ModsLayer` (e273ef2, b3925f1, 255a42c)
 * Fix race conditions for event pools (636be07, 4c15bdb, abc34f9)
 * Add a `static_assert` to prevent old field syntax (5f37d30)
 * Fix dangling `string_view` for `Task` names (92704b9)
 * Download the exact update suggested by Index instead of latest version (115f0e7)
 * Small cleanup and improvements for Windows stacktraces (2824c17)
 * Fix bugs related to `delayload` (ec1d846)

## v3.0.0-beta.2
 * (WebRequest) Don't change the method from POST to GET on redirect follow (6ae11dd)
 * Make `file::openFolder` actually work on selecting paths on Windows (0309e01)
 * Hide platform console option on Android (df3d147)
 * Add `gd::vector::erase` for Android (c3c2afa) - thanks SpaghettDev
 * Stop using `android_stl=c++_shared` on mods (100dbdc)
 * Show confirm dialog directly when updating mods (8f1a9cf)
 * Only check for updates once per launch (3313a44)
 * Fix various bugs with texture pack reloading (aeaf7f7)
 * Fix `Ref` and `WeakRef` move assignment (f352503)
 * Add comma to download counts (de50b98)
 * Add check for Texture Loader's fallback function for mod logos (a421047)
 * Bring back safe mode UI (6e6dace)
 * Fix texture corruption bug on `ModsLayer` (76e2ed4)
 * Fix `CCArrayExt::value_type` (97d2e44)
 * Add `AxisAlignment::Between`, for equal space between elements (adc4469)
 * Add discord and website links to loader mod.json (8792747) - thanks coopeeo
 * Make mod updates log into an info log instead of error (815c4a3)
 * Hopefully finally fix Windows crashlogs (70fe096)

## v3.0.0-beta.1
 * Add a special error for 1114 - vcredist update (d0821f5)
 * Properly fix Windows exceptions (84a2c6b)
 * Add keyboard support to ModsLayer (2b53e8a)
 * Fix "Loading mods cancelled" appearing with no reason (698112a)
 * Fix various compile warnings (68ac2b0, cb1e7de)
 * Use `string_view` instead of `string` for some Task functions (da617ee)
 * Add `Task::listen` for listening to Tasks globally (fa7a2de, eb7c4d9)
 * Add 2.2 `CCDrawNode` members (562fbf6) - thanks Prevter
 * Use `SPACE_WRAP` for mod problem textarea (4d267d3)
 * Fix download links for mods being generated without prerelease tag (06bd2e2)
 * Make developer filter search by username (014ec68, 1c40a63)
 * Fix `Notification` crashing when shown during a transition fade (0270d47)
 * Split `GEODE_PLATFORM_NAME` for Mac ARM and Mac Intel (48a7981)
 * Use `string_view` instead of `const char*` for `expandSpriteName` (22cc33b)
 * Make `_spr` compile time (b22a59d, bacab92)
 * Update server UserAgent format (9679b40)
 * Allow mods with old `gd` key syntax in `mod.json` to be checked for updates (c1fbc08)
 * Replace the "Recommended" tab with "Featured" (#897)
 * Use c++_shared STL on Android64 (115b9cf, d0cc62a, fbc6416)
 * `file::pick` and `file::pickMany` are the new file APIs, which use Tasks (#899)

## v3.0.0-alpha.2
 * Add `WebResponse::into()` for writing responses to files (f909a73)
 * Add `geodeImplicitEntry` and `geodeCustomEntry` (6b2ac24, 5969c90)
 * Fix padding and add a custom color for borders (#868)
 * Add more SMJS nodes to UI include (#869)
 * Fix an issue with CCParticleQuad (330c20e, #865)
 * Hopefully fix Windows crashlogs
 * Fix supersede incompatiblity IDs being validated (754ae3c)
 * Fix dates not respecting timezones (1c36854)
 * Change dependency / incompatibility / settings 'platform' string values (80d95cf)
 * Make tasks cancel when the handle is destroyed (c82112f)
 * Increase delay when restarting GD (84c0ba5)
 * trigger $on_mod(Loaded) for Loader
 * Make Windows installer use x64 vc_redist (6793fbd)
 * Fix some cocos members (#872, #881) - thanks Acaruso and SpaghettDev
 * geode::ui::Border fixes (#883) - thanks SMJS
 * Update the developer popup, and various other UI fixes (#877) - thanks Alphalaneous
 * Check if is_json is defined for getSavedValue custom types

## v3.0.0-alpha.1
 * Deprecated the old web API, replacing it with a new one (b129808)
 * Replace `ghc::filesystem` with `std::filesystem` (#713)
 * Make `queueInMainThread` take a move only function
 * Remove "gd" shorthand from mod.json (#471)
 * Remove old fields syntax (#715)
 * Make `TodoReturn` unusable (#714)
 * Remove unused wstring utilities
 * Add support for Geometry Dash 2.206
 * New UI for the Index, which also uses a server implementation (#833)
   * Implements new popups `ConfirmUninstallPopup`, `DevPopup`, `FiltersPopup`, `ModErrorPopup`, `ModPopup`, `SortPopup`
     * Mod popup now has new features like tags, reverting accidental disabling, version (1876af8, dac16a4, f365dc4)
   * Adds 4 tabs to the Geode menu: Installed, Recommended, Download, Recent
   * Creates a fancy new background with `SwelvyBG`
   * The entire color scheme has been changed to fit Geode's color language of pastel purple-pastel gold gradient
 * Remove old web utilities (b129808)
 * Implement Windows 64-bit and MacOS M1 arm64 support
 * Add color support to `ListView` (#854, #859)
 * Use `std::string` for `gd::string` on Windows (144b2d7)
 * Make `queueInMainThread` take in a movable callback (0c35a92)
 * Add `CCMenuItemExt` for lambda versions of CCMenuItem classes (de73317)
 * Add `scrollToTop` for ScrollLayer (7071bb1)
 * Add a new `Task` class for generic asynchronous task implementations
   * Documentation can be found [here](https://docs.geode-sdk.org/tutorials/tasks/)
   * Add a special task named `WebTask` for handling web requests
 * Fix `Unzip` crash on missing progress callback (1145426)
 * Fix `AnchorLayout` not ignoring `ignoreAnchorPointForPosition` (547c047)
 * Add `ObjWrapper` class for wrapping objects inside a `CCObject` (5e76da1)
 * Adjust fuzzy searching (cc5cb07)
 * Add `TextInput::setLabel` (991fce0)

## v2.0.0-beta.27
 * Implement some `BasedButtonSprite` fixes (edb8e6c)
 * Add early version check for MacOS (4083950)
 * Move `Enums.hpp` to bindings (23e04a0)
 * Add a query selector for query based child selection (c75ec63)
 * Add `getDisplayFactor` utility for MacOS Retina (d725126)
 * Add `Result::unwrapOrDefault` (1dc9ec4)
 * Fix texture pack removal (006413a)

## v2.0.0-beta.26
 * Bring in several UI helpers from the `new-index-but-better` branch: `ListBorders`, `addSideArt`, `AxisLayout` improvements, ... (26729c3, 7ff257c)
 * Make it possible to compile mods in Debug mode (517ad45)
 * Add `GJDifficultyName` and `GJFeatureState` (#706)
 * Add `geode::cocos::isSpriteName` and `geode::cocos::getChildBySpriteName` (#725)
 * Add some Android keycodes (4fa8098)
 * Update FMOD on Mac (c4a682b)
 * Bump JSON version (5cc23e7)
 * Fixes to `InputNode` touches (29b4732)
 * Fix `file::readFromJson` (77e0f2e)
 * Fix issues with TulipHook (f2ce7d0)

## v2.0.0-beta.25
 * Fix updater sometimes skipping releases (18dd0b7)
 * Fix resources getting downloaded every time (5f571d9)
 * Modify fields are now done using an explicit `Fields` struct to avoid forgetting `m_fields` (4505b0d)
 * Fix memory leak on new field containers (db32732)

## v2.0.0-beta.24
 * CMake error when compiling with Android SDK below 23 (ea34e12)
 * Fix rendering of soft line breaks in MDTextArea (c7f8b5f)
 * Fix `getChildOfType` entering an infinite loop with negative indices (a795487)
 * Don't cache fonts on Windows (e9da55f)
 * Add `level:` and `mod:` to MDTextArea (8c61a6f)
 * Fix json floating precision errors (318a7f2)
 * Fix loading bar going out of bounds (e50c3ab)
 * Fix field containers for modified classes that have an inheritance relationship sharing the container (00e971a)
 * Error if mod target geode version doesn't match installed SDK version (2c559f8)
 * Fix dangling pointer in `disownPatch` (4c492c1)
 * Add a way to access internal setting container (798cacc)
 * Add the crashed thread to Windows crashlog (f84e866)
 * Add Greek, Ukranian, Simplified and Traditional Chinese, French translations for the installer (8002ca0, bd5db26, 33fcd52, c02cc6d)

## v2.0.0-beta.23
 * Fix `CCMenuItem::activate` crashes (005d245, 7f9dcc6)
 * Fix ProfilePage fix misaligning profiles (b44184c)
 * Fix Impostor PlayLayer Fix being enabled in forward compatibility mode (96fee44)
 * Fix IPC using an incorrect mod ID (c02dc7d)
 * Fix opening folders not working with certain mods installed (43cf9fa)
 * Update Android `gd::map` (d165616, e4ab881, ea6ac9f)
 * Change outdated GD message on Windows (8ab3f56)
 * Enable FMOD initialization check on all platforms (682144f, 1a67f9b)
 * Re-implement `gd::unordered_map` and `gd::unordered_set` on Windows (#636, #644, 912aa23)
 * Fix handleTouchPriority not retaining nodes and sometimes crashing (2d13d4f, c8d1e88)
 * Fix restarting the game if executable filename includes spaces (223f168)
 * Implement "Report Issue" button (#634)
 * Fix a thread safety issue in logging (7155705)
 * Operation Big Sister - disallow modifying TodoReturn functions (f3267b0, 55e1f6a, dd6e20b)
 * Tuliphook: Fix parameters bigger than 4 bytes being passed through registers (f7bda30)
 * Tuliphook: Double the size of the handler and the trampoline (1a67f9b)

## v2.0.0-beta.22
 * Add `Patch::updateBytes` to update a patch (ba648340)
 * (Possibly) fix random curl crashes (dd440433, 1fb12f2d, 6cd6e4d0, 8998041e, 2be58549)
   * This was done by using a build with the thread resolver enabled, possibly fixing race conditions when initing curl
 * Prevent `GeodeUpdater.exe` from hanging (d139049b)
 * Fix a duplicated node ID in LoadingLayer (#574)
 * Fix minor memory leak in AsyncWebRequest (52ea6ea5)
 * Fix Wine crashing when launching via terminal (#501)
 * Use C locale instead of US (#566)
 * Impostor playlayer fix (#562)

## v2.0.0-beta.21
 * Fix `numFromString` for floating point numbers (6d91804)
 * Fix `ScrollLayer` cropping (5c8ee29)
 * Show featured mods on top (4e06c20)
 * Don't require admin for installer (5f8dc3a)
 * Add `char const*` and `std::string` overloads for `gd::string` (982e8ab, a19d26d)
 * Remove dithering from some textures (b9a76b3, 76a615c)
 * Replace node attributes with id based user objects (363a028)
 * Add FMOD initialization check for Android (0623563)
 * Remove deprecated values from `Permissions` (b082dd1)
 * Add a progress percentage to index unzipping (baf3a6b)
 * Fix `pushNest/popNest` not doing correct indent value (c7a1f76)
 * Optimize `DispatchEvent` to use their own pools, greatly increasing performance (d8ac85b)
 * Check for presence of children in `handleTouchPriority` (28bd757)
 * Fix floating point returns for optcall/membercall functions (dba5b01)

## v2.0.0-beta.20
 * Enable PCH on Mac for better compile times (dd62eac)
 * Add `numFromString` utility for safely parsing numbers (c4e9c17)
 * Add `CCNode::setContentWidth` along with respective height setter and getters (e06b907)
 * Add `getChildBySpriteFrameName` (85f8a20)
 * Add `isSpriteFrameName` (eea3556)
 * Add new more refined `TextInput` class, deprecating `InputNode` (28f393b)
 * Fix `InputNode` and `TextInput` using tags on their internal input node for controlling behaviour (29f99c2)
 * Remove `strfmt` and `cstrfmt` utilties for being outdated and unsafe (b69ac71)
 * Make `clamp` utility use template magic for better type inference (4ba0b7d)
 * Improve user errors (4b667cc)
 * Deprecate invalidally formatted mod IDs (e80d228)
 * Add new `superseded` importance level to incompatabilities (e80d228)
 * Fix `pickFile` on Android (9051779)

## v2.0.0-beta.19
 * Fix Windows forward compatibility mode (eef949c5, 824efbf3, 456075a2)
   * This was caused by Clang not setting `/DELAYLOAD` properly, but also a mutex introduced in beta.7 causing Geode not to load at all
 * Slightly improve Mod List sorting (3497692)

## v2.0.0-beta.18
 * Use sccache for caching instead of PCH to improve compile times (#493)
 * Add translations for Japanese in installer (#504)
 * Add `geode::openSupportPopup` for opening the Support page for a mod (438252f)
 * Add `<ca>` to MDTextArea (ca683fa)
 * Add more `GameObjectType`s (8e4b76f)
 * Add `Mod::hasAvailableUpdate` (b71ae17)
 * Add callbacks for Android keyboard inputs (#507)
 * Add option to activate Safe Mode on Windows by holding Shift when launching (a327f72)
 * Move loader commit hash information to the Info popup (94ab199)
 * Make `is_json` functions more accurate (803df4f)
 * Fix color parsing from hex (131539f)
 * Fix `JsonValidation` leaking exceptions in `into` (83847e3)
 * Fix struct returns for `CCPoint` not actually working properly (1daa671)
 * Fix `geode::web::fetchJSON` and `ColorPickPopup` not being DLL-exported (2c1eb67, 8250a73)
 * Fix usernames not showing up on profile links in Markdown (3fe102d)
 * Fix `MDPopup` height estimations (cc4c32e)
 * Various other small fixes & improvements

## v2.0.0-beta.17
 * Add `$override` macro for syntactic sugar (e7a1913)
 * Add support for platform-specific setting default values as well as platform-specific settings (9c8fcf1)
 * Change `cc3bFromHexString` and `cc4bFromHexString` to be more strict with parsing by default (9c8fcf1)
 * `JsonMaybeValue::is` is now a lot more reasonable (9c8fcf1)
 * Make `LayoutOptions` also `CCObject` (3b7621c)
 * Fix RobTop's socials in MenuLayer (cee8c74)
 * Fix issues in CMake (d574248, 4ddd92d)
 * Fix input nodes being clickable when invisible (bf32946)
 * Add `gd::vector::push_back` and `gd::vector::pop_back` (1593564)

## v2.0.0-beta.16
 * Bump minimum CMake version to 3.25
 * Add support for platform-specific dependencies (30c7d3f)
 * Adjust content size for the bottom menu in MenuLayer to prevent overlaps

## v2.0.0-beta.15
 * Add `!` for problem mods to crashlog (5c45725)
 * Log crashlog path when saved (f832cc5)
 * Change log filenames (65907ca)
 * Fix `o` not appearing in crashlog (e95d454)
 * Fix Scrollbar touch (34e80c1)
 * Fix infinite loop in nested dependency chain (fda3790)
 * Fix touch priority messing up after mod download (ba0e13f)
 * Improve safe mode, listing mods as normal (241ddc3)
 * Fix `SimpleTextArea` text alignment and size (9d92a7c)
 * Install resources on local Geode build (e9aa889)
 * Update json library for better errors (0731f44)
 * Run binding codegen in CMake configure time (2e20ccc)
 * Replace media perms with file perms (5f7af1a)
 * Fix `FloatSettingNode` not accepting decimal point (c83858d)
 * Throw on invalid json output (e2150cc)
 * Fix icon positioning in `InstallListCell` (cb7c024)

## v2.0.0-beta.14
 * Use Breakpad for crash reports on Android ([#481](https://github.com/geode-sdk/geode/pull/481))
 * Fix available label on LocalModInfoPopup (b4037093)
 * Remove trailing CR from headers (17153a4f)
   * Ends up **fixing auto update**
 * Implement getGameVersion on mac (86ae005f)
 * Fix mysterious AsyncWebRequest crash (c0352782)
 * Show message for old android launcher users (c00ccd35)
 * Add install target for loader itself (36727ced)

## v2.0.0-beta.13
 * Add new `AnchorLayout` feature ([#476](https://github.com/geode-sdk/geode/pull/476))
 * Add support for multiple developers in `mod.json` through the `developers` key (85180d5f, f21542a8)
   * requires CLI v2.9.0 and VS Code extension v1.7.0
 * No longer consider outdated mods invalid .geode files altogether (d9c65b37)

## v2.0.0-beta.12
 * Increase target MacOS version to 10.15 (6dc6e9b4)
   * Not even steam supports 10.13 anymore, and with this change
   we can finally stop worrying about std::filesystem
 * Add safety hook for save path on android (0188eee5)
   * We had a bug where the game would randomly reset your save file
   on android, and we believe this to be a hook by the launcher itself
   not being placed properly. So, we also do the hook on Geode itself,
   for safety.
 * Fix rob's broken MessageBoxW on Windows (5d631921)
 * Add utils for setting thread name, show it on log (832bcf81, ce53fb31)
 * Add some launch arguments for geode (7ccaef90)
 * Deprecate blocking file picking utils (ee97e2da)
 * Sort mods by id in crashlog (984d1482)

## v2.0.0-beta.11
 * Fix `InputNode` funkiness on Windows (bb1fcbe)
 * Add methods for requesting and querying permissions (9ff9191)

## v2.0.0-beta.10
 * Make index loading when not downloading async (e81b5e9)
   * (I can't wait to get rid of the old index)
 * Log nesting and alignment improvements (f7980d3, 4693eb1)
 * Fix `Patch` intersection code (45ce360)
 * Fix `InputNode` touch logic (c551d43)
 * Force Windows errors to be in English (6ba656c)
 * Add sprite scaling for `MDTextArea` (5802b78)

## v2.0.0-beta.9
 * Make the index population async as well (3b3e174)
 * Run Android file callbacks on main thread (79d9184)
 * Implement launch arguments support (a2b164a)

## v2.0.0-beta.8
 * Fix TulipHook arm32 relocation of conditional branch - blame Dobby (69b9b2d)
 * Remove try-catch blocks, replacing them with other means of handling (065d0c4)
 * Revert touch priority hook, instead make it an opt-in behavior for nodes (7370761)
   * This should fix every touch priority issue that happened before
 * Implement conditional requests to GitHub API (df07409)
 * Add response headers to `SentAsyncWebRequest` (df07409)
 * Move deletion of old index folder into separate thread (6835f57)
 * Fix MacOS installer erroring after installing anyway (09ebcf9)
 * Fix Windows `openFolder` opening parent folder (9e973a9)
 * Reenable last crashed popup and index update on MenuLayer (16b9689)

## v2.0.0-beta.7
 * MacOS Support! (9869ddc)
   * Huge thanks to @dankmeme01 for almost single-handedly making this work!
   * Note most mods do not support MacOS at the moment.
 * Fix exceptions on android32 (9c87d4c)
 * Move GD version check to loadBinary (d2a51354, 82808c3a)
 * Show updates for mods that are disabled (bd9d0635)
 * Force geode internal mod to be first on list (c2d1e587)
 * Fix geode layer eating inputs if search is selected (18983974)
 * Move clipping rect fix, fixes editor particle editor (eeeedbb9)
 * Fix force priority fix, fixes editor scale warp lock button (fd8c3630, f1a32b6a)
 * Clearer error message when platform binary is missing from mod (dc8cd219)
 * Better error message on windows dll load failure (77736d3)
 * Make Logger::push thread-safe (d9358d8)

## v2.0.0-beta.6
 * Fix unzipping skipping first entry (2bc0d1a)
 * Revert the input box fix again (4ab7197)

## v2.0.0-beta.5
 * Android 2.205 support, both 32 and 64 bit!
 * Fix Android 32 bit TulipHook relocation of branching (98e1519)
 * Fix logcat adding all crashlogs if it can't strip (d7ed016)
 * Readd the text input box fix from 2.1 (316e652)
 * Fix resource hash mismatches for good (4916669)

## v2.0.0-beta.4
 * Show which DLL is needed to remove on Windows installer (d323f0e)
 * Optimize unzipping of index (b22ed7d)
 * Force all children of Layout to ignore anchor point (c42b5dd)
 * Fix squishing of layouts (b61d466)
 * Fix `SearchFilterPopup` ui (5bacaf3)

## v2.0.0-beta.3
 * Avoid virtual functions in forward compat code (dc2fba2)
 * Fix updating index message (b63611e)
 * Use new launcher function for unzipped mod dir (120fa4a)

## v2.0.0-beta.2
 * Fix `geode::utils::cocos::reloadTextures` on windows

## v2.0.0-beta.1
 * 2.2 support!
   * Android arm64-v8 support!
   * Future version compatibility mode, where the Geode UI is disabled
 * Split bindings into their own repo (3aa3ae7d)
 * Add `gd` as a required key in mod.json, to specify target GD version (f7a3947c)
 * Load native binaries from mod resources (acd9bd78)
 * Refactor json library, namespace and headers renamed to `matjson` (b9a09f73)
 * Refactor `AsyncWebRequest` class (d56c70fe)
   * `postFields` renamed to `body` and `bodyRaw`
   * `customRequest` renamed to `method`
 * Change api for `CCDictionaryExt`, now 2nd template arg must be a pointer, making it more similar to std::map (e1b7b1f4)
 * Refactor Hook and Patch classes, Mod::addHook renamed to Mod::hook (a5a3a08d)
 * Remove many deprecated keys from `mod.json`, most importantly `required` in dependencies (39d372c7, b4235bb5)
 * Refactor logging, now pipes directly to fmtlib (2ba8761f)
 * Refactor gd::string (24bbc65f)
 * Refactor many other parts of the codebase

## v1.4.0
 * Add Android support !!!!
   * Implement every Geode functionality except `utils::file::openFolder`
   * Requires the Geode launcher in order to be used
   * Fixes the text input node allowing typing for 1 less character
   * Uses `logcat` in order to get crash reports, so reopening the game is required to generate them
   * Broma requires classes to be added `[[link(android)]]` in order to be linked
   * All Geode and GD files are stored in `Android/data/com.geode.launcher/files`
     * Game files in `game`, save files in `save`
 * Allow logging to be disabled per mod (6d599a5)
 * Mod cells use layouts (114fa46)
 * MacOS console is now separate (182984d)
 * Add uninstall button to Geode mod (Only functional in Windows currently) (a738320)
 * Make new version label invisible on download (0f179da)
 * Fix the toggling of disabled dependencies (cd89ef1)
 * Fix spritesheet issues (ef47647)
 * Change `LoadingLayer` (ef47647)
 * Make mod info popup top a layout (dd806e0)
 * Add `GEODE_HIDDEN` to inline unique functions (71a79ab)
 * Fix big mod icons (26a6c7e)
 * Fix `CCNode::removeChildByID` export (23cd456)
 * Make `MDTextArea` fit its size (140f38b)
 * Enable ESC/Back to go back in Geode mod list (2847bee)
 * Add `SimpleTextArea` (7f277a7)
 * Check modified date when unzipping `.geode` files (5c765c6)
 * Only hash markdown files on resource checking (f563c46)

## v1.3.10
 * Panic if decompressString2 fails, to prevent data loss (0787b8f4)

## v1.3.9
 * Fix followThunkFunction (4b766301)

## v1.3.8
 * Implement a save file fix for Windows (391f63ed)
 * Recursively follow jumps in followThunkFunction (44a018cd)
 * Remove need for GEODE_DEBUG for crashlogs (e8a326f7)
 * Some bindings (f18335fa)

## v1.3.7
 * Fix web download deadlock (16418562)
 * Set max time for updating index notification (f7962246)
 * Log geode version on startup (c5550a67)
 * Fix logic error in addHook (5cf0f3c2)
 * Improve logging + minor refactors (5083017b)
 * Some bindings changes

## v1.3.6
 * Allow error responses in our WebRequest classes (237128bf)
 * Display unhandled C++ exceptions in crash log (fdd78aca, 0d091626, 52421d8c, 0472075f)
 * Fix GEODE_CLI force caching when not found (0a113744)
 * Only write checksum file after unzipping, fixes inconsistent index state (b4fbea51)
 * Fix the index notif staying on all the time (c967b520)
 * Bump minimum required CMake version in codegen (27ed63e7)
 * Only show update indicator if mod is enabled (8762714c)
 * Fix FLAlertLayer m_scrollingLayer not being a ScrollingLayer (9694b35d)
 * Fix gnustl vector dtor (b55e6465, 0bdb0df7)
 * Loads of bindings changes

## v1.3.5
 * Follow redirect in web::utils functions (a942a45)
 * Lots of bindings
 * Make codegen symbols private visibility (696a2ca)
 * Add deadstrip to macos (0d62940)
 * Readd the nullptr check in InstallListPopup::createCells (499f256)
 * Fix garagelayer ids on not logged in users (dd0179c)

## v1.3.4
 * Implement string setting character filters (cf8fbba)
 * Update bindings

## v1.3.3
 * Reunify resources.zip (81de161)

## v1.3.2
 * Fix alignment of some textures (8f39c38)
 * Bring back unknown problems (0663569)
 * Fix some Windows 7 incompatibility (2d2bdd1)
 * Remove enabled from the crashlogs (5b7d318)
 * Make index unzipping async (7c582f1)
 * Fix mods by developer crashing when mod was toggled (a6a47bf)
 * Fix nested lists in the markdown (2723588)
 * Fix search paths (8f39c38, aa55ebe)

## v1.3.1
 * Fix TulipHook not relocating RIP relative operands on MacOS (6cad19d)

## v1.3.0
 * Completely remove runtime enabling & disabling of mods (d817749)
 * Patches auto enabling can be disabled (69821f3)
 * Move ModEventType::Loaded to after hooks & patches are enabled (23c3095)
 * Update index to be able to store multiple versions of the same mod (5572f9c)
 * Implement UI for selection of downloading specific mod versions (5d15eb0)
 * Change install & uninstall popups to reflect the new changes (d40f467)
 * Keep the scroll when enabling, installing etc. a mod (b3d444a)
 * Update MacOS crashlog to include base and offset (7816c43)
 * Add user agent to AsyncWebRequest (c256207)
 * Add post and custom requests to AsyncWebRequest (c256207)

## v1.2.1
 * Mods now target macOS 10.13 instead of 10.14 (7cc1cd4)
 * Fix CustomizeObjectLayer ids moving around when multiple objects are selected (9ee0994, 87749d4)
 * Fix Windows uninstaller trying to uninstall from parent directory instead of current (bcb8a6f)
 * Fix search paths on reload (65b4364)
 * Fix search paths missing for mods without spritesheets (e78eaf0)
 * Fix dependencies getting installed again when they're already installed (4f2835a)

## v1.2.0
 * Add Objective-C hooking utilities (a31d072)
 * Rename queueInGDThread to queueInMainThread (277f68b)
 * Fix build on apple silicon (dd16797)
 * Move windows uninstaller to gd folder (bdf11a2)
 * Option to pick features on windows installer (4cc9164)
 * Improve lag in some places due to search paths (9875f5d)
 * Some missing methods for macOS gd::map (db02c3d)
 * Some missing methods for windows gd::string (7139ac4)

## v1.1.1
 * Improve installation confirmation popup (9192769)
 * Remove unnecessary main thread queues for mod events (38cc38c)
 * Fix search and filter buttons being not clickable when over the view/restart button of a mod (ef1f1d1)
 * Improve tab textures (108f56a)
   * Properly align the borders
   * Make the selected and unselected tabs the same height

## v1.1.0
 * Fix json library not actually being dynamically exported/imported (5f65d97)
 * Update TulipHook, gets rid of keystone dependency and adds stdcall support (efcbf58, 7b90903)
 * Make resources.zip platform dependent (e41784e)
 * Add utils::string::join (82e128b)
 * Add logger nesting: log::pushNest, log::pushNest (7d74f16)
 * Add "any" version to comparable versions (2b1dc17)
 * Deprecate ModInfo, replaced with ModMetadata (53b52ea)
 * Add utils::game::restart (7f449b9, 0e1d639)
 * Rework the way dependencies and mod loading works (5200128)
   * Early load loads mods before the game starts, while non-early load loads on the loading screen now (e718069)
   * Add support for specifying incompatibilities (5200128, 8908235)
   * Add support for specifying suggested and recommended optional dependencies (5200128)
     * Add UI to select which mods to install (3707418, 73169fb, cd772bd)
   * Dependencies/dependants automatically get toggled on toggle (5200128, 6ab542d)
   * Add problems list (5200128, aee84c0)
   * Show amount of currently loaded mods on the loading screen while they're loading (e718069, 1d5fae8)
 * Improve index-related UI (73169fb)
   * Remove Android and iOS filters for now
   * Add filter to show non-installable mods
   * API in quick popups to distinguish between pressing button 1 and the Escape key
 * Add "API" label to API mods (cb8759b)
 * Fix index not displaying tags (ed5b5c9)
 * Change "Cancel" to say "Keep" in the remove mod data on mod uninstall dialogue (cd772bd)
 * Fix typos in the word "successfully" (5200128, f316c86)
 * Fix MacOS HSV button missing in `CustomizeObjectLayer` (d98cb2d)
 * Make missing functions and members private (d98cb2d)
 * Update Broma to latest version (0a58432)
 * Implement standalone function support in codegen (a552160)
 * Add link attribute to codegen for functions linked from elsewhere (a552160)

## v1.0.3
 * Fix mod changelogs only showing Geode's own changelog (2945422)
 * Fix some filesystem functions for Geode running under wine (7a83354)
 * Lazy load the real XInput9 dll, removing the need for an XInput 1.3 (041d44c)
 * Fix MacOS requiring openssl@3 directly from homebrew (e489681)
 * Default to Steam installation on MacOS installer (072a18c)
 * Implement uninstaller for MacOS (072a18c)

## v1.0.2
 * Fix auto-updating (1f7e6da)

## v1.0.1
 * New textures for list tabs (8ce1227)
 * Switch libraries for SHA3 256 (bbf2608)
 * Fix MacOS installer (ea5a5f0)
 * Add mod ids to deprecated keys logs of ModInfo (fc72c24)
 * Rename platform labels: (MacOS -> macOS, iOS -> IOS) (cf3ed32)
 * Fix Geode not loading when GeodeBootsrapper.dll exists (c2aacd9)
 * Hide tag from version in cmake when it doesnt exist (fc8a8e1)
 * Change MacOS installer fmod original name for compatibility with the old installer (44d5aff)

## v1.0.0
 * Make JSON library exported (a2b8f27)
 * Fix GLFW headers for Windows (6ada069)
 * Add crashlog to MacOS (9b58b33)
 * Implement a new updater / bootstrapper for Windows (b47870e)
 * Don't download resources if the tag doesn't exist (991e714)
 * Fix MacOS wine by using `std::filesystem::weakly_canonical` (46fab0e)
 * Make the Index pimpl aswell as remove ability for multiple sources (7a0ade2)
 * All mods including disabled ones are now always unzipped in order to load their logos (0a6d31e)
 * Add IDs and layouts for `CustomizeObjectLayer` (6d92bb8, 138fdbb, f8da816)
 * Add option to disable the Last Crashed popup (e00b3a6)
 * Fix `SpacerNode` not actually taking up any space (8ca2b99)

## v1.0.0-beta.18
 * Fix pickup bounds checks

## v1.0.0-beta.17
 * Fix `Mod::addHook` (372e2aa)
 * Enable ANSI color support on Windows for logs (af8d4a0)
 * Better unicode support for paths on Windows (a1e9ac4)

## v1.0.0-beta.16
 * Fix mod.json not loading because of broken working directory on MacOS (d7ccfde)
 * Fix markdown resources not updating between versions (b0cf6dc)

## v1.0.0-beta.15
 * Fix `ghc::filesystem::create_directories` crash on wine (c174f81)
 * Fix fuzzy search giving meaningless results (7af062f)
 * Add logging for gd::string (e7ab46c)
 * Fix `ComparableVersionInfo` comparison being inverted (e7ab46c)
 * Add `FileWatchEvent` for file watching (50ff15c)
 * Fix `geode::utils::file::pickFile` on MacOS (8842e8f)
 * Fix `geode::utils::file::writeToJson` (1c699c3)
 * Fix notifications not being at the top (4754994)
 * Fix filter copy constructors (4cec5d7)
 * Update json library

## v1.0.0-beta.14
 * Error on trying to use missing bindings at compile time
 * Fix every resources getting reloaded every time a mod is loaded
 * Fix every listener getting called on every event post
 * Fix `CCTextInputNode` content size to be off
 * Return `ListenerResult` from events
 * Log severity with colors on MacOS

## v1.0.0-beta.13
 * Add `SpacerNode` for layouts
 * Add the `Dispatch` system for using events without linking to optional dependencies
 * Add `EventFilter::getCallback` and make `EventListener::getFilter` return a reference
 * Add `CCNode::getEventListenerCount`
 * Add IDs to `CustomSongWidget`
 * Rework event listeners to have them not all be placed in the same queue aswell as fixing issues with dangling pointers
 * Make `SentAsyncWebRequest` dllexported, allowing mods to use async web requests
 * Fix issues with `WeakRef`
 * Fix being able to recursively click on developer names to open the list of their created mods

Thank you to [Fleeym](https://github.com/Fleeym/Fleeym) for contributing to this release!

## v1.0.0-beta.12
 * Fix crash when installing mods 
 * FMOD is now linked on MacOS 
 * `GEODE_DEBUG` on longer needs to be defined for `log::debug` to work 
 * Make Geode changelog visible in-game
 * Make the changelog only be loaded once the changelog button is pressed in ModInfoPopup
 * Fix the scrollbar not working for the changelog in ModInfoPopup
 * Fix visual issues with scrollbars

## v1.0.0-beta.11
 * New `geode::prelude` namespace to replace the old `USE_GEODE_NAMESPACE()` macro 
 * Add `CCNode::removeChildByID` 
 * Add `CCNode::hasAncestor` 
 * Add `CCScene::get` and `CCScheduler::get` 
 * Add `geode::cocos::getMousePos` 
 * Add `GEODE_DONT_INSTALL_MODS` option to CMake 
 * Add logging `std::vector` with `log::` functions 
 * Add `EventListener::getFilter` 
 * Add `AttributeSetEvent` for detecting when attributes are added to nodes 
 * Add `CCNode::addEventListener` (along with other related functions) as convenience methods for adding event listeners that target nodes 
 * Add `WeakRef` as a weak pointer alternative to `Ref` (see [the docs](https://docs.geode-sdk.org/tutorials/memory#weakref) for a tutorial) 
 * Add option to ignore invisible children to `Layout` 
 * `CCNode` attributes now use `json::Value` over `std::any` for ABI compatability 
 * Implement file picker on Mac 
 * Define `CCNode::retainCount` inline 
 * `Layout` now inherits from `CCObject`, allowing you to share layouts across multiple nodes 
 * Update TulipHook version 
 * Make sure mod load/enable/etc. events are only ever posted in the GD thread 
 * `Mod::getResourcesDir` now returns `geode/unzipped/{mod.id}/resources/{mod.id}` in conjunction with [CLI v2.1.0](https://github.com/geode-sdk/cli/releases/tag/v2.1.1) 
 * Give a name to `ccTouchType` 
 * Fix `Scrollbar` being funky sometimes 
 * Fix mod resources not being loaded if the mod is enabled at runtime 
 * Fix `EditLevelLayer` description update button ID & layout 
 * Fix hooking functions with unpredictable calling conventions 
 * Fix `setup_geode_mod` not linking to Geode if CLI calls are disabled 
 * Fix code editors showing a ton of warnings with `$modify` 
 * Fix top sprite sizes of `CircleButtonSprite` and `EditorButtonSprite` 
 * Fix `Mod::enableHook` error message 
 * Lots of bindings on both Windows & Mac (50+ commits related to bindings)

## v1.0.0-beta.10
 * Fix loader minimum mod version preventing the loader itself from loading 
 * Fix recursive comparison in VersionTag 
 * `geode/unzipped` is now deleted on startup if it exists 

## v1.0.0-beta.9
 * Fix multiple modifiers not being able to have fields on same class due to having same field index 
 * Add `Result::ok` and `Result::err` for converting the `Result` into `std::optional` 

## v1.0.0-beta.8
 * Unload the mod even when first time warning pops up 
 * Error when address of a function returns nullptr when hooking 
 * Add support for Geode CLI v2.0.0 (which has not been released yet) 
 * Logging no longer causes a crash on invalid formats, but instead just warns 
 * `file::pickFile` now uses the last item in the default path as the default filename to save/open 
 * Fix `EditorPauseLayer` crashing constantly due to some members being accidentally set to `nullptr` 

## v1.0.0-beta.7
 * Add `Mod::getResourcesDir` for getting the mod resources directory 
 * Deprecate `file::listFiles` for `file::readDirectory` 
 * Fix getting virtual function addresses for CCFileUtils 
 * Rename `BasedButtonSprite` sprite names to be more expressive 
 * Fix `typeinfo_cast` causing a crash if passed a `nullptr` on MacOS 
 * Fix settings not getting broadcasted 
 * Make `Loader::getLoadedMod` and `Loader::isModLoaded` also check if mod is enabled 
 * Display Geode commit hash in the bottom right of the mod info layer 
 * Fix `EditorPauseLayer` info labels on the top left being too big 

## v1.0.0-beta.6
 * Reworked layouts from the ground up - see [the docs page](https://docs.geode-sdk.org/tutorials/layouts) for more information about how the new system works (#137)
 * Update the IDs for a bunch of layers, aswell as adding some predefined layouts (3f64b98, ef9e741, a78bc0c, cb1a6f1, ea037a9, f7ddf0a, ...)
 * Add IDs & layouts to `EditorPauseLayer` 
 * Add `CCNode::insertBefore` and `CCNode::insertAfter` for adding children before/after existing ones 
 * Add `CCSize::aspect` convenience method
 * Add `Mod::getResourcesDir` for getting a mod's runtime resources directory (where `[mod.json].resources.files` are placed) 
 * Add `Mod::addCustomSetting` for convenience in registering custom settings 
 * Add `file::readDirectory` as a sanely named alternative to `file::listFiles` 
 * Move `GEODE_DLL` to the structs themselves in `JsonValidation` 
 * Versions now support tag numbers & version tags are now used in comparisons. This change does not affect old betas, which still internally report their version as just `v1.0.0-beta`, but starting with this beta the version is correctly reported as `v1.0.0-beta.6` and correctly compared against other versions 
 * `Loader::getLoadedMod` and `Loader::isModLoaded` now only return if the mod is also enabled 
 * Geode's internal mod representation is now included in the loader's loaded mods list 
 * Fix settings value changes not being broadcast. This causes an API break relating to custom settings; `SettingValue` now requires the owner mod ID in its constructor 
 * Fix some warnings 
 * Fix `CCNode::swapChildIndices` 
 * Fix `typeinfo_cast` causing a crash if passed a `nullptr` 
 * Fix `ranges::reverse` causing UB 
 * Other fixes & improvements 

## v1.0.0-beta.5
- Make ModInfo Pimpl
- Fix crash with event listeners
- Some bindings
- Make mods binaries not silently fail to load
- Assume dependency version is >= comparison by default
- Fix not following thunks

## v1.0.0-beta.4
- Add some bindings
- Fix macOS libzstd crash

## v1.0.0-beta.3
 - Better support for dependencies with [Geode CLI v1.4.x](https://github.com/geode-sdk/cli/releases/latest): mod dependencies are now automatically installed from the mods index by simply declaring them in your `mod.json`. See [the tutorial page in docs](https://docs.geode-sdk.org/mods/dependencies/) for more 
 - The `create_geode_file` CMake function has been replaced by `setup_geode_mod`. The old `create_geode_file` function is still available, but will be deprecated in the future 
 - `Result::except` now works with non-copyable types 
 - `Zip` and `Unzip` now support in-memory ZIP extraction and creation 
 - `ComparableVersionInfo::compare` now always returns false if the major versions are different 
 - `ComparableVersionInfo` parsing now expects equal to be marked with a single `=` instead of two (`==v1.2.3` => `=v1.2.3`) 
 - Fix `DS_Dictionary`-related `gd::string` Cocos2d functions not being linked 
 - `CC_DLL` no longer expands to dllexport/dllimport 
 - The JSON lib now default constructs to object, hopefully fixing uncaught bugs 
 - Something related to codegen and addresser? I have no clue what it does, so you probably won't have either 
 - MacOS minimum version bumped to 10.14 

## v1.0.0-beta.2
 * Fixed bug where `Mod::getSavedValue` would cause a crash due to trying operator on a null JSON value 
 * Fixed bug where loading would crash if one of the mods' binaries failed to load 

## v1.0.0-beta.1
 * Switched to [a new custom-built JSON library](https://github.com/geode-sdk/json) to replace `nlohmann::json` for compile-time improvements; if you were using the old JSON library, you can add & link to `nlohmann::json` in your own project, or update to use the new API. 
 * Fix resources not being downloaded automatically by using a fallback to latest release 
 * Add a new clear instruction popup in case downloading still fails 
 * String ID hooks now have higher priority, so they should always be applied regardless of if you call `NodeIDs::provideFor` or not (though it can still be called to absolutely ensure the IDs are there!) 
 * Various internal bugfixes & improvements 


## v1.0.0-alpha
 - Major rework of the entire framework; most notable changes include switching to a whole new hooking framework (TulipHook), simplifying many parts of the framework, and making it production-ready.

## v0.7.0
 - Jesus H. Christmas Kallen there's like 300 new commits since v0.6.1 I don't think there's a point in listing them all, we basically redesigned the whole framework

## v0.6.1
 - Add `geode::cocos::switchToScene` utility for easily switching to a layer with the default fade transition
 - Add `Mod::getPackagePath` as a replacement for `Mod::getPath`
 - Add `geode/config` directory as a standardized place for mods to add their config files
 - Add `Mod::getConfigDir` for getting a mods' config directory
 - Add open config directory button to mods with a config directory
 - Add open save directory button to mods' settings popup
 - Removed deprecation from `Result` (it still will be replaced in v1.0.0, we just got tired of the warnings)
 - `JsonChecker<nlohmann::json>` and `JsonChecker<nlohmann::ordered_json>` are now defined in-source as exported symbols to speed up compilation times
 - Add more bindings

## v0.6.0
 - Mod resource loading has been reworked again, with the intent of adding support for texture pack loaders
 - Added `Loader::addTexturePath` and `Loader::removeTexturePath` to work with additional resource paths
 - Mods that work with Cocos2d search paths directly should convert to using the above functions
 - New header `Geode/ui/LayerBG.hpp` with `createLayerBG` function for creating the blue gradient background GD layers have
 - All Cocos2d include paths have been changed to be relative
 - `cocos2dx` folder has been removed, cocos2d is now directly inside `Geode/cocos`
 - Loader resources updating will no longer check for plist file differences due to problems with CLI on Mac
 - More codegen optimizations, Geode mods should now compile faster
 - Added `NewResult` class, which will eventually replace the old `Result`
 - Add `deprecate` and `nodiscard` attributes to the old `Result` class
 - Cocos2d selectors (like `SEL_MenuHandler`) no longer require `using namespace cocos2d`
 - Many more bindings on Mac and Windows
 - Add IDs to `LevelSearchLayer` (thank you @Jollycistaken)

## v0.5.0
 - Added `CCFileUtils::get`
 - Fix crashes related to setting IDs in `MenuLayer`
 - Remove `Loader::updateModResourcePaths` and `Loader::updateResourcePaths`. The minimum mod target version is still v0.4.0 however, as you should never have been using these functions.
 - Rework how mod resources are added
 - Deprecate `geode::utils::vector` and `geode::utils::container` namespaces and replace them with `geode::utils::ranges`
 - Finally added a license to Geode! The framework is now licensed under BSL v1.0.

## v0.4.8
 - CLI issues fixed in v1.0.6 so loader again verifies if loader resources are missing / corrupt on startup
 - Resource download text is no longer a popup on top of the title but instead just replaces the loading text
 - Add delegates to `EditLevelLayer`

## v0.4.7
 - Loader resources check would always fail due to CLI issues, so for now loader just checks if the resources folder exists

## v0.4.6
 - Automatically checks & downloads loader resources if they are missing / corrupt on startup
 - CMake rework; `GeodeFile.cmake` now checks and verifies CLI version
 - Add optional `DONT_INSTALL` parameter to `create_geode_file`
 - Test mods are now no longer automatically installed
 - Add `package_geode_resources_now` command for packaging resources at configure time and creating a header with their calculated hashes
 - Fix `getSceneDelegate`
 - Change `CCArrayExt` to use `Ref`

## v0.4.5
 - Rework bindings and codegen to improve compile times, now individual bindings can be included with `<Geode/binding/{ClassName}.hpp>`
 - Modify has also been separated, you can now include individual modifiers with `<Geode/modify/{ClassName}.hpp>`
 - Various other fixes to improve compile times
 - Fix mod resources not being loaded when installed from Index
 - Fix crashes related to downloading mods
 - Fix `Loader::queueInGDThread` sometimes leaving out functions
 - Fix crashes related to logging
 - Add new overloads to `file` utils and deprecate ones that don't use `ghc::filesystem::path`
 - Index mods now show their `about.md` files
 - More addresses
 - Various other fixes & improvements
 - Index reworked
 - Fix issues with `VERSION` file
 - Add `GEODE_DEBUG` macro for enabling `log::debug` to actually print stuff
 - Show crashlog on crash when `GEODE_DEBUG` is enabled
 - Add `JsonChecker::at` and `JsonChecker::array` for dealing with arrays
 - Add `geode::utils::web::fetchBytes` for fetching a byte array synchronously
 - Add `geode::utils::web::AsyncWebRequest` for creating thread-safe asynchronous web requests
 - Add `Loader::updateModResourcePaths` for adding a mods' resources to search paths. Not recommended to be called manually
 - Add an overload to `geode::createQuickPopup` for specifying popup width
 - `ModInfo::createFromFile` now checks for `about.md` and other special files in the same directory
 - Remove automatic mod updating for now, however automatic update checking for mods is still there

## v0.4.4
 - New `listenForSettingChanges` API for more ergonomically listening for setting changes
 - Fixed bug where GD was unopenable through Steam
 - Various other internal fixes

## v0.4.3
 - Simplified the minimum and maximum loader versions, loader will now load any mod whose target version major and minor match. In practice, this means that for example mods whose target version is v0.4.8 can be loaded by loader of version v0.4.6.
 - Add `Geode/ui/GeodeUI.hpp` header for exposing some access to internal Geode UI like opening a mod's settings popup
 - Fix crash with settings that could have a slider control

## v0.4.2
 - Moved SDK version to its own file so CLI can query it
 - md4c is now linked statically on MacOS
 - Fix log filenames

## v0.4.1
 - Initial dev release of Geode.

---

Note that from here on, changes to the framework were not tracked by versions as the framework was still considered to be in heavy development and not released. Instead, major changes are listed by dates.

## 2022/10/10
 - Geode released for developers

## 2022/10/08
 - `ui` branch merged to `main`

## 2022/10/03
 - New CLI finished
 - `ui` branch finished

## 2022/08/01
 - CLI redesign started

## 2022/07/30
 - `sdk`, `loader` and `api` repos all merged into one `geode` repo

## 2022/05/24
 - Geode announced to be merging with Hyperdash, later on it turned out we were all pathological liars

## 2022/05/02
 - Installer on Windows

## 2022/04/30
 - Installing mods in-game works

## 2022/01/23
 - CLI started

## 2022/01/19
 - Lilac and Cacao merged and renamed to Geode

## 2021/07/30
 - Lilac started by Mat, HJfod and Pie

## 2021/01/25
 - CacaoSDK started by Camila, based on CappuccinoSDK<|MERGE_RESOLUTION|>--- conflicted
+++ resolved
@@ -1,17 +1,19 @@
 # Geode Changelog
 
-## v3.5.0
-<<<<<<< HEAD
- * Major rework of the entire settings system with lots of new features; see the [docs page](todo) for more
+## v3.6.0
+ * Major rework of the entire settings system with lots of new features; see the [docs page](https://docs.geode-sdk.org/mods/settings) for more
  * Rework JSON validation; now uses the `JsonExpectedValue` class with the `checkJson` helper (89d1a51)
  * Add `Task::cancelled` for creating immediately cancelled Tasks (1a82d12)
  * Add function type utilities in `utils/function.hpp` (659c168)
  * Add `typeinfo_pointer_cast` for casting `std::shared_ptr`s (28cc6fd)
  * Add `GEODE_PLATFORM_SHORT_IDENTIFIER_NOARCH` (1032d9a)
+ * Add `PlatformID::getCovered` (d5718be)
  * Rename `toByteArray` to `toBytes` (6eb0797)
  * Improve `AxisLayout::getSizeHint` (85e7b5e)
  * Fix issues with file dialogs on Windows (62b6241, 971e3fb)
-=======
+ * Mod incompatibilities may now be platform-specific (9f1c70a)
+
+## v3.5.0
  * Move CCLighting to cocos headers (#1036)
  * Add new `gd::string` constructor (bae22b4)
  * Use `getChildren` instead of member in `getChildByID` (fe730ed)
@@ -31,7 +33,6 @@
  * Allow dashes when searching for developers (#1023)
  * Split update checks into multiple batches (#1066)
  * Show invalid mods on mod search (#1065)
->>>>>>> ebd65caa
 
 ## v3.4.0
  * Add an API for modifying the Geode UI via events; see [the corresponding docs page](https://docs.geode-sdk.org/tutorials/modify-geode) (2a3c35f)
