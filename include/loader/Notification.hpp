--- conflicted
+++ resolved
@@ -23,6 +23,17 @@
         std::string selector;
         NotifInfo(std::string sel) : selector(sel) {}
         NotifInfo() {}
+    };
+
+    template <typename T = std::monostate>
+    struct GEODE_DLL ConstNotifInfo {
+        char const* selector;
+        constexpr ConstNotifInfo(char const* sel) : selector(sel) {}
+        constexpr ConstNotifInfo() {}
+
+        operator NotifInfo<T>() {
+            return NotifInfo<T>(selector);
+        }
     };
 
     template <typename T = std::monostate>
@@ -67,11 +78,7 @@
 
     class GEODE_DLL NotificationCenter {
     protected:
-<<<<<<< HEAD
-        std::unordered_map<Mod*, std::unordered_map<std::string, std::vector<Observer*>>> m_observers;
-=======
         std::map<Mod*, std::map<std::string, std::vector<Observer<std::monostate>*>>> m_observers;
->>>>>>> 33a83846
         static NotificationCenter* shared;
     public:
 
@@ -105,22 +112,31 @@
 
             return ob->into();
         }
-        // inline Observer* registerObserver(std::string selector, callback_t cb) {
-        //     return registerObserver(Interface::get()->mod(), selector, cb);
-        // }
+
+        template <typename T = std::monostate>
+        Observer<std::monostate>* registerObserver(Mod* m, std::string sel, std::function<void(Notification<T> const&)> cb) {
+            return registerObserver(m, NotifInfo<T>(sel), cb);
+        }
+
+        template <typename T = std::monostate>
+        inline Observer<std::monostate>* registerObserver(std::string sel, std::function<void(Notification<T> const&)> cb);
+
+        template <typename T = std::monostate>
+        inline Observer<std::monostate>* registerObserver(NotifInfo<T> info, std::function<void(Notification<T> const&)> cb);
+
         void unregisterObserver(Observer<std::monostate>* ob);
         std::vector<Observer<std::monostate>*> getObservers(std::string selector, Mod* m);
     };
 }
-#define _$observe2(sel, data, ctr) \
-    void $_observer##ctr(geode::Notification const&); \
+#define _$observe3(sel, T, data, ctr) \
+    void $_observer##ctr(geode::Notification<T> const&); \
     static auto $_throw##ctr = (([](){ \
-        geode::NotificationCenter::get()->registerObserver( \
-            geode::Mod::get(), sel, $_observer##ctr \
+        geode::NotificationCenter::get()->registerObserver<T>( \
+            sel, $_observer##ctr \
         ); \
     })(), 0); \
-    void $_observer##ctr(geode::Notification const& data)
+    void $_observer##ctr(geode::Notification<T> const& data)
 
-#define _$observe1(sel, ctr) _$observe2(sel, , ctr)
+#define _$observe1(sel, ctr) _$observe3(sel, std::monostate, , ctr)
 
 #define $observe(...) GEODE_INVOKE(GEODE_CONCAT(_$observe, GEODE_NUMBER_OF_ARGS(__VA_ARGS__)), __VA_ARGS__, __COUNTER__)
