--- conflicted
+++ resolved
@@ -88,10 +88,6 @@
     - name: Delete resource cache file
       run: |
         rm ./bin/nightly/resources/.geode_cache
-<<<<<<< HEAD
-
-=======
->>>>>>> 42d51e3c
     - name: Upload resources
       uses: actions/upload-artifact@v2
       with:
