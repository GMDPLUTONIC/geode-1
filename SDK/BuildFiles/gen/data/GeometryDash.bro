class AccountHelpLayer : GJDropDownLayer, GJAccountDelegate, FLAlertLayerProtocol {
	void create() = mac 0x0, win 0x0, ios 0x0;
	void doUnlink() = mac 0x0, win 0x0, ios 0x0;
	void exitLayer() = mac 0x0, win 0x0, ios 0x0;
	void onAccountManagement(cocos2d::CCObject*) = mac 0x0, win 0x0, ios 0x0;
	void onReLogin(cocos2d::CCObject*) = mac 0x0, win 0x0, ios 0x0;
	void onUnlink(cocos2d::CCObject*) = mac 0x0, win 0x0, ios 0x0;
	void updatePage() = mac 0x0, win 0x0, ios 0x0;
	void verifyUnlink() = mac 0x0, win 0x0, ios 0x0;
	virtual void FLAlert_Clicked(FLAlertLayer*, bool) = mac 0x0, win 0x0, ios 0x0;
	virtual bool accountStatusChanged() = mac 0x0, win 0x0, ios 0x0;
	virtual void customSetup() = mac 0x0, win 0x0, ios 0x0;
	virtual void layerHidden() = mac 0x0, win 0x0, ios 0x0;
}

class AccountLayer : GJDropDownLayer, GJAccountDelegate, GJAccountBackupDelegate, GJAccountSyncDelegate, FLAlertLayerProtocol {
	void create() = mac 0x0, win 0x0, ios 0x0;
	void createToggleButton(std::string, cocos2d::SEL_MenuHandler, bool, cocos2d::CCMenu*, struct cocos2d::CCPoint) = mac 0x0, win 0x0, ios 0x0;
	void doBackup() = mac 0x0, win 0x0, ios 0x0;
	void doSync() = mac 0x0, win 0x0, ios 0x0;
	void exitLayer() = mac 0x0, win 0x0, ios 0x0;
	void hideLoadingUI() = mac 0x0, win 0x0, ios 0x0;
	void onBackup(cocos2d::CCObject*) = mac 0x0, win 0x0, ios 0x0;
	void onHelp(cocos2d::CCObject*) = mac 0x0, win 0x0, ios 0x0;
	void onLogin(cocos2d::CCObject*) = mac 0x0, win 0x0, ios 0x0;
	void onMore(cocos2d::CCObject*) = mac 0x0, win 0x0, ios 0x0;
	void onRegister(cocos2d::CCObject*) = mac 0x0, win 0x0, ios 0x0;
	void onSync(cocos2d::CCObject*) = mac 0x0, win 0x0, ios 0x0;
	void showLoadingUI() = mac 0x0, win 0x0, ios 0x0;
	void toggleUI(bool) = mac 0x0, win 0x0, ios 0x0;
	void updatePage(bool) = mac 0x0, win 0x0, ios 0x0;
	virtual void FLAlert_Clicked(FLAlertLayer*, bool) = mac 0x0, win 0x0, ios 0x0;
	virtual bool accountStatusChanged() = mac 0x0, win 0x0, ios 0x0;
	virtual bool backupAccountFailed(BackupAccountError) = mac 0x0, win 0x0, ios 0x0;
	virtual bool backupAccountFinished() = mac 0x0, win 0x0, ios 0x0;
	virtual void customSetup() = mac 0x0, win 0x0, ios 0x0;
	virtual void layerHidden() = mac 0x0, win 0x0, ios 0x0;
	virtual bool syncAccountFailed(BackupAccountError) = mac 0x0, win 0x0, ios 0x0;
	virtual bool syncAccountFinished() = mac 0x0, win 0x0, ios 0x0;
}

class AchievementBar : cocos2d::CCNodeRGBA {
	static AchievementBar* create(const char* title, const char* desc, const char* icon, bool quest) = mac 0x379f80, win 0x3b120, ios 0x0;

	PAD = mac 0x0, win 0x24, android 0x0;
}

class AchievementCell {
	void loadFromDict(cocos2d::CCDictionary*) = mac 0x10eaa0, win 0x0, ios 0x0;
}

class AchievementManager : cocos2d::CCNode {
	void getAllAchievements() = mac 0x434d60, win 0x0, ios 0x0;
	AchievementManager* sharedState() = mac 0x424420, win 0x7b10, ios 0x0;

	PAD = mac 0x0, win 0x10, android 0x0;
	cocos2d::CCDictionary* m_achievements;
	PAD = mac 0x0, win 0x4, android 0x0;
}

class AchievementNotifier : cocos2d::CCNode {
	void notifyAchievement(const char* title, const char* desc, const char* icon, bool quest) {
	    m_queue->addObject(AchievementBar::create(title, desc, icon, quest));
	    if (!m_currentAchievement) {
	        this->showNextAchievement();
	    }
	}

	AchievementNotifier* sharedState() = mac 0x464e00, win 0xfc90, ios 0x0;
	void willSwitchToScene(cocos2d::CCScene*) = mac 0x4650b0, win 0x0, ios 0x0;
	void showNextAchievement() = mac 0x464f10, win 0xfd60, ios 0x0;

	cocos2d::CCScene* m_currentScene;
	cocos2d::CCArray* m_queue;
	AchievementBar* m_currentAchievement;
}

class AchievementsLayer {
	void customSetup() = mac 0x1bdea0, win 0x0, ios 0x0;
	void loadPage(int) = mac 0x1be190, win 0x0, ios 0x0;
}

class AnimatedGameObject {
	void playAnimation(int) = mac 0xc93d0, win 0x0, ios 0x0;
	void updateChildSpriteColor(cocos2d::_ccColor3B) = mac 0xc8450, win 0x0, ios 0x0;
}

class AnimatedShopKeeper : CCAnimatedSprite {
	void animationFinished(const char*) {}

	static AnimatedShopKeeper* create(ShopType type) = mac 0x0, win 0x14c4d0, ios 0x0;
	void startAnimating() = mac 0x0, win 0x14c690, ios 0x0;

	float m_unknown1;
	float m_unknown2;
	bool m_unknown;
}

class AnimatedSpriteDelegate {}

class AppDelegate : cocos2d::CCApplication {
	void bgScale() = mac 0x3aaab0, win 0x0, ios 0x0;
	virtual bool applicationDidFinishLaunching() = mac 0x3aa900, win 0x0, ios 0x0;
	virtual void applicationDidEnterBackground() = mac 0x3aabe0, win 0x0, ios 0x0;
	virtual void applicationWillEnterForeground() = mac 0x3aac80, win 0x0, ios 0x0;
	virtual void applicationWillBecomeActive() = mac 0x3aab30, win 0x0, ios 0x0;
	virtual void applicationWillResignActive() = mac 0x3aab50, win 0x0, ios 0x0;
	virtual void trySaveGame() = mac 0x3aaf10, win 0x0, ios 0x0;
	virtual void willSwitchToScene(cocos2d::CCScene*) = mac 0x3aaf40, win 0x0, ios 0x0;
	static AppDelegate* get() = mac 0x3aab10, win 0x0, ios 0x0;

	cocos2d::CCScene* m_runningScene;
}

class ArtistCell : TableViewCell {
	void draw() = mac 0x11c980, win 0x0, ios 0x0;
	virtual bool init() = mac 0x11c7c0, win 0x0, ios 0x0;
	void loadFromObject(SongInfoObject*) = mac 0x1118b0, win 0x0, ios 0x0;
	void onNewgrounds(cocos2d::CCObject*) = mac 0x11c7e0, win 0x0, ios 0x0;
	void updateBGColor(int) = mac 0x110460, win 0x0, ios 0x0;

	void* m_idk;
}

class AudioEffectsLayer {
	void audioStep(float) = mac 0x271f40, win 0x0, ios 0x0;
	static AudioEffectsLayer* create(struct gd::string) = mac 0x271a00, win 0x0, ios 0x0;
	void resetAudioVars() = mac 0x271ee0, win 0x0, ios 0x0;
}

class BoomListView : cocos2d::CCLayer, TableViewDelegate, TableViewDataSource {
	inline ~BoomListView() {
	    CC_SAFE_RELEASE(m_entries);
	}

	static BoomListView* create(cocos2d::CCArray*, float, float, int, BoomListType) = mac 0x18ecb0, win 0x0, ios 0x0;
	bool init(cocos2d::CCArray*, float, float, int, BoomListType) = mac 0x18ee00, win 0x10c20, ios 0x0;
	virtual void draw() = mac 0x18f790, win 0x0, ios 0x0;

	virtual void setupList() = mac 0x18ef90, win 0x10dc0, ios 0x0;
	virtual void TableViewWillDisplayCellForRowAtIndexPath(CCIndexPath&, TableViewCell*, TableView*) = mac 0x18f030, win 0x0, ios 0x0;
	virtual float cellHeightForRowAtIndexPath(CCIndexPath&, TableView*) = mac 0x18f070, win 0x10e50, ios 0x0;
	virtual void didSelectRowAtIndexPath(CCIndexPath&, TableView*) {}
	virtual int numberOfRowsInSection(unsigned int, TableView*) = mac 0x18f0b0, win 0x10e60, ios 0x0;
	virtual unsigned int numberOfSectionsInTableView(TableView*) = mac 0x18f0e0, win 0x10a70, ios 0x0;
	virtual TableViewCell* cellForRowAtIndexPath(CCIndexPath&, TableView*) = mac 0x18f100, win 0x10e70, ios 0x0;
	virtual void TableViewCommitCellEditingStyleForRowAtIndexPath(TableView*, TableViewCellEditingStyle, CCIndexPath&) = mac 0x18f770, win 0x0, ios 0x0;
	virtual void TableViewWillReloadCellForRowAtIndexPath(CCIndexPath&, TableViewCell*, TableView*) = mac 0x18f050, win 0x0, ios 0x0;
	virtual TableViewCell* getListCell(const char*) = mac 0x18f200, win 0x10ed0, ios 0x0;
	virtual void loadCell(TableViewCell*, unsigned int) = mac 0x18f4a0, win 0x10ff0, ios 0x0;
	inline bool init(cocos2d::CCArray* entries, BoomListType type, float width, float height) {
		return this->init(entries, height, width, 0, type);
	}

	TableView* m_tableView;
	cocos2d::CCArray* m_entries;
	BoomListType m_type;
	float m_height;
	float m_width;
	float m_itemSeparation;
	int m_currentPage;
}

class BoomScrollLayer : cocos2d::CCLayer {
	BoomScrollLayer() = mac 0x1e42f0, win 0x0, ios 0x0;
	void instantMoveToPage(int page) = mac 0x0, win 0x12330, ios 0x0;
	void moveToPage(int page) = mac 0x0, win 0x12400, ios 0x0;

	cocos2d::CCArray* m_dots;
	PAD = mac 0x0, win 0x40, android 0x0;
	ExtendedLayer* m_layer;
	PAD = mac 0x0, win 0x48, android 0x0;
	int m_page;
}

class ButtonSprite : cocos2d::CCSprite {
	// you really should find this function or a higher overload on mac
	static ButtonSprite* create(const char* caption, int width, int unknown, float scale, bool absoluteWidth, const char* font, const char* texture, float height) = win 0x137d0, mac 0x4fa90;

	[[docs("
	/**
	* Create a ButtonSprite with text, a font and a texture.
	* @param caption The text of the ButtonSprite
	* @param width Sprite width; ignored if `absolute` is false
	* @param absolute Whether to use absolute width or not
	* @param font The name of the BM font file to use
	* @param texture The name of the background sprite file (can't be in a spritesheet)
	* @param height The height of the button, leave 0 for automatic
	* @param scale Scale of text
	* @returns Pointer to the created ButtonSprite, or nullptr on error
	*/
	")]]
	static ButtonSprite* create(const char* caption, int width, bool absolute, const char* font, const char* texture, float height, float scale) {
		return create(caption, width, 0, scale, absolute, font, texture, height);
	}

	inline static ButtonSprite* create(char const* caption) {
		return ButtonSprite::create(caption, 0, 0, "goldFont.fnt", "GJ_button_01.png", .0f, 1.f);
	}
	static ButtonSprite* create(char const*, int, int, float, bool) = mac 0x4fa40, win 0x0, ios 0x0;
	void updateBGImage(const char*) = mac 0x502d0, win 0x13af0, ios 0x0;
	static ButtonSprite* create(char const*, float) = mac 0x4fa60, win 0x0, ios 0x0;
	void setString(const char* txt) = mac 0x0, win 0x14030, ios 0x0;
	void updateSpriteBGSize(cocos2d::CCPoint const& offset) = mac 0x0, win 0x13c00, ios 0x0;

	PAD = mac 0x0, win 0x18, android 0x0;
	cocos2d::CCLabelBMFont* m_label;
	cocos2d::CCSprite* m_subSprite;
	cocos2d::CCSprite* m_subBGSprite;
	cocos2d::extension::CCScale9Sprite* m_BGSprite;
	PAD = mac 0x0, win 0x8, android 0x0;
	cocos2d::CCPoint m_spritePosition;
}

class CCAnimatedSprite : cocos2d::CCSprite {
	void runAnimation(struct gd::string) = mac 0x1a6430, win 0x14f60, ios 0x0;
	void tweenToAnimation(struct gd::string, float) = mac 0x1a65b0, win 0x0, ios 0x0;
	static CCAnimatedSprite* create(const char* file) = mac 0x0, win 0x14540, ios 0x0;

	gd::string m_unknown1;
	gd::string m_unknown2;
	PAD = mac 0x0, win 0x14, android 0x0;
	gd::string m_unknown3;
	PAD = mac 0x0, win 0x4, android 0x0;
}

class CCBlockLayer : cocos2d::CCLayerColor {
	void disableUI() = mac 0x2a5a80, win 0x0, ios 0x0;
	void draw() = mac 0x2a5c20, win 0x0, ios 0x0;
	void enableUI() = mac 0x2a5a90, win 0x0, ios 0x0;
	void enterAnimFinished() = mac 0x2a5bb0, win 0x0, ios 0x0;
	void enterLayer() = mac 0x2a5aa0, win 0x0, ios 0x0;
	void exitLayer() = mac 0x2a5b40, win 0x0, ios 0x0;
	void hideLayer(bool) = mac 0x2a5ba0, win 0x0, ios 0x0;
	virtual bool init() = mac 0x2a59c0, win 0x0, ios 0x0;
	void layerHidden() = mac 0x2a5be0, win 0x0, ios 0x0;
	void layerVisible() = mac 0x2a5bc0, win 0x0, ios 0x0;
	void registerWithTouchDispatcher() = mac 0x2a5ad0, win 0x0, ios 0x0;
	void showLayer(bool) = mac 0x2a5b90, win 0x0, ios 0x0;

	bool m_unknown;
	bool m_unknown2;
}

class CCCircleWave : cocos2d::CCNode {
	static CCCircleWave* create(float, float, float, bool) = mac 0xbd270, win 0x0, ios 0x0;
	static CCCircleWave* create(float, float, float, bool, bool) = mac 0xbd290, win 0x16c00, ios 0x0;
	bool init(float, float, float, bool, bool) = mac 0xbd380, win 0x0, ios 0x0;
	void followObject(cocos2d::CCNode, bool) = mac 0xbd670, win 0x16f20, ios 0x0;
	void updatePosition(float) = mac 0xbd630, win 0x16f00, ios 0x0;
	void setPosition(cocos2d::CCPoint const& pos) = mac 0x0, win 0x16ed0, ios 0x0;
	void removeMeAndCleanup() = mac 0x0, win 0x17280, ios 0x0;
	void draw() = mac 0x0, win 0x17100, ios 0x0;
	void updateTweenAction(float dt, const char* key) = mac 0x0, win 0x16f90, ios 0x0;

	cocos2d::CCArray* m_children;
	PAD = mac 0x0, win 0x4, android 0x0;
	float m_currentRadius;
	float m_currentOpacity;
	cocos2d::ccColor3B color = mac 0x134, win 0x0, android 0x0;
	cocos2d::CCPoint m_circleCenter;
	int m_filled;
	int m_lineWidth;
	float m_opacityMultiplier;
	bool m_blendFuncDirty;
	CCCircleWaveDelegate* delegate = mac 0x150, win 0x0, android 0x0;
}

class CCCircleWaveDelegate {
	void circleWaveWillBeRemoved(CCCircleWave* wave) {}
}

class CCContentLayer : cocos2d::CCLayerColor {
	static CCContentLayer* create(cocos2d::ccColor4B const& color, float width, float height) = mac 0x0, win 0x172a0, ios 0x0;
}

class CCIndexPath : cocos2d::CCObject {
	static CCIndexPath* create(unsigned int idk1, int idk2) = mac 0x0, win 0x30e40, ios 0x0;

	int m_unknown1;
	int m_unknown2;
}

class CCLightFlash {
	static CCLightFlash* create() = mac 0x295870, win 0x0, ios 0x0;
	void playEffect(struct cocos2d::CCPoint, cocos2d::_ccColor3B, float, float, float, float, float, float, float, float, float, float, float, float, float, float, int, bool, bool, float) = mac 0x295900, win 0x179f0;
}

class CCMenuItemSpriteExtra : cocos2d::CCMenuItemSprite {
	void useAnimationType(MenuAnimationType type) {
	    this->m_startPosition = this->getNormalImage()->getPosition();
	    this->m_animationType = type;
	}
	void setDestination(cocos2d::CCPoint const& pos) {
	    this->m_destPosition = pos;
	}
	void setOffset(cocos2d::CCPoint const& pos) {
	    this->m_offset = pos;
	}
	void setScale(float scale) {
	    this->CCMenuItemSprite::setScale(scale);
	    this->m_baseScale = scale;
	}

	static CCMenuItemSpriteExtra* create(cocos2d::CCNode*, cocos2d::CCNode*, cocos2d::CCObject*, cocos2d::SEL_MenuHandler) = mac 0x1253c0, win 0x18ee0, ios 0x0;
	inline static CCMenuItemSpriteExtra* create(cocos2d::CCNode* sprite, cocos2d::CCObject* target, cocos2d::SEL_MenuHandler callback) {
		return CCMenuItemSpriteExtra::create(sprite, nullptr, target, callback);
	}
	void setSizeMult(float) = mac 0x1255e0, win 0x19080, ios 0x0;
	CCMenuItemSpriteExtra() = mac 0x32670, win 0x18db0, ios 0x0;
	CCMenuItemSpriteExtra* destructor(bool rel) = mac 0x0, win 0x18eb0, ios 0x0;
	bool init(cocos2d::CCNode*, cocos2d::CCNode*, cocos2d::CCObject*, cocos2d::SEL_MenuHandler) = mac 0x125450, win 0x18fa0, ios 0x0;
	bool init(cocos2d::CCNode spr) = mac 0x0, win 0x18fa0, ios 0x0;
	void activate() = mac 0x0, win 0x191c0, ios 0x0;
	void selected() = mac 0x0, win 0x19270, ios 0x0;
	void unselected() = mac 0x0, win 0x19430, ios 0x0;

	float m_scaleMultiplier;
	float m_baseScale;
	bool m_animationEnabled;
	bool m_colorEnabled;
	PAD = mac 0x0, win 0x54, android 0x0;
	float m_colorDip;
	cocos2d::CCPoint m_destPosition;
	cocos2d::CCPoint m_offset;
	MenuAnimationType m_animationType;
	cocos2d::CCPoint m_startPosition;
}

class CCMenuItemToggler : cocos2d::CCMenuItem {
	inline CCMenuItemToggler() : CCMenuItem(), m_onButton(nullptr), m_offButton(nullptr), m_toggled(false), m_notClickable(false) {}

	static CCMenuItemToggler* createWithSize(const char* spr1, const char* spr2, cocos2d::CCObject* target, cocos2d::SEL_MenuHandler callback, float scale) {
	    auto sprOff = cocos2d::CCSprite::createWithSpriteFrameName(spr1);
	    auto sprOn = cocos2d::CCSprite::createWithSpriteFrameName(spr2);
	
	    sprOff->setScale(scale);
	    sprOn->setScale(scale);
	
	    return create(sprOff, sprOn, target, callback);
	}
	static CCMenuItemToggler* createWithStandardSprites(cocos2d::CCObject* target, cocos2d::SEL_MenuHandler callback, float scale) {
	    auto sprOff = cocos2d::CCSprite::createWithSpriteFrameName("GJ_checkOff_001.png");
	    auto sprOn = cocos2d::CCSprite::createWithSpriteFrameName("GJ_checkOn_001.png");
	
	    sprOff->setScale(scale);
	    sprOn->setScale(scale);
	
	    return create(sprOff, sprOn, target, callback);
	}
	bool isOn() {
	    return m_toggled;
	}
	bool isToggled() {
	    return m_toggled;
	}
	void setClickable(bool on) {
	    m_notClickable = !on;
	}
	void toggleWithCallback(bool on) {
	    this->activate();
	    this->toggle(on);
	}

	static CCMenuItemToggler* create(cocos2d::CCNode* offSpr, cocos2d::CCNode* onSpr, cocos2d::CCObject* target, cocos2d::SEL_MenuHandler callback) = mac 0x38400, win 0x19600, ios 0xf5594;
	void setSizeMult(float) = mac 0x38a40, win 0x19850, ios 0x0;
	void toggle(bool) = mac 0x38950, win 0x199b0, ios 0x0;
	bool init(cocos2d::CCNode off, cocos2d::CCNode on, cocos2d::CCObject* target, cocos2d::SEL_MenuHandler handler) = mac 0x0, win 0x196e0, ios 0x0;
	void activate() = mac 0x0, win 0x198d0, ios 0x0;
	void selected() = mac 0x0, win 0x198a0, ios 0x0;
	void unselected() = mac 0x0, win 0x19900, ios 0x0;
	void setEnabled(bool enabled) = mac 0x0, win 0x19930, ios 0x0;

	CCMenuItemSpriteExtra* m_onButton;
	CCMenuItemSpriteExtra* m_offButton;
	bool m_toggled;
	bool m_notClickable;
}

class CCMoveCNode : cocos2d::CCNode {
	static CCMoveCNode* create() = mac 0x1842a0, win 0x0, ios 0x0;
	virtual bool init() = mac 0x18b3d0, win 0x0, ios 0x0;
	~CCMoveCNode() = mac 0x18b2c0, win 0x0, ios 0x0;
}

class CCNodeContainer : cocos2d::CCNode {
	static CCNodeContainer* create() = mac 0xb1090, win 0x112370, ios 0x0;
	virtual bool init() = mac 0xba950, win 0x33b40, ios 0x0;
	void visit() = mac 0xba960, win 0x112420, ios 0x0;
}

class CCScrollLayerExt : cocos2d::CCLayer {
	inline CCScrollLayerExt() {}

	[[docs("
	/*
	 * IDK
	 */
	")]]
	static CCScrollLayerExt* create(cocos2d::CCRect rect, bool vertical) {
	    auto pRet = new CCScrollLayerExt(rect);
	
	    if (pRet) {
	        pRet->autorelease();
	        pRet->m_disableVertical = !vertical;
	        pRet->m_disableHorizontal = vertical;
	        pRet->m_cutContent = true;
	        return pRet;
	    }
	
	    CC_SAFE_DELETE(pRet);
	    return nullptr;
	}
	float getMinY() {
	    return this->getContentSize().height -
	        this->m_contentLayer->getContentSize().height -
	        this->m_scrollLimitTop;
	}
	float getMaxY() {
	    return this->m_scrollLimitBottom;
	}

	~CCScrollLayerExt() = mac 0x2359b0, win 0x0, ios 0x0;
	virtual void visit() = mac 0x236550, win 0x1bed0, ios 0x0;
	virtual bool ccTouchBegan(cocos2d::CCTouch*, cocos2d::CCEvent*) = mac 0x235ef0, win 0x1b9b0, ios 0x0;
	virtual void ccTouchMoved(cocos2d::CCTouch*, cocos2d::CCEvent*) = mac 0x236300, win 0x1bcc0, ios 0x0;
	virtual void ccTouchEnded(cocos2d::CCTouch*, cocos2d::CCEvent*) = mac 0x236020, win 0x1baa0, ios 0x0;
	virtual void ccTouchCancelled(cocos2d::CCTouch*, cocos2d::CCEvent*) = mac 0x2362a0, win 0x1bce0, ios 0x0;
	virtual void registerWithTouchDispatcher() = mac 0x235eb0, win 0x1b980, ios 0x0;
	virtual void preVisitWithClippingRect(struct cocos2d::CCRect) = mac 0x2366a0, win 0x1c000, ios 0x0;
	virtual void postVisit() = mac 0x236720, win 0x1c090, ios 0x0;
	void moveToTop() = mac 0x235870, win 0x1b4a0, ios 0x0;
	void moveToTopWithOffset(float) = mac 0x2357d0, win 0x1b420, ios 0x0;
	CCScrollLayerExt(cocos2d::CCRect rect) = mac 0x235130, win 0x1b020, ios 0x0;
	void scrollLayer(float scroll) = mac 0x236490, win 0x1be20, ios 0x0;

	cocos2d::CCTouch* m_touch;
	cocos2d::CCPoint m_touchPosition;
	cocos2d::CCPoint m_touchStartPosition;
	cocos2d::cc_timeval m_timeValue;
	bool m_touchDown;
	bool m_notAtEndOfScroll;
	cocos2d::CCLayerColor* m_verticalScrollbar;
	cocos2d::CCLayerColor* m_horizontalScrollbar;
	CCScrollLayerExtDelegate* m_delegate;
	CCContentLayer* m_contentLayer;
	bool m_cutContent;
	bool m_vScrollbarVisible;
	bool m_hScrollbarVisible;
	bool m_disableHorizontal;
	bool m_disableVertical;
	bool m_disableMovement;
	float m_scrollLimitTop;
	float m_scrollLimitBottom;
	float m_peekLimitTop;
	float m_peekLimitBottom;
}

class CCScrollLayerExtDelegate {
	virtual void scrllViewWillBeginDecelerating(CCScrollLayerExt*) {}
	virtual void scrollViewDidEndDecelerating(CCScrollLayerExt*) {}
	virtual void scrollViewTouchMoving(CCScrollLayerExt*) {}
	virtual void scrollViewDidEndMoving(CCScrollLayerExt*) {}
	virtual void scrollViewTouchBegin(CCScrollLayerExt*) {}
	virtual void scrollViewTouchEnd(CCScrollLayerExt*) {}
}

class CCSpritePlus : cocos2d::CCSprite {
	bool initWithSpriteFrameName(const char*) = mac 0x248670, win 0x1c1e0, ios 0x0;
	void setScaleX(float scale) = mac 0x0, win 0x1c440, ios 0x0;
	void setScaleY(float scale) = mac 0x0, win 0x1c4c0, ios 0x0;
	void setScale(float scale) = mac 0x0, win 0x1c540, ios 0x0;
	void setPosition(const cocos2d::CCPoint& pos) = mac 0x0, win 0x1c220, ios 0x0;
	void setRotation(float rotation) = mac 0x0, win 0x1c280, ios 0x0;
	bool initWithTexture(cocos2d::CCTexture2D* texture) = mac 0x0, win 0x1c200, ios 0x0;
	void setFlipX(bool flip) = mac 0x0, win 0x1c300, ios 0x0;
	void setFlipY(bool flip) = mac 0x0, win 0x1c3a0, ios 0x0;
	static CCSpritePlus* createWithSpriteFrame(cocos2d::CCSpriteFrame* frame) = mac 0x0, win 0x1c130, ios 0x0;

	cocos2d::CCArray* m_followers;
	CCSpritePlus* m_followingSprite;
	bool m_hasFollower;
	bool m_propagateScaleChanges;
	bool m_propagateFlipChanges;
}

class CCTextInputNode : cocos2d::CCLayer, cocos2d::CCIMEDelegate, cocos2d::CCTextFieldDelegate {
<<<<<<< HEAD
	inline CCTextInputNode() : m_unknown0(nullptr), m_cursor(nullptr), m_textField(nullptr), m_delegate(nullptr), m_placeholderLabel(nullptr), m_maxLabelLength(0), m_caption(""), m_allowedChars("") {}
=======
	inline CCTextInputNode() {
		m_unknown0 = nullptr;
		m_caption = nullptr;
		m_unknown1 = 0;
		m_selected = false;
		m_unknown2 = false;
		m_allowedChars = nullptr;
		m_maxLabelWidth = 0.f;
		m_maxLabelScale = 0.f;
		m_placeholderScale = 0.f;
		m_placeholderColor = cocos2d::ccc3(0,0,0);
		m_textColor = cocos2d::ccc3(0,0,0);
		m_cursor = nullptr;
		m_textField = nullptr;
		m_delegate = nullptr;
		m_maxLabelLength = 0;
		m_placeholderLabel = nullptr;
		m_unknown3 = false;
		m_usePasswordChar = false;
		m_forceOffset = false;
	}
>>>>>>> 9234235d
	inline ~CCTextInputNode() {}
	void setLabelNormalColor(cocos2d::ccColor3B color) {
	    m_textColor = color;
	    this->refreshLabel();
	}
	void setLabelPlaceholderColor(cocos2d::ccColor3B color) {
	    m_placeholderColor = color;
	    this->refreshLabel();
	}
	void setLabelPlaceholderScale(float scale) {
	    m_placeholderScale = scale;
	    this->refreshLabel();
	}
	void setMaxLabelScale(float scale) {
	    m_maxLabelScale = scale;
	    this->refreshLabel();
	}
	void setMaxLabelWidth(int length) {
	    m_maxLabelLength = length;
	    this->refreshLabel();
	}
	void setAllowedChars(struct gd::string filter) {
	    m_allowedChars = filter;
	}
	void forceOffset() {
	    m_forceOffset = true;
	}
	void setString(gd::string text) = mac 0x5d3e0, win 0x21070;
	const char* getString() {
	    return m_textField->getString();
	}
	cocos2d::CCTextFieldTTF* getTextField() {
	    return m_textField;
	}
	cocos2d::CCLabelBMFont* getPlaceholderLabel() {
	    return m_placeholderLabel;
	}
	void setDelegate(TextInputDelegate* delegate) {
	    m_delegate = delegate;
	}

	inline static CCTextInputNode* create(float width, float height, char const* placeholder, char const* fontPath) {
		return CCTextInputNode::create(width, height, placeholder, 0x18, fontPath);
	}
<<<<<<< HEAD
	inline static CCTextInputNode* create(float width, float height, char const* placeholder, int maxCharCount, char const* fontPath) {
		auto ret = new CCTextInputNode();
		if (ret && ret->init(width, height, placeholder, "Thonburi", maxCharCount, fontPath)) {
=======
	inline static CCTextInputNode* create(float width, float height, char const* placeholder, int fontSize, char const* fontPath) {
		auto ret = new CCTextInputNode();
		if (ret && ret->init(width, height, placeholder, "Thonburi", fontSize, fontPath)) {
>>>>>>> 9234235d
			ret->autorelease();
			return ret;
		}
		CC_SAFE_DELETE(ret);
		return nullptr;
	}
	bool init(float width, float height, const char* caption, const char* thonburi, int maxCharCount, const char* font) = mac 0x5d180, win 0x20e50, ios 0x0;

	void refreshLabel() = mac 0x5d730, win 0x21330, ios 0x0;
	void updateLabel(struct gd::string) = mac 0x5d4a0, win 0x0, ios 0x0;
	virtual void registerWithTouchDispatcher() = mac 0x5eec0, win 0x220e0, ios 0x0;
	virtual void visit() = mac 0x5d380, win 0x21000, ios 0x0;
	virtual bool ccTouchBegan(cocos2d::CCTouch*, cocos2d::CCEvent*) = mac 0x5ec80, win 0x21f20, ios 0x0;
	virtual void ccTouchCancelled(cocos2d::CCTouch*, cocos2d::CCEvent*) = mac 0x5ee80, win 0x0, ios 0x0;
	virtual void ccTouchEnded(cocos2d::CCTouch*, cocos2d::CCEvent*) = mac 0x5ee60, win 0x0, ios 0x0;
	virtual void ccTouchMoved(cocos2d::CCTouch*, cocos2d::CCEvent*) = mac 0x5eea0, win 0x0, ios 0x0;
	virtual void textChanged() = mac 0x5dd70, win 0x216e0, ios 0x0;
	virtual void onClickTrackNode(bool) = mac 0x5dd40, win 0x216b0, ios 0x0;
	virtual void keyboardWillShow(cocos2d::CCIMEKeyboardNotificationInfo&) = mac 0x5dad0, win 0x21580, ios 0x0;
	virtual void keyboardWillHide(cocos2d::CCIMEKeyboardNotificationInfo&) = mac 0x5dc20, win 0x21650, ios 0x0;
	virtual bool onTextFieldInsertText(cocos2d::CCTextFieldTTF*, char const*, int) = mac 0x5de50, win 0x0, ios 0x0;
<<<<<<< HEAD
	virtual bool onTextFieldAttachWithIME(cocos2d::CCTextFieldTTF*) = mac 0x5e2c0, win 0x21b10, ios 0x0;
	virtual bool onTextFieldDetachWithIME(cocos2d::CCTextFieldTTF*) = mac 0x5e610, win 0x21d60, ios 0x0;
=======
	virtual bool onTextFieldAttachWithIME(cocos2d::CCTextFieldTTF*) = mac 0x5e2c0, win 0x0, ios 0x0;
	virtual bool onTextFieldDetachWithIME(cocos2d::CCTextFieldTTF*) = mac 0x5e610, win 0x0, ios 0x0;
	bool init(float width, float height, const char* caption, const char* thonburi, int fontSize, const char* font) = mac 0x5d180, win 0x20e50, ios 0x0;
>>>>>>> 9234235d

	void* m_unknown0;
	gd::string m_caption;
	int m_unknown1;
	bool m_selected;
	bool m_unknown2;
	gd::string m_allowedChars;
	float m_maxLabelWidth;
	float m_maxLabelScale;
	float m_placeholderScale;
	cocos2d::ccColor3B m_placeholderColor;
	cocos2d::ccColor3B m_textColor;
	cocos2d::CCLabelBMFont* m_cursor;
	cocos2d::CCTextFieldTTF* m_textField;
	TextInputDelegate* m_delegate;
	int m_maxLabelLength;
	cocos2d::CCLabelBMFont* m_placeholderLabel;
	bool m_unknown3;
	bool m_usePasswordChar;
	bool m_forceOffset;
}

class ChallengesPage {
	static ChallengesPage* create() = mac 0x0, win 0x3e050, ios 0x0;
}

class CheckpointObject : cocos2d::CCNode {
	static CheckpointObject* create() = mac 0x7e7d0, win 0x0, ios 0x0;
	void getObject() = mac 0x7ef50, win 0x0, ios 0x0;

	GameObject* m_gameObject;
	PlayerCheckpoint* m_player1;
	PlayerCheckpoint* m_player2;
	bool m_isDual;
	bool m_isFlipped;
	cocos2d::CCPoint m_cameraPos;
	int m_unk104;
	GameObject* m_lastPortal;
	PAD = mac 0x0, win 0x4, android 0x0;
	double m_unk110;
	gd::string m_currentStateString;
	gd::string m_objectsStateString;
}

class CollisionBlockPopup {
	static CollisionBlockPopup* create(EffectGameObject*, cocos2d::CCArray*) = mac 0x130010, win 0x0, ios 0x0;
	void onNextItemID(cocos2d::CCObject*) = mac 0x130e60, win 0x0, ios 0x0;
}

class CollisionTriggerAction : cocos2d::CCNode {
	static CollisionTriggerAction* createFromString(struct gd::string) = mac 0x176ee0, win 0x0, ios 0x0;
}

class ColorAction : cocos2d::CCNode {
	void getSaveString() = mac 0x17d080, win 0x0, ios 0x0;
	void setupFromDict(cocos2d::CCDictionary*) = mac 0x17f310, win 0x0, ios 0x0;
	void setupFromString(struct gd::string) = mac 0x17f270, win 0x0, ios 0x0;

	PAD = mac 0xc, win 0x0, android 0x0;
	cocos2d::ccColor3B color = mac 0x12c, win 0x0, android 0x0;
	PAD = mac 0x5, win 0x0, android 0x0;
	float m_unk100;
	bool m_blending;
	PAD = mac 0x3, win 0x0, android 0x0;
	int m_playerColor;
	int m_unk10C;
	float m_opacity;
	float m_unk114;
	float m_copyHue;
	float m_copySaturation;
	float m_copyBrightness;
	bool m_saturationChecked;
	bool m_brightnessChecked;
	int m_copyID;
	PAD = mac 0x1, win 0x0, android 0x0;
	bool m_copyOpacity;
	PAD = mac 0x4, win 0x0, android 0x0;
	ColorActionSprite* m_colorSprite;
	PAD = mac 0xc, win 0x0, android 0x0;
}

class ColorActionSprite : cocos2d::CCNode {
	float m_opacity;
	cocos2d::_ccColor3B m_f0124;
	cocos2d::_ccColor3B m_activeColor;
}

class ColorChannelSprite : cocos2d::CCSprite {
	void updateBlending(bool) = mac 0x16e1d0, win 0x114710, ios 0x0;
	void updateCopyLabel(int, bool) = mac 0x16ded0, win 0x114440, ios 0x0;
	void updateOpacity(float) = mac 0x16e080, win 0x1145c0, ios 0x0;
	void updateValues(ColorAction*) = mac 0x16e2e0, win 0x114800, ios 0x0;
	static ColorChannelSprite* create() = mac 0x0, win 0x114340, ios 0x0;

	cocos2d::CCLabelBMFont* m_copyLabel;
	cocos2d::CCLabelBMFont* m_opacityLabel;
	cocos2d::CCLabelBMFont* m_blendingDot;
}

class ColorSelectDelegate {}

class ColorSelectPopup : FLAlertLayer, cocos2d::extension::ColorPickerDelegate, TextInputDelegate, GJSpecialColorSelectDelegate {
	virtual void colorValueChanged(cocos2d::ccColor3B color) = mac 0x0, win 0x46ee0, ios 0x0;

	cocos2d::extension::CCControlColourPicker* m_colorPicker;
	cocos2d::CCLabelBMFont* m_unk1DC;
	cocos2d::CCLabelBMFont* m_label;
	Slider* m_unk1E4;
	Slider* m_slider;
	EffectGameObject* m_effectGameObject;
	cocos2d::CCArray* m_unk1F0;
	CCMenuItemToggler* m_toggler1;
	CCMenuItemToggler* m_toggler2;
	unsigned int m_rgbLastColor;
	cocos2d::CCSprite* m_unk200;
	cocos2d::CCSprite* m_unk204;
	unsigned int m_bgrColor;
	GJColorSetupLayer* m_colorSetupLayer;
	float m_fadeTime;
	int m_olayerColor;
	bool m_isBlending;
	float m_opacity;
	ColorAction* m_colorAction;
	CCTextInputNode* m_textInput1;
	bool m_unk228;
	bool m_isTouchTrigger;
	bool m_unk22A;
	bool m_isMultipleColorTrigger;
	bool m_unk22C;
	bool m_isColorTrigger;
	int m_colorID;
	bool m_unk234;
	int m_copyChannelID;
	bool m_copyOpacity;
	ConfigureHSVWidget* m_configurehsvwidget;
	PAD = mac 0x0, win 0x10, android 0x0;
	cocos2d::CCArray* m_unk254;
	cocos2d::CCArray* m_unk258;
	CCTextInputNode* m_textInput2;
	PAD = mac 0x0, win 0x4, android 0x0;
	CCMenuItemToggler* m_toggler3;
	CCMenuItemToggler* m_toggler4;
	PAD = mac 0x0, win 0x8, android 0x0;
	cocos2d::CCArray* m_unk274;
	bool m_spawnTrigger;
	bool m_multiTrigger;
	bool m_copyColor;
}

class ColorSetupDelegate {}

class CommentCell : TableViewCell {
	void loadFromComment(GJComment*) = mac 0x111c70, win 0x0, ios 0x0;

	PAD = mac 0x0, win 0x4, android 0x0;
	cocos2d::CCSprite* m_iconSprite;
	cocos2d::CCLabelBMFont* m_likeLabel;
	GJComment* m_comment;
	PAD = mac 0x0, win 0x4, android 0x0;
}

class CommentUploadDelegate {}

class ConfigureHSVWidget : cocos2d::CCNode {
	cocos2d::CCLabelBMFont* m_hueLabel;
	cocos2d::CCLabelBMFont* m_saturationLabel;
	cocos2d::CCLabelBMFont* m_brightnessLabel;
	Slider* m_hueSlider;
	Slider* m_saturationSlider;
	Slider* m_brightnessSlider;
	cocos2d::ccHSVValue m_value;
}

class CountTriggerAction : cocos2d::CCNode {
	static CountTriggerAction* createFromString(struct gd::string) = mac 0x1754f0, win 0x0, ios 0x0;

	int m_previousCount;
	int m_targetCount;
	int m_targetID;
	bool m_activateGroup;
	bool multiActivate = mac 0x138, win 0x0, android 0x0;
}

class CreateGuidelinesLayer : FLAlertLayer, FLAlertLayerProtocol {
	void onStop(cocos2d::CCObject* pSender) = mac 0x0, win 0x4d2c0, ios 0x0;

	PAD = mac 0x0, win 0x24, android 0x0;
	gd::string m_guidelineString;
}

class CreateMenuItem : CCMenuItemSpriteExtra {
	static CreateMenuItem* create(cocos2d::CCNode*, cocos2d::CCNode*, cocos2d::CCObject*, cocos2d::SEL_MenuHandler) = mac 0x1c580, win 0x0, ios 0x0;

	PAD = mac 0x0, win 0x18, android 0x0;
	int m_objectID;
	int m_buildTabPage;
	int m_buildTab;
}

class CreatorLayer : cocos2d::CCLayer {
	void onMyLevels(cocos2d::CCObject*) = mac 0x142b70, win 0x0, ios 0x0;
	void onSavedLevels(cocos2d::CCObject*) = mac 0x142860, win 0x0, ios 0x0;
	static CreatorLayer* create() = mac 0x0, win 0x4dda0, ios 0x0;
}

class CurrencyRewardLayer {
	~CurrencyRewardLayer() = mac 0x447950, win 0x0, ios 0x0;
	virtual void update(float) = mac 0x44a5c0, win 0x0, ios 0x0;
}

class CustomListView : BoomListView {
	static CustomListView* create(cocos2d::CCArray*, float, float, int, BoomListType) = mac 0x10d410, win 0x57f90, ios 0x0;
	inline static CustomListView* create(cocos2d::CCArray* entries, BoomListType type, float width, float height) {
		return CustomListView::create(entries, width, height, 0, type);
	}
	virtual TableViewCell* getListCell(const char*) = mac 0x10d560, win 0x58050, ios 0x0;
	virtual void loadCell(TableViewCell*, unsigned int) = mac 0x10e610, win 0x585c0, ios 0x0;
	virtual void setupList() = mac 0x116e70, win 0x58870, ios 0x0;
	CustomListView() = mac 0x0, win 0x57e60, ios 0x0;
}

class CustomSongCell : TableViewCell {
	void loadFromObject(SongInfoObject*) = mac 0x110220, win 0x0, ios 0x0;
}

class CustomSongLayer : FLAlertLayer, FLAlertLayerProtocol, TextInputDelegate, GJDropDownLayerDelegate {
	bool init(LevelSettingsObject*) = mac 0xf06f0, win 0x0, ios 0x0;
	void onArtists(cocos2d::CCObject*) = mac 0xf1950, win 0x0, ios 0x0;
	void onSongBrowser(cocos2d::CCObject*) = mac 0xf18a0, win 0x0, ios 0x0;

	LevelSettingsObject* m_levelSettings;
	CCTextInputNode* m_songIDInput;
	CustomSongWidget* m_songWidget;
	LevelSettingsLayer* m_levelSettingsLayer;
}

class CustomSongWidget : cocos2d::CCNode, MusicDownloadDelegate, FLAlertLayerProtocol {
	void FLAlert_Clicked(FLAlertLayer*, bool) {}
	void loadSongInfoFinished(SongInfoObject*) {}

	void updateSongObject(SongInfoObject* song) = mac 0x0, win 0x69280, ios 0x0;

	SongInfoObject* m_songInfo;
	PAD = mac 0x0, win 0x1C, android 0x0;
	CCMenuItemSpriteExtra* m_downloadBtn;
	PAD = mac 0x0, win 0x30, android 0x0;
}

class CustomizeObjectLayer : FLAlertLayer, TextInputDelegate, HSVWidgetPopupDelegate, ColorSelectDelegate, ColorSetupDelegate {
	void onNextColorChannel(cocos2d::CCObject* pSender) = mac 0x0, win 0x56c80, ios 0x0;
	void onSelectColor(cocos2d::CCObject* pSender) = mac 0x0, win 0x577b0, ios 0x0;
	int getActiveMode(bool unknown) = mac 0x0, win 0x57210, ios 0x0;

	EffectGameObject* m_targetObject;
	cocos2d::CCArray* m_targetObjects;
	cocos2d::CCArray* m_colorButtons;
	cocos2d::CCArray* m_colorNodes;
	cocos2d::CCArray* m_textInputNodes;
	PAD = mac 0x0, win 0x4, android 0x0;
	cocos2d::CCArray* m_detailColorButtons;
	int m_selectedMode;
	int m_customColorChannel;
	bool m_unk0x200;
	bool m_unk0x201;
	bool m_glowDisabled;
	CCMenuItemSpriteExtra* m_baseButton;
	CCMenuItemSpriteExtra* m_detailButton;
	CCMenuItemSpriteExtra* m_textButton;
	CCMenuItemSpriteExtra* m_baseColorHSV;
	CCMenuItemSpriteExtra* m_detailColorHSV;
	cocos2d::CCLabelBMFont* m_titleLabel;
	cocos2d::CCLabelBMFont* m_selectedColorLabel;
	CCTextInputNode* m_customColorInput;
	CCTextInputNode* m_textInput;
	ButtonSprite* m_customColorButtonSprite;
	CCMenuItemSpriteExtra* m_customColorButton;
	CCMenuItemSpriteExtra* m_arrowDown;
	CCMenuItemSpriteExtra* m_arrowUp;
	cocos2d::extension::CCScale9Sprite* m_customColorInputBG;
	ColorChannelSprite* m_colorSprite;
	CCMenuItemSpriteExtra* m_colorSpriteButton;
	bool m_showTextInput;
	bool m_customColorSelected;
}

class DailyLevelPage {
	static DailyLevelPage* create(bool weekly) = mac 0x0, win 0x6a860, ios 0x0;
}

class DialogLayer : cocos2d::CCLayerColor {
	static DialogLayer* create(DialogObject* dialog, int color) {
		return DialogLayer::createDialogLayer(dialog, nullptr, color);
	}

	static DialogLayer* createWithObjects(cocos2d::CCArray* dialogs, int color) {
		return DialogLayer::createDialogLayer(nullptr, dialogs, color);
	}

	static DialogLayer* createDialogLayer(DialogObject*, cocos2d::CCArray*, int) = mac 0x2047d0, win 0x6D470, ios 0x0;
	void init(DialogLayer*, DialogObject*, cocos2d::CCArray*, int) = mac 0x0, win 0x6D520, ios 0x0;
	cocos2d::CCAction* animateIn(int location) = mac 0x0, win 0x6E130, ios 0x0;

	~DialogLayer() = mac 0x204720, win 0x0, ios 0x0;
	virtual void onEnter() = mac 0x205900, win 0x0, ios 0x0;
	virtual bool ccTouchBegan(cocos2d::CCTouch*, cocos2d::CCEvent*) = mac 0x205790, win 0x0, ios 0x0;
	virtual void ccTouchMoved(cocos2d::CCTouch*, cocos2d::CCEvent*) = mac 0x205820, win 0x0, ios 0x0;
	virtual void ccTouchEnded(cocos2d::CCTouch*, cocos2d::CCEvent*) = mac 0x2057e0, win 0x0, ios 0x0;
	virtual void ccTouchCancelled(cocos2d::CCTouch*, cocos2d::CCEvent*) = mac 0x205840, win 0x0, ios 0x0;
	virtual void registerWithTouchDispatcher() = mac 0x205890, win 0x0, ios 0x0;
	virtual void keyBackClicked() = mac 0x2056a0, win 0x0, ios 0x0;
	virtual void keyDown(cocos2d::enumKeyCodes) = mac 0x205ce0, win 0x0, ios 0x0;
	virtual void fadeInTextFinished(TextArea*) = mac 0x205930, win 0x0, ios 0x0;
}

class DialogDelegate {}

class DialogObject : cocos2d::CCObject {
	static DialogObject* create(struct gd::string title, struct gd::string text, int portrait, float text_scale, bool is_unskippable, cocos2d::ccColor3B text_color) = mac 0x0, win 0x6D160, ios 0x0;
	bool init(DialogObject*, struct gd::string title, struct gd::string text, int portrait, float text_scale, bool is_unskippable, cocos2d::ccColor3B text_color) = mac 0x0, win 0x6D2E0, ios 0x0;

	gd::string m_text;
	gd::string m_title;
	int m_dialogType;
	cocos2d::ccColor3B m_colour;
	float m_textWidth;
	bool m_canSkip;
}

class DrawGridLayer : cocos2d::CCLayer {
	inline using CCPointArray400 = struct cocos2d::CCPoint(*)[400];
	inline using CCPointArray200 = struct cocos2d::CCPoint(*)[400];

	void draw() = mac 0x0, win 0x16ce90, ios 0x0;

	CCPointArray400 m_commonLines;
	CCPointArray200 m_yellowGuidelines;
	CCPointArray200 m_greenGuidelines;
	float m_songOffset1;
	float m_songOffset2;
	float m_lastMusicXPosition;
	bool m_effectSortDirty;
	LevelEditorLayer* m_editor;
	gd::string m_guidelineString;
	cocos2d::CCNode* m_grid;
	cocos2d::CCArray* m_guidelines;
	cocos2d::CCArray* m_effects;
	cocos2d::CCArray* m_guides;
	cocos2d::CCArray* m_speedObjects1;
	cocos2d::CCArray* m_speedObjects2;
	cocos2d::CCArray* m_playerNodePoints;
	cocos2d::CCArray* m_player2NodePoints;
	double m_unkDouble;
	float m_guidelineSpacing;
	float m_slowGuidelineSpacing;
	float m_normalGuidelineSpacing;
	float m_fastGuidelineSpacing;
	float m_fasterGuidelineSpacing;
	float m_fastestGuidelineSpacing;
	bool m_updatingTimeMarkers;
	bool m_timeNeedsUpdate;
	float m_activeGridNodeSize;
	float m_gridSize;
}

class EditButtonBar : cocos2d::CCNode {
	void removeAllItems() {
	    this->m_buttonArray->removeAllObjects();
	    this->reloadItemsInNormalSize();
	}
	void reloadItems(int rowCount, int columnCount) {
	    if (this->m_buttonArray)
	        this->loadFromItems(this->m_buttonArray, rowCount, columnCount, this->m_unknown);
	}
	void reloadItemsInNormalSize() {
		// TODO: fix this
	    // this->reloadItems(
	    //     GameManager::sharedState()->getIntGameVariable("0049"),
	    //     GameManager::sharedState()->getIntGameVariable("0050")
	    // );
	}
	void addButton(CCMenuItemSpriteExtra* btn, bool reload) {
	    if (this->m_buttonArray)
	        this->m_buttonArray->addObject(reinterpret_cast<cocos2d::CCObject*>(btn));
	    if (reload)
	        this->reloadItemsInNormalSize();
	}

	void loadFromItems(cocos2d::CCArray* buttons, int rowCount, int columnCount, bool idk) = mac 0x351010, win 0x6e5e0, ios 0x0;

	cocos2d::CCPoint m_position;
	int m_unknown;
	bool m_unknownBool;
	cocos2d::CCArray* m_buttonArray;
	BoomScrollLayer* m_scrollLayer;
	cocos2d::CCArray* m_pagesArray;
}

class EditLevelLayer : cocos2d::CCLayer {
	static void scene(GJGameLevel* level) {
	    auto pScene = cocos2d::CCScene::create();
	
	    pScene->addChild(reinterpret_cast<cocos2d::CCNode*>(EditLevelLayer::create(level)));
	
	    cocos2d::CCDirector::sharedDirector()->replaceScene(
	        cocos2d::CCTransitionFade::create(.5f, pScene)
	    );
	}

	static EditLevelLayer* create(GJGameLevel* level) = mac 0xe1e50, win 0x6f530, ios 0x0;

	cocos2d::CCMenu* m_buttonMenu;
	GJGameLevel* m_level;
	TextArea* m_descriptionInput;
	cocos2d::CCArray* m_someArray;
	cocos2d::CCLabelBMFont* m_someFont;
}

class EditorOptionsLayer {
	void onButtonsPerRow(cocos2d::CCObject*) = mac 0x147b30, win 0x0, ios 0x0;
}

class EditorPauseLayer : CCBlockLayer, FLAlertLayerProtocol {
	static EditorPauseLayer* create(LevelEditorLayer* editor) {
	    auto pRet = new EditorPauseLayer();
	    if (pRet && pRet->init(editor)) {
	        pRet->autorelease();
	        return pRet;
	    }
	    CC_SAFE_DELETE(pRet);
	    return nullptr;
	}

	~EditorPauseLayer() = mac 0x13c3b0, win 0x0, ios 0x0;
	virtual void keyBackClicked() = mac 0x13f320, win 0x758d0, ios 0x0;
	virtual void keyDown(cocos2d::enumKeyCodes) = mac 0x13f3a0, win 0x0, ios 0x0;
	virtual void customSetup() = mac 0x13cc00, win 0x0, ios 0x0;
	virtual void FLAlert_Clicked(FLAlertLayer*, bool) = mac 0x13f1b0, win 0x75780, ios 0x0;
	void saveLevel() = mac 0x13ebd0, win 0x75010, ios 0x0;
	bool init(LevelEditorLayer*) = mac 0x13c7a0, win 0x730e0, ios 0x0;
	void onExitEditor(cocos2d::CCObject* pSender) = mac 0x0, win 0x75660, ios 0x0;
	void playStep2() = mac 0x0, win 0x75440, ios 0x0;
	void onResume(cocos2d::CCObject* pSender) = mac 0x0, win 0x74fe0, ios 0x0;
	void onSaveAndPlay(cocos2d::CCObject* pSender) = mac 0x0, win 0x753d0, ios 0x0;
	void onSaveAndExit(cocos2d::CCObject* pSender) = mac 0x0, win 0x75620, ios 0x0;
	void onSave(cocos2d::CCObject* pSender) = mac 0x0, win 0x755a0, ios 0x0;
	void onExitNoSave(cocos2d::CCObject* pSender) = mac 0x0, win 0x75700, ios 0x0;
	void uncheckAllPortals(cocos2d::CCObject* pSender) = mac 0x0, win 0x74760, ios 0x0;
	EditorPauseLayer() = mac 0x0, win 0x72f10, ios 0x0;

	bool m_saved;
	PAD = mac 0x0, win 0x4, android 0x0;
	CCMenuItemSpriteExtra* m_button0;
	CCMenuItemSpriteExtra* m_button1;
	LevelEditorLayer* m_editorLayer;
}

class EditorUI : cocos2d::CCLayer, FLAlertLayerProtocol, ColorSelectDelegate, GJRotationControlDelegate, GJScaleControlDelegate, MusicDownloadDelegate {
	static EditorUI* get() {
	    auto lel = LevelEditorLayer::get();
	    if (!lel) return nullptr;
	    return lel->m_editorUI;
	}

	void constrainGameLayerPosition() = mac 0x1c6d0, win 0x0, ios 0x0;
	void create(LevelEditorLayer*) = mac 0x8a80, win 0x0, ios 0x0;
	void deselectAll() = mac 0x1f300, win 0x86af0, ios 0x0;
	void onDeselectAll(cocos2d::CCObject*) = mac 0x19cd0, win 0x0, ios 0x0;
	void disableButton(CreateMenuItem*) = mac 0x1c0f0, win 0x78af0, ios 0x0;
	void editButtonUsable() = mac 0x28f30, win 0x0, ios 0x0;
	void editObject(cocos2d::CCObject*) = mac 0x195a0, win 0x8ca50, ios 0x0;
	void enableButton(CreateMenuItem*) = mac 0x1bff0, win 0x78990, ios 0x0;
	CCMenuItemSpriteExtra* getCreateBtn(int, int) = mac 0x1f6c0, win 0x85120, ios 0x0;
	cocos2d::CCPoint getGroupCenter(cocos2d::CCArray*, bool) = mac 0x23470, win 0x8fc30, ios 0x0;
	cocos2d::CCArray* getSelectedObjects() = mac 0x23f30, win 0x86900, ios 0x0;
	void init(LevelEditorLayer*) = mac 0x8ae0, win 0x0, ios 0x0;
	virtual bool ccTouchBegan(cocos2d::CCTouch*, cocos2d::CCEvent*) = mac 0x2ed60, win 0x0, ios 0x0;
	virtual void ccTouchMoved(cocos2d::CCTouch*, cocos2d::CCEvent*) = mac 0x2f3d0, win 0x0, ios 0x0;
	virtual void ccTouchEnded(cocos2d::CCTouch*, cocos2d::CCEvent*) = mac 0x2fb00, win 0x0, ios 0x0;
	virtual void keyDown(cocos2d::enumKeyCodes) = mac 0x30790, win 0x91a30, ios 0x0;
	void moveObject(GameObject*, struct cocos2d::CCPoint) = mac 0x24b10, win 0x8ddb0, ios 0x0;
	void onDuplicate(cocos2d::CCObject*) = mac 0x18ba0, win 0x87d20, ios 0x0;
	cocos2d::CCArray* pasteObjects(gd::string const&) = mac 0x232d0, win 0x88240, ios 0x0;
	void playerTouchBegan(cocos2d::CCTouch*, cocos2d::CCEvent*) = mac 0x2ebf0, win 0x0, ios 0x0;
	void playtestStopped() = mac 0x24790, win 0x0, ios 0x0;
	void redoLastAction(cocos2d::CCObject*) = mac 0xb8e0, win 0x870f0, ios 0x0;
	void replaceGroupID(GameObject*, int, int) = mac 0x27470, win 0x0, ios 0x0;
	void scaleChanged(float) = mac 0x25490, win 0x0, ios 0x0;
	void scaleObjects(cocos2d::CCArray*, float, struct cocos2d::CCPoint) = mac 0x252e0, win 0x8f150, ios 0x0;
	void selectObjects(cocos2d::CCArray*, bool) = mac 0x23940, win 0x864a0, ios 0x0;
	void setupCreateMenu() = mac 0xcb50, win 0x0, ios 0x0;
	void undoLastAction(cocos2d::CCObject*) = mac 0xb830, win 0x87070, ios 0x0;
	void updateButtons() = mac 0x1a300, win 0x78280, ios 0x0;
	void updateObjectInfoLabel() = mac 0x1cb10, win 0x793b0, ios 0x0;
	void updateSlider() = mac 0x18a90, win 0x78f10, ios 0x0;
	void updateZoom(float) = mac 0x248c0, win 0x878a0, ios 0x0;
	void selectObject(GameObject* obj, bool idk) = mac 0x1bd60, win 0x86250, ios 0x0;
	void selectAll() = mac 0x0, win 0x86c40, ios 0x0;
	void selectAllWithDirection(bool left) = mac 0x0, win 0x86d80, ios 0x0;
	cocos2d::CCPoint getTouchPoint(cocos2d::CCTouch* touch, cocos2d::CCEvent* event) = mac 0x0, win 0x90620, ios 0x0;
	void onSelectBuildTab(cocos2d::CCObject* pSender) = mac 0x0, win 0x887f0, ios 0x0;
	void onCreateButton(cocos2d::CCObject* pSender) = mac 0x0, win 0x854f0, ios 0x0;
	CCMenuItemSpriteExtra* getSpriteButton(const char* sprite, cocos2d::SEL_MenuHandler callback, cocos2d::CCMenu* menu, float scale) = mac 0x0, win 0x78bf0, ios 0x0;
	cocos2d::CCPoint offsetForKey(int objID) = mac 0x0, win 0x92310, ios 0x0;
	void updateDeleteMenu() = mac 0x0, win 0x7c5d0, ios 0x0;
	void updateCreateMenu(bool updateTab) = mac 0x1e960, win 0x85530, ios 0x0;
	void toggleMode(cocos2d::CCObject* pSender) = mac 0x187b0, win 0x7ad20, ios 0x0;
	void zoomIn(cocos2d::CCObject* pSender) = mac 0xc0c0, win 0x877c0, ios 0x0;
	void zoomOut(cocos2d::CCObject* pSender) = mac 0xc120, win 0x87830, ios 0x0;
	void rotateObjects(cocos2d::CCArray* objects, float angle, struct cocos2d::CCPoint center) = mac 0x0, win 0x8ee80, ios 0x0;
	void updateGridNodeSize() = mac 0x1c8a0, win 0x78f60, ios 0x0;
	void updateSpecialUIElements() = mac 0x0, win 0x87030, ios 0x0;
	void constrainGameLayerPosition(float x, float y) = mac 0x18890, win 0x8f920, ios 0x0;
	void moveGameLayer(cocos2d::CCPoint const& pos) = mac 0x1ca90, win 0x79290, ios 0x0;
	void showUI(bool show) = mac 0x245b0, win 0x87180, ios 0x0;
	void editObject2(cocos2d::CCObject* pSender) = mac 0x0, win 0x8d1b0, ios 0x0;
	void editGroup(cocos2d::CCObject* pSender) = mac 0x0, win 0x8d720, ios 0x0;
	void moveObjectCall(EditCommand pSender) = mac 0x29b80, win 0x8db30, ios 0x0;
	void transformObjectCall(EditCommand pSender) = mac 0x29d90, win 0x8def0, ios 0x0;
	void onDeleteSelected(cocos2d::CCObject* pSender) = mac 0xb990, win 0x7bf50, ios 0x0;
	void onCopy(cocos2d::CCObject* pSender) = mac 0x18dc0, win 0x87fb0, ios 0x0;
	void onPaste(cocos2d::CCObject* pSender) = mac 0x18ee0, win 0x880c0, ios 0x0;
	void toggleEnableRotate(cocos2d::CCObject* pSender) = mac 0xb700, win 0x860d0, ios 0x0;
	void toggleFreeMove(cocos2d::CCObject* pSender) = mac 0xb610, win 0x85eb0, ios 0x0;
	void toggleSwipe(cocos2d::CCObject* pSender) = mac 0xb490, win 0x85dd0, ios 0x0;
	void toggleSnap(cocos2d::CCObject* pSender) = mac 0xb680, win 0x85fa0, ios 0x0;
	void onPlayback(cocos2d::CCObject* pSender) = mac 0xbcb0, win 0x87340, ios 0x0;
	void onPlaytest(cocos2d::CCObject* pSender) = mac 0xbec0, win 0x87600, ios 0x0;
	void onStopPlaytest(cocos2d::CCObject* pSender) = mac 0xbfd0, win 0x876e0, ios 0x0;
	void onGroupUp(cocos2d::CCObject* pSender) = mac 0x1a1a0, win 0x8d780, ios 0x0;
	void onGroupDown(cocos2d::CCObject* pSender) = mac 0x1a200, win 0x8d7e0, ios 0x0;
	void selectBuildTab(int tab) = mac 0x1fb90, win 0x88810, ios 0x0;
	void onPause(cocos2d::CCObject* pSender) = mac 0x18650, win 0x78020, ios 0x0;
	void onSettings(cocos2d::CCObject* pSender) = mac 0x0, win 0x77fe0, ios 0x0;
	void activateRotationControl(cocos2d::CCObject* pSender) = mac 0x0, win 0x8fe70, ios 0x0;
	void activateScaleControl(cocos2d::CCObject* pSender) = mac 0x0, win 0x889b0, ios 0x0;
	void dynamicGroupUpdate(bool idk) = mac 0x0, win 0x8ad10, ios 0x0;
	void createRockOutline() = mac 0x0, win 0x89c10, ios 0x0;
	void createRockEdges() = mac 0x0, win 0x88ec0, ios 0x0;
	void createRockBase() = mac 0x0, win 0x8a2c0, ios 0x0;
	void onCopyState(cocos2d::CCObject* pSender) = mac 0x0, win 0x88490, ios 0x0;
	void onPasteColor(cocos2d::CCObject* pSender) = mac 0x0, win 0x88580, ios 0x0;
	void onPasteState(cocos2d::CCObject* pSender) = mac 0x0, win 0x884c0, ios 0x0;
	void onGroupSticky(cocos2d::CCObject* pSender) = mac 0x0, win 0x87a80, ios 0x0;
	void onUngroupSticky(cocos2d::CCObject* pSender) = mac 0x0, win 0x87ac0, ios 0x0;
	void onGoToLayer(cocos2d::CCObject* pSender) = mac 0x0, win 0x886b0, ios 0x0;
	void onGoToBaseLayer(cocos2d::CCObject* pSender) = mac 0x0, win 0x88790, ios 0x0;
	void editColor(cocos2d::CCObject* pSender) = mac 0x0, win 0x8d3c0, ios 0x0;
	void alignObjects(cocos2d::CCArray* objs, bool alignY) = mac 0x0, win 0x8f320, ios 0x0;
	virtual void keyUp(cocos2d::enumKeyCodes key) = mac 0x312b0, win 0x92180, ios 0x0;

	LevelEditorLayer* editorLayer = mac 0x408, win 0x0, android 0x0;
	cocos2d::CCArray* editBars = mac 0x358, win 0x0, android 0x0;
	cocos2d::CCNode* locationSlider = mac 0x228, win 0x0, android 0x0;
	GameObject* lastSelectedObject = mac 0x440, win 0x0, android 0x0;
	gd::string clipboard = mac 0x458, win 0x0, android 0x0;
	EditButtonBar* m_buttonBar;
	PAD = mac 0x8, win 0x4, android 0x0;
	cocos2d::CCArray* m_hideableUIElementArray;
	PAD = mac 0x0, win 0x4, android 0x0;
	float m_gridSize;
	PAD = mac 0x0, win 0x14, android 0x0;
	bool m_moveModifier;
	int m_rotationTouchID;
	int m_scaleTouchID;
	int m_touchID;
	cocos2d::CCLabelBMFont* m_objectInfoLabel;
	GJRotationControl* m_rotationControl;
	cocos2d::CCPoint m_scalePos;
	bool m_touchDown;
	GJScaleControl* m_scaleControl;
	cocos2d::CCDictionary* m_editButtonDict;
	EditButtonBar* m_createButtonBar;
	EditButtonBar* m_editButtonBar;
	Slider* m_positionSlider;
	float m_unknown0;
	float m_minYLimit;
	float m_unknown2;
	bool m_swipeEnabled;
	bool m_freeMoveEnabled;
	PAD = mac 0x0, win 0xc, android 0x0;
	cocos2d::CCArray* m_unknownArray2;
	PAD = mac 0x0, win 0x8, android 0x0;
	cocos2d::CCArray* m_selectedObjects;
	cocos2d::CCMenu* m_deleteMenu;
	cocos2d::CCArray* m_unknownArray4;
	CCMenuItemSpriteExtra* m_deleteModeBtn;
	CCMenuItemSpriteExtra* m_buildModeBtn;
	CCMenuItemSpriteExtra* m_editModeBtn;
	CCMenuItemSpriteExtra* m_swipeBtn;
	CCMenuItemSpriteExtra* m_freeMoveBtn;
	CCMenuItemSpriteExtra* m_deselectBtn;
	CCMenuItemSpriteExtra* m_snapBtn;
	CCMenuItemSpriteExtra* m_rotateBtn;
	CCMenuItemSpriteExtra* m_playbackBtn;
	CCMenuItemSpriteExtra* m_PlaytestBtn;
	CCMenuItemSpriteExtra* m_playtestStopBtn;
	CCMenuItemSpriteExtra* m_trashBtn;
	CCMenuItemSpriteExtra* m_linkBtn;
	CCMenuItemSpriteExtra* m_unlinkBtn;
	CCMenuItemSpriteExtra* m_undoBtn;
	CCMenuItemSpriteExtra* m_redoBtn;
	CCMenuItemSpriteExtra* m_editObjectBtn;
	CCMenuItemSpriteExtra* m_editGroupBtn;
	CCMenuItemSpriteExtra* m_editHSVBtn;
	CCMenuItemSpriteExtra* m_editSpecialBtn;
	CCMenuItemSpriteExtra* m_copyPasteBtn;
	CCMenuItemSpriteExtra* m_copyBtn;
	CCMenuItemSpriteExtra* m_pasteBtn;
	CCMenuItemSpriteExtra* m_copyValuesBtn;
	CCMenuItemSpriteExtra* m_pasteStateBtn;
	CCMenuItemSpriteExtra* m_pasteColorBtn;
	CCMenuItemSpriteExtra* m_goToLayerBtn;
	CCMenuItemToggler* m_guideToggle;
	cocos2d::CCArray* m_createButtonBars;
	cocos2d::CCMenu* m_tabsMenu;
	cocos2d::CCArray* m_tabsArray;
	cocos2d::CCSprite* m_idkSprite0;
	cocos2d::CCSprite* m_idkSprite1;
	CCMenuItemSpriteExtra* m_button27;
	CCMenuItemSpriteExtra* m_button28;
	CCMenuItemSpriteExtra* m_deleteFilterNone;
	CCMenuItemSpriteExtra* m_deleteFilterStatic;
	CCMenuItemSpriteExtra* m_deleteFilterDetails;
	CCMenuItemSpriteExtra* m_deleteFilterCustom;
	cocos2d::CCLabelBMFont* m_currentLayerLabel;
	CCMenuItemSpriteExtra* m_layerNextBtn;
	CCMenuItemSpriteExtra* m_layerPrevBtn;
	CCMenuItemSpriteExtra* m_goToBaseBtn;
	PAD = mac 0x0, win 0x8, android 0x0;
	int m_selectedCreateObjectID;
	cocos2d::CCArray* m_createButtonArray;
	cocos2d::CCArray* m_customObjectButtonArray;
	cocos2d::CCArray* m_unknownArray9;
	int m_selectedMode;
	LevelEditorLayer* m_editorLayer;
	cocos2d::CCPoint m_swipeStart;
	cocos2d::CCPoint m_swipeEnd;
	PAD = mac 0x0, win 0x20, android 0x0;
	GameObject* m_selectedObject;
	PAD = mac 0x0, win 0x8, android 0x0;
	gd::string m_clipboard;
	PAD = mac 0x0, win 0x8, android 0x0;
	int m_selectedTab;
	int m_timesSelected;
	PAD = mac 0x0, win 0x20, android 0x0;
	bool m_spaceKeyPressed;
}

class EffectGameObject : GameObject {
	void updateLabel() {
		auto label = reinterpret_cast<cocos2d::CCLabelBMFont*>(this->getChildByTag(999));
		if (label) {
			switch (this->m_objectID) {
				// instant count
				case 0x713:
					label->setString(
						cocos2d::CCString::createWithFormat("%i", this->m_targetItemID)->getCString()
					);
					break;
				//   color,    pulse
				case 899: case 1006: {
					int target = this->m_objectID == 1006 ? m_targetGroupID : m_targetColorID;
					if (target > 999) {
						label->setString(GJSpecialColorSelect::textForColorIdx(target));
					} else {
						label->setString(
							cocos2d::CCString::createWithFormat("%i", target)->getCString()
						);
					}
					label->limitLabelWidth(30.0f, 0.5f, 0.0f);
					} break;
				default:
					label->setString(
						cocos2d::CCString::createWithFormat("%i", this->m_targetGroupID)->getCString()
					);
			}
		}
	}

	static EffectGameObject* create(const char*) = mac 0xc9790, win 0x253c30, ios 0x0;
	void getTargetColorIndex() = mac 0xca1f0, win 0x0, ios 0x0;
	virtual void triggerObject(GJBaseGameLayer*) = mac 0xc9870, win 0x0, ios 0x0;
	gd::string getSaveString() = mac 0x0, win 0x257560, ios 0x0;

	int targetGroup = mac 0x4F8, win 0x0, android 0x0;
	bool activateGroup = mac 0x578, win 0x0, android 0x0;
	bool touchHoldMode = mac 0x579, win 0x0, android 0x0;
	int animationID = mac 0x584, win 0x0, android 0x0;
	float spawnDelay = mac 0x588, win 0x0, android 0x0;
	bool multiTrigger = mac 0x594, win 0x0, android 0x0;
	int targetCount = mac 0x598, win 0x0, android 0x0;
	int compareType = mac 0x5A0, win 0x0, android 0x0;
	int itemBlockBID = mac 0x5A8, win 0x0, android 0x0;
	int itemBlockID = mac 0x5B0, win 0x0, android 0x0;
	cocos2d::ccColor3B m_colColor;
	float m_duration;
	float m_opacity;
	int m_targetGroupID;
	int m_centerGroupID;
	float m_shakeStrength;
	float m_shakeInterval;
	bool m_tintGround;
	bool m_playerColor1;
	bool m_playerColor2;
	bool m_blending;
	cocos2d::CCPoint m_move;
	EasingType m_easingType;
	float m_easingRate;
	bool m_lockToPlayerX;
	bool m_lockToPlayerY;
	bool m_useTarget;
	MoveTargetType m_moveTargetType;
	int m_rotateDegrees;
	int m_times360;
	bool m_lockObjectRotation;
	cocos2d::CCPoint m_followMod;
	bool UndocuementedLevelProperty74;
	float m_followYSpeed;
	float m_followYDelay;
	int m_followYOffset;
	float m_followYMaxSpeed;
	float m_fadeInTime;
	float m_holdTime;
	float m_fadeOutTime;
	int m_pulseHSVMode;
	int m_pulseGroupMode;
	cocos2d::ccHSVValue m_HSVValue;
	int m_copyColorID;
	bool m_copyOpacity;
	bool m_pulseMainOnly;
	bool m_pulseDetailOnly;
	bool m_pulseExclusive;
	bool m_activateGroup;
	bool m_touchHoldMode;
	TouchToggleMode m_touchToggleMode;
	bool m_touchDualMode;
	int m_animationID;
	float m_spawnDelay;
	cocos2d::CCPoint m_spawnPosition;
	bool m_multiTrigger;
	bool m_editorDisabled;
	int m_targetCount;
	bool m_subtractCount;
	ComparisonType m_comparisonType;
	bool m_multiActivate;
	bool m_triggerOnExit;
	int m_blockBID;
	bool m_dynamicBlock;
	int m_targetItemID;
	int m_pickupMode;
	PAD = mac 0x0, win 0x24, android 0x0;
}

class EndLevelLayer {
	static EndLevelLayer* create() = mac 0x2787d0, win 0x0, ios 0x0;
}

class EndPortalObject : GameObject {
	static EndPortalObject* create() = mac 0x1da8f0, win 0x0, ios 0x0;
	void updateColors(cocos2d::_ccColor3B) = mac 0x1dacb0, win 0x0, ios 0x0;
}

class ExtendedLayer {}

class FLAlertLayer : cocos2d::CCLayerColor {
	inline virtual ~FLAlertLayer() {
	    cocos2d::CCDirector::sharedDirector()->getTouchDispatcher()->decrementForcePrio(2);
	}
	inline FLAlertLayer() {
    	m_buttonMenu = nullptr;
		m_controlConnected = -1;
		m_mainLayer = nullptr;
		m_ZOrder = 0;
		m_noElasticity = false;
		m_reverseKeyBack = false;
		m_scene = nullptr;
		m_alertProtocol = nullptr;
		m_scrollingLayer = nullptr;
		m_button2 = nullptr;
		m_button1 = nullptr;
		m_joystickConnected = -1;
		m_containsBorder = 0;
    }

	static FLAlertLayer* create(char const* title, const gd::string& desc, char const* btn) {
        return FLAlertLayer::create(nullptr, title, desc, btn, nullptr, 300.0);
    }

	virtual void onEnter() = mac 0x25f350, win 0x23750, ios 0x0;
	virtual bool ccTouchBegan(cocos2d::CCTouch*, cocos2d::CCEvent*) = mac 0x25ee40, win 0x233c0, ios 0x0;
	virtual void ccTouchMoved(cocos2d::CCTouch*, cocos2d::CCEvent*) = mac 0x25f0a0, win 0x23510, ios 0x0;
	virtual void ccTouchEnded(cocos2d::CCTouch*, cocos2d::CCEvent*) = mac 0x25ef60, win 0x23450, ios 0x0;
	virtual void ccTouchCancelled(cocos2d::CCTouch*, cocos2d::CCEvent*) = mac 0x25f020, win 0x234c0, ios 0x0;
	virtual void registerWithTouchDispatcher() = mac 0x25f2e0, win 0x236f0, ios 0x0;
	virtual void keyBackClicked() = mac 0x25ed90, win 0x232c0, ios 0x0;
	virtual void keyDown(cocos2d::enumKeyCodes) = mac 0x25ece0, win 0x23250, ios 0x0;
	virtual void show() = mac 0x25f120, win 0x23560, ios 0x1feff4;

	bool init(FLAlertLayerProtocol*, char const*, struct gd::string, char const*, char const*, float, bool, float) = mac 0x25e1b0, win 0x0, ios 0x0;
	static FLAlertLayer* create(FLAlertLayerProtocol*, char const*, struct gd::string, char const*, char const*) = mac 0x25de00, win 0x22680, ios 0x0;
	static FLAlertLayer* create(FLAlertLayerProtocol*, char const*, struct gd::string, char const*, char const*, float) = mac 0x25e0e0, win 0x22730, ios 0x1fe374;
	static FLAlertLayer* create(FLAlertLayerProtocol*, char const*, struct gd::string, char const*, char const*, float, bool, float) = mac 0x25dec0, win 0x0, ios 0x0;
	void onBtn1(cocos2d::CCObject*) = mac 0x25ec20, win 0x23340, ios 0x0;
	void onBtn2(cocos2d::CCObject*) = mac 0x25ec80, win 0x23380, ios 0x0;

	cocos2d::CCMenu* m_buttonMenu;
	int m_controlConnected;
	FLAlertLayerProtocol* m_alertProtocol;
	cocos2d::CCNode* m_scene;
	bool m_reverseKeyBack;
	cocos2d::ccColor3B m_color;
	cocos2d::CCLayer* m_mainLayer;
	int m_ZOrder;
	bool m_noElasticity;
	cocos2d::ccColor3B m_color2;
	ButtonSprite* m_button1;
	ButtonSprite* m_button2;
	cocos2d::CCLayerColor* m_scrollingLayer;
	int m_joystickConnected;
	bool m_containsBorder;
	bool m_noAction;
}

class FLAlertLayerProtocol {
	virtual void FLAlert_Clicked(FLAlertLayer*, bool) {}
}

class FMODAudioEngine : cocos2d::CCNode {
	static FMODAudioEngine* sharedEngine() = mac 0x20ef80, win 0x239f0, ios 0x0;
	void preloadEffect(struct gd::string filename) = mac 0x0, win 0x24240, ios 0x0;
	bool isBackgroundMusicPlaying() = mac 0x0, win 0x24050, ios 0x0;
	bool isBackgroundMusicPlaying(struct gd::string path) = mac 0x0, win 0x24080, ios 0x0;
	void playBackgroundMusic(struct gd::string path, bool fade, bool paused) = mac 0x0, win 0x23d80, ios 0x0;

	cocos2d::CCDictionary* m_dictionary;
	std::string m_filePath;
	float m_backgroundMusicVolume;
	float m_effectsVolume;
	float m_pulse1;
	float m_pulse2;
	float m_pulse3;
	int m_pulseCounter;
	bool m_metering;
	bool m_fading;
	bool m_fadeIn;
	float m_fadeInDuration;
	FMOD::System* m_system;
	FMOD::Sound* m_sound;
	FMOD::Channel* m_currentSoundChannel;
	FMOD::Channel* m_globalChannel;
	FMOD::DSP* m_DSP;
	FMOD_RESULT m_lastResult;
	int m_version;
	void* m_extraDriverData;
	int m_musicOffset;
}

class FMODSound : cocos2d::CCNode {
	static FMODSound* create(FMOD::Sound* sound) = mac 0x0, win 0x246b0, ios 0x0;

	FMOD::Sound* m_sound;
}

class GJAccountBackupDelegate {
	virtual bool backupAccountFailed(BackupAccountError) {
		return false;
	}
	virtual bool backupAccountFinished() {
		return false;
	}
}

class GJAccountDelegate {
	virtual bool accountStatusChanged() {
		return false;
	}
}

class GJAccountLoginDelegate {
	virtual bool loginAccountFailed(AccountError) {
		return false;
	}
	virtual bool loginAccountFinished(int, int) {
		return false;
	}
}

class GJAccountManager : cocos2d::CCNode {
	static GJAccountManager* sharedState() = mac 0x0, win 0x107d50, ios 0x0;

	PAD = mac 0x0, win 0x4, android 0x0;
	gd::string m_password;
	gd::string m_username;
}

class GJAccountSyncDelegate {
	virtual bool syncAccountFailed(BackupAccountError) {
		return false;
	}
	virtual bool syncAccountFinished() {
		return false;
	}
}

class GJBaseGameLayer : cocos2d::CCLayer, TriggerEffectDelegate {
	cocos2d::CCLayer* getObjectLayer() {
	    return m_objectLayer; 
	}
	cocos2d::CCArray* getAllObjects() {
	    return this->m_objects;
	}

	virtual void objectsCollided(int, int) = mac 0xb6d90, win 0x0, ios 0x0;
	virtual void createMoveCommand(struct cocos2d::CCPoint, int, float, int, float, bool, bool, int) = mac 0xb73a0, win 0x0, ios 0x0;
	virtual void updateColor(cocos2d::_ccColor3B, float, int, bool, float, cocos2d::_ccHSVValue, int, bool, int, EffectGameObject*) = mac 0xb7420, win 0x0, ios 0x0;
	virtual void flipGravity(PlayerObject*, bool, bool) = mac 0xba990, win 0x0, ios 0x0;
	virtual void calculateColorValues(EffectGameObject*, EffectGameObject*, int, float, ColorActionSprite*, GJEffectManager*) = mac 0xba9a0, win 0x0, ios 0x0;
	virtual void toggleGroupTriggered(int, bool) = mac 0xb75a0, win 0x10f890, ios 0x0;
	virtual void spawnGroup(int) = mac 0xb7050, win 0x10f400, ios 0x0;
	virtual void addToSection(GameObject*) = mac 0xb7b70, win 0x0, ios 0x0;
	virtual void addToGroup(GameObject*, int, bool) = mac 0xb77f0, win 0x0, ios 0x0;
	virtual void removeFromGroup(GameObject*, int) = mac 0xb7a60, win 0x0, ios 0x0;
	virtual bool init() = mac 0xafc90, win 0x0, ios 0x0;
	void addObjectCounter(LabelGameObject*, int) = mac 0xb9eb0, win 0x0, ios 0x0;
	void addToGroups(GameObject*, bool) = mac 0xb7780, win 0x0, ios 0x0;
	void atlasValue(int) = mac 0xb21e0, win 0x0, ios 0x0;
	void bumpPlayer(PlayerObject*, GameObject*) = mac 0xb6860, win 0x0, ios 0x0;
	void calculateOpacityValues(EffectGameObject*, EffectGameObject*, float, GJEffectManager*) = mac 0xb5be0, win 0x0, ios 0x0;
	void checkSpawnObjects() = mac 0xb6f90, win 0x0, ios 0x0;
	void collectItem(int, int) = mac 0xb9e20, win 0x0, ios 0x0;
	void collectedObject(EffectGameObject*) = mac 0xb9b60, win 0x0, ios 0x0;
	void createTextLayers() = mac 0xb5260, win 0x0, ios 0x0;
	cocos2d::CCArray* damagingObjectsInRect(struct cocos2d::CCRect) = mac 0xb6140, win 0x0, ios 0x0;
	void enableHighCapacityMode() = mac 0xb11e0, win 0x0, ios 0x0;
	void getCapacityString() = mac 0xb2210, win 0x0, ios 0x0;
	void getGroundHeightForMode(int) = mac 0xb6630, win 0x0, ios 0x0;
	void getGroup(int) = mac 0xb6f20, win 0x0, ios 0x0;
	void getMoveDeltaForObjects(int, int) = mac 0xb6db0, win 0x0, ios 0x0;
	void getOptimizedGroup(int) = mac 0xb7940, win 0x0, ios 0x0;
	void getStaticGroup(int) = mac 0xb79a0, win 0x0, ios 0x0;
	void isGroupDisabledForObject(GameObject*) = mac 0xb5cc0, win 0x0, ios 0x0;
	void isGroupDisabledForObjectFull(GameObject*, cocos2d::CCArray*) = mac 0xb5de0, win 0x0, ios 0x0;
	void loadUpToPosition(float) = mac 0xba680, win 0x0, ios 0x0;
	void objectIntersectsCircle(GameObject*, GameObject*) = mac 0xb66e0, win 0x0, ios 0x0;
	void objectTriggered(EffectGameObject*) = mac 0xb71b0, win 0x0, ios 0x0;
	void optimizeMoveGroups() = mac 0xb96c0, win 0x0, ios 0x0;
	void parentForZLayer(int, bool, int) = mac 0xb55d0, win 0x0, ios 0x0;
	void playerTouchedRing(PlayerObject*, GameObject*) = mac 0xb69e0, win 0x0, ios 0x0;
	void processColorObject(EffectGameObject*, int, cocos2d::CCDictionary*, float, GJEffectManager*) = mac 0xb5a90, win 0x0, ios 0x0;
	void processFollowActions() = mac 0xb8fd0, win 0x0, ios 0x0;
	void processMoveActions() = mac 0xb86c0, win 0x0, ios 0x0;
	void processMoveActionsStep(float) = mac 0xb7ea0, win 0x0, ios 0x0;
	void processOpacityObject(EffectGameObject*, cocos2d::CCDictionary*, float, GJEffectManager*) = mac 0xb5ae0, win 0x0, ios 0x0;
	void processPlayerFollowActions(float) = mac 0xb8b50, win 0x0, ios 0x0;
	void processRotationActions() = mac 0xb7fd0, win 0x0, ios 0x0;
	void pushButton(int, bool) = mac 0xb9920, win 0x111500, ios 0x0;
	void rectIntersectsCircle(struct cocos2d::CCRect, struct cocos2d::CCPoint, float) = mac 0xb6470, win 0x0, ios 0x0;
	void refreshCounterLabels() = mac 0xb9fc0, win 0x0, ios 0x0;
	void releaseButton(int, bool) = mac 0xb9a00, win 0x111660, ios 0x0;
	void removeFromGroups(GameObject*) = mac 0xb7a00, win 0x0, ios 0x0;
	void removeObjectFromSection(GameObject*) = mac 0xb7e00, win 0x0, ios 0x0;
	void reorderObjectSection(GameObject*) = mac 0xb7cb0, win 0x0, ios 0x0;
	void resetGroupCounters(bool) = mac 0xba300, win 0x0, ios 0x0;
	void resetMoveOptimizedValue() = mac 0xb9670, win 0x0, ios 0x0;
	int sectionForPos(float) = mac 0xb6120, win 0x0, ios 0x0;
	void setupLayers() = mac 0xaffe0, win 0x0, ios 0x0;
	void shouldExitHackedLevel() = mac 0xb1100, win 0x0, ios 0x0;
	void spawnGroupTriggered(int, float, int) = mac 0xb7020, win 0x0, ios 0x0;
	cocos2d::CCArray* staticObjectsInRect(struct cocos2d::CCRect) = mac 0xb5f90, win 0x0, ios 0x0;
	void testInstantCountTrigger(int, int, int, bool, int) = mac 0xb9ae0, win 0x0, ios 0x0;
	void toggleGroup(int, bool) = mac 0xb75f0, win 0x0, ios 0x0;
	void togglePlayerVisibility(bool) = mac 0xba910, win 0x0, ios 0x0;
	void triggerMoveCommand(EffectGameObject*) = mac 0xb7290, win 0x0, ios 0x0;
	void updateCollisionBlocks() = mac 0xb6a30, win 0x0, ios 0x0;
	void updateCounters(int, int) = mac 0xb9bc0, win 0x0, ios 0x0;
	void updateDisabledObjectsLastPos(cocos2d::CCArray*) = mac 0xb95b0, win 0x0, ios 0x0;
	void updateLayerCapacity(struct gd::string) = mac 0xb1680, win 0x0, ios 0x0;
	void updateLegacyLayerCapacity(int, int, int, int) = mac 0xb1590, win 0x0, ios 0x0;
	void updateOBB2(struct cocos2d::CCRect) = mac 0xb63f0, win 0x0, ios 0x0;
	void updateQueuedLabels() = mac 0xb9f30, win 0x0, ios 0x0;
	~GJBaseGameLayer() = mac 0xaf990, win 0x0, ios 0x0;

	GJEffectManager* effectManager = mac 0x180, win 0x0, android 0x0;
	cocos2d::CCLayer* objectLayer = mac 0x188, win 0x0, android 0x0;
	cocos2d::CCArray* objects = mac 0x3a0, win 0x0, android 0x0;
	cocos2d::CCArray* sections = mac 0x3a8, win 0x0, android 0x0;
	PlayerObject* player1 = mac 0x380, win 0x0, android 0x0;
	PlayerObject* player2 = mac 0x388, win 0x0, android 0x0;
	LevelSettingsObject* levelSettings = mac 0x390, win 0x0, android 0x0;
	cocos2d::CCDictionary* unknownDict = mac 0x398, win 0x0, android 0x0;
	OBB2D* m_boundingBox;
	GJEffectManager* m_effectManager;
	cocos2d::CCLayer* m_objectLayer;
	cocos2d::CCSpriteBatchNode* m_batchNodeAddTop4;
	cocos2d::CCSpriteBatchNode* m_effectBatchNodeAddTop4;
	cocos2d::CCSpriteBatchNode* m_batchNodeTop3;
	cocos2d::CCSpriteBatchNode* m_batchNodeAddTop3;
	cocos2d::CCSpriteBatchNode* m_batchNodeAddGlowTop3;
	CCNodeContainer* m_batchNodeTop3Container;
	cocos2d::CCSpriteBatchNode* m_batchNodeTextTop3;
	cocos2d::CCSpriteBatchNode* m_batchNodeAddTextTop3;
	cocos2d::CCSpriteBatchNode* m_effectBatchNodeTop3;
	cocos2d::CCSpriteBatchNode* m_effectBatchNodeAddTop3;
	cocos2d::CCSpriteBatchNode* m_batchNodeTop2;
	cocos2d::CCSpriteBatchNode* m_batchNodeAddTop2;
	cocos2d::CCSpriteBatchNode* m_batchNodeAddGlowTop2;
	CCNodeContainer* m_batchNodeTop2Container;
	cocos2d::CCSpriteBatchNode* m_batchNodeTextTop2;
	cocos2d::CCSpriteBatchNode* m_batchNodeAddTextTop2;
	cocos2d::CCSpriteBatchNode* m_effectBatchNodeTop2;
	cocos2d::CCSpriteBatchNode* m_effectBatchNodeAddTop2;
	cocos2d::CCSpriteBatchNode* m_batchNode;
	cocos2d::CCSpriteBatchNode* m_batchNodeAdd;
	cocos2d::CCSpriteBatchNode* m_batchNodeAddGlow;
	CCNodeContainer* m_batchNodeTop1Container;
	cocos2d::CCSpriteBatchNode* m_batchNodeTextTop1;
	cocos2d::CCSpriteBatchNode* m_batchNodeAddTextTop1;
	cocos2d::CCSpriteBatchNode* m_effectBatchNodeTop1;
	cocos2d::CCSpriteBatchNode* m_effectBatchNodeAddTop1;
	cocos2d::CCSpriteBatchNode* m_batchNodePlayer;
	cocos2d::CCSpriteBatchNode* m_batchNodeAddPlayer;
	cocos2d::CCSpriteBatchNode* m_batchNodePlayerGlow;
	cocos2d::CCSpriteBatchNode* m_batchNodeAddMid;
	cocos2d::CCSpriteBatchNode* m_batchNodeBottom;
	cocos2d::CCSpriteBatchNode* m_batchNodeAddBottom;
	cocos2d::CCSpriteBatchNode* m_batchNodeAddBottomGlow;
	CCNodeContainer* m_batchNodeBot1Container;
	cocos2d::CCSpriteBatchNode* m_batchNodeText;
	cocos2d::CCSpriteBatchNode* m_batchNodeAddText;
	cocos2d::CCSpriteBatchNode* m_effectBatchNode;
	cocos2d::CCSpriteBatchNode* m_effectBatchNodeAdd;
	cocos2d::CCSpriteBatchNode* m_batchNodeBottom2;
	cocos2d::CCSpriteBatchNode* m_batchNodeAddBottom2;
	cocos2d::CCSpriteBatchNode* m_batchNodeAddBottom2Glow;
	CCNodeContainer* m_batchNodeBot2Container;
	cocos2d::CCSpriteBatchNode* m_batchNodeTextBot2;
	cocos2d::CCSpriteBatchNode* m_batchNodeAddTextBot2;
	cocos2d::CCSpriteBatchNode* m_effectBatchNodeBot2;
	cocos2d::CCSpriteBatchNode* m_effectBatchNodeAddBot2;
	cocos2d::CCSpriteBatchNode* m_batchNodeBottom3;
	cocos2d::CCSpriteBatchNode* m_batchNodeAddBottom3;
	cocos2d::CCSpriteBatchNode* m_batchNodeAddBottom3Glow;
	CCNodeContainer* m_batchNodeBot3Container;
	cocos2d::CCSpriteBatchNode* m_batchNodeTextBot3;
	cocos2d::CCSpriteBatchNode* m_batchNodeAddTextBot3;
	cocos2d::CCSpriteBatchNode* m_effectBatchNodeBot3;
	cocos2d::CCSpriteBatchNode* m_effectBatchNodeAddBot3;
	cocos2d::CCSpriteBatchNode* m_batchNodeBottom4;
	cocos2d::CCSpriteBatchNode* m_batchNodeAddBottom4;
	cocos2d::CCSpriteBatchNode* m_batchNodeAddBottom4Glow;
	CCNodeContainer* m_batchNodeBot4Container;
	cocos2d::CCSpriteBatchNode* m_batchNodeTextBot4;
	cocos2d::CCSpriteBatchNode* m_batchNodeAddTextBot4;
	cocos2d::CCSpriteBatchNode* m_effectBatchNodeBot4;
	cocos2d::CCSpriteBatchNode* m_effectBatchNodeAddBot4;
	PlayerObject* m_player1;
	PlayerObject* m_player2;
	LevelSettingsObject* m_levelSettings;
	cocos2d::CCDictionary* m_disabledGroupsDict;
	cocos2d::CCArray* m_objects;
	cocos2d::CCArray* m_sectionObjects;
	cocos2d::CCArray* m_sections;
	cocos2d::CCArray* m_collisionBlocks;
	cocos2d::CCArray* m_spawnObjects;
	cocos2d::CCArray* m_unk248;
	cocos2d::CCNode* m_groupNodes;
	gd::vector<GameObject*> m_objectsVec;
	gd::vector<GameObject*> m_disabledObjects;
	cocos2d::CCDictionary* m_groupDict;
	cocos2d::CCDictionary* m_staticGroupDict;
	cocos2d::CCDictionary* m_optimizedGroupDict;
	gd::vector<cocos2d::CCArray*> m_groups;
	gd::vector<cocos2d::CCArray*> m_staticGroups;
	gd::vector<cocos2d::CCArray*> m_optimizedGroups;
	cocos2d::CCArray* m_batchNodes;
	cocos2d::CCArray* m_processedGroups;
	cocos2d::CCDictionary* m_counterDict;
	cocos2d::CCDictionary* m_spawnedGroups;
	bool m_didUpdateNormalCapacity;
	bool m_isDualMode;
	int m_unk2AC;
	bool m_activeDualTouch;
	int m_attemptClickCount;
	int m_currentSection;
	int m_oldSection;
	bool m_objectsAreDisabled;
	bool m_blending;
	PAD = mac 0x0, win 0x8, android 0x0;
}

class GJColorSetupLayer {}

class GJComment : cocos2d::CCNode {
	~GJComment() = mac 0x2dfd70, win 0x0, ios 0x0;
	virtual bool init() = mac 0x2dfec0, win 0x0, ios 0x0;
	static GJComment* create(cocos2d::CCDictionary* dict) = mac 0x0, win 0xc3740, ios 0x0;

	gd::string m_commentString;
	PAD = mac 0x0, win 0x18, android 0x0;
	int m_commentID;
	PAD = mac 0x0, win 0x4, android 0x0;
	int m_likeCount;
	PAD = mac 0x0, win 0x8, android 0x0;
	int m_accountID;
	gd::string m_uploadDate;
}

class GJCommentListLayer : cocos2d::CCLayerColor {
	~GJCommentListLayer() = mac 0x1482a0, win 0x0, ios 0x0;
	static GJCommentListLayer* create(BoomListView*, char const*, cocos2d::_ccColor4B, float, float, bool) = mac 0x147d00, win 0x0, ios 0x0;

	BoomListView* m_list;
}

class GJDropDownLayer : cocos2d::CCLayerColor {
	virtual void customSetup() {}
	virtual void enterLayer() = mac 0x3525c0, win 0x16970, ios 0x0;
	virtual void exitLayer(cocos2d::CCObject*) = mac 0x352670, win 0x113980, ios 0x0;
	virtual void showLayer(bool) = mac 0x3526c0, win 0x1139c0, ios 0x0;
	virtual void hideLayer(bool) = mac 0x3527b0, win 0x113a90, ios 0x0;
	virtual void layerVisible() = mac 0x3528b0, win 0x16a40, ios 0x0;
	virtual void layerHidden() = mac 0x3528d0, win 0x113b60, ios 0x0;
	virtual void enterAnimFinished() {}
	virtual void disableUI() = mac 0x352580, win 0x113920, ios 0x0;
	virtual void enableUI() = mac 0x3525a0, win 0x113940, ios 0x0;

	static GJDropDownLayer* create(const char* title, float height) {
	    GJDropDownLayer* pRet = new GJDropDownLayer();
	    if (pRet && pRet->init(title, height)) {
	        pRet->autorelease();
	        return pRet;
	    }
		CC_SAFE_DELETE(pRet);
		return nullptr;
	}
	
	virtual bool ccTouchBegan(cocos2d::CCTouch* pTouch, cocos2d::CCEvent* pEvent) {
	    return true;
	}
	virtual void ccTouchMoved(cocos2d::CCTouch* pTouch, cocos2d::CCEvent* pEvent) {}
	virtual void ccTouchEnded(cocos2d::CCTouch* pTouch, cocos2d::CCEvent* pEvent) {}
	virtual void ccTouchCancelled(cocos2d::CCTouch* pTouch, cocos2d::CCEvent* pEvent) {}

	virtual void draw() = mac 0x352910, win 0x16a80, ios 0x0;
	bool init(const char* title, float height) = mac 0x352100, win 0x113530, ios 0x0;
	virtual void registerWithTouchDispatcher() = mac 0x3525f0, win 0x16990, ios 0x0;
	virtual void keyBackClicked() = mac 0x352630, win 0x113960, ios 0x0;
	inline GJDropDownLayer() {
		m_endPosition = cocos2d::CCPointMake(0.f, 0.f);
		m_startPosition = cocos2d::CCPointMake(0.f, 0.f);
		m_buttonMenu = nullptr;
		m_listLayer = nullptr;
		m_controllerEnabled = false;
		m_mainLayer = nullptr;
		m_hidden = false;
		m_unknown = nullptr;
	}

	cocos2d::CCPoint m_endPosition;
	cocos2d::CCPoint m_startPosition;
	cocos2d::CCMenu* m_buttonMenu;
	GJListLayer* m_listLayer;
	bool m_controllerEnabled;
	cocos2d::CCLayer* m_mainLayer;
	bool m_hidden;
	void* m_unknown;
}

class GJDropDownLayerDelegate {}

class GJEffectManager : cocos2d::CCNode {
	virtual bool init() = mac 0x180230, win 0x0, ios 0x0;
	void activeColorForIndex(int) = mac 0x180cb0, win 0x0, ios 0x0;
	void activeOpacityForIndex(int) = mac 0x180e10, win 0x0, ios 0x0;
	void addAllInheritedColorActions(cocos2d::CCArray*) = mac 0x1817a0, win 0x0, ios 0x0;
	void addGroupPulseEffect(PulseEffectAction*) = mac 0x184c10, win 0x0, ios 0x0;
	void calculateBaseActiveColors() = mac 0x180f70, win 0x0, ios 0x0;
	void calculateInheritedColor(int, ColorAction*) = mac 0x1818f0, win 0x0, ios 0x0;
	void calculateLightBGColor(cocos2d::_ccColor3B) = mac 0x185b90, win 0x0, ios 0x0;
	void colorActionChanged(ColorAction*) = mac 0x181dc0, win 0x0, ios 0x0;
	void colorExists(int) = mac 0x181da0, win 0x0, ios 0x0;
	void colorForEffect(cocos2d::_ccColor3B, cocos2d::_ccHSVValue) = mac 0x182650, win 0x0, ios 0x0;
	cocos2d::_ccColor3B colorForGroupID(int, cocos2d::_ccColor3B const&, bool) = mac 0x184f90, win 0x0, ios 0x0;
	void colorForIndex(int) = mac 0x180ad0, win 0x0, ios 0x0;
	void colorForPulseEffect(cocos2d::_ccColor3B const&, PulseEffectAction*) = mac 0x181bf0, win 0x0, ios 0x0;
	void countChangedForItem(int) = mac 0x185a40, win 0x0, ios 0x0;
	void countForItem(int) = mac 0x185a10, win 0x0, ios 0x0;
	static GJEffectManager* create() = mac 0x1800f0, win 0x0, ios 0x0;
	void createFollowCommand(float, float, float, int, int, bool, int) = mac 0x182ed0, win 0x0, ios 0x0;
	void createMoveCommand(struct cocos2d::CCPoint, int, float, int, float, bool, bool, int) = mac 0x182cc0, win 0x0, ios 0x0;
	void createPlayerFollowCommand(float, float, int, float, float, int, int) = mac 0x182fe0, win 0x0, ios 0x0;
	void createRotateCommand(int, float, int, int, int, float, bool, int) = mac 0x182df0, win 0x0, ios 0x0;
	void getAllColorActions() = mac 0x180980, win 0x0, ios 0x0;
	void getAllColorSprites() = mac 0x1809e0, win 0x0, ios 0x0;
	const cocos2d::_ccColor3B& getColorAction(int) = mac 0x180b00, win 0x11cde0, ios 0x0;
	const cocos2d::_ccColor3B& getColorSprite(int) = mac 0x180d00, win 0x0, ios 0x0;
	void getCurrentStateString() = mac 0x1867e0, win 0x0, ios 0x0;
	void getLoadedMoveOffset() = mac 0x184390, win 0x0, ios 0x0;
	void getMixedColor(cocos2d::_ccColor3B, cocos2d::_ccColor3B, float) = mac 0x185d30, win 0x0, ios 0x0;
	uint8_t getOpacityActionForGroup(int) = mac 0x1845b0, win 0x0, ios 0x0;
	void getSaveString() = mac 0x185e90, win 0x0, ios 0x0;
	void handleObjectCollision(bool, int, int) = mac 0x1828f0, win 0x0, ios 0x0;
	void hasActiveDualTouch() = mac 0x185540, win 0x0, ios 0x0;
	void hasBeenTriggered(int) = mac 0x1853b0, win 0x0, ios 0x0;
	void hasPulseEffectForGroupID(int) = mac 0x184f60, win 0x0, ios 0x0;
	bool isGroupEnabled(int) = mac 0x1853d0, win 0x0, ios 0x0;
	void keyForGroupIDColor(int, cocos2d::_ccColor3B const&, bool) = mac 0x184c90, win 0x0, ios 0x0;
	void loadState(struct gd::string) = mac 0x188db0, win 0x0, ios 0x0;
	void objectsCollided(int, int) = mac 0x182a00, win 0x0, ios 0x0;
	void opacityForIndex(int) = mac 0x180c80, win 0x0, ios 0x0;
	float opacityModForGroup(int) = mac 0x184740, win 0x0, ios 0x0;
	void playerButton(bool, bool) = mac 0x1855a0, win 0x0, ios 0x0;
	void playerDied() = mac 0x185860, win 0x0, ios 0x0;
	void postCollisionCheck() = mac 0x182720, win 0x0, ios 0x0;
	void preCollisionCheck() = mac 0x182680, win 0x0, ios 0x0;
	void prepareMoveActions(float, bool) = mac 0x183660, win 0x0, ios 0x0;
	void processColors() = mac 0x180e70, win 0x0, ios 0x0;
	void processCopyColorPulseActions() = mac 0x181530, win 0x0, ios 0x0;
	void processInheritedColors() = mac 0x181190, win 0x0, ios 0x0;
	void processPulseActions() = mac 0x181040, win 0x0, ios 0x0;
	void registerCollisionTrigger(int, int, int, bool, bool, int) = mac 0x182b70, win 0x0, ios 0x0;
	void removeAllPulseActions() = mac 0x1825e0, win 0x0, ios 0x0;
	void removeColorAction(int) = mac 0x181d60, win 0x0, ios 0x0;
	void reset() = mac 0x180690, win 0x0, ios 0x0;
	void resetColorCache() = mac 0x185280, win 0x0, ios 0x0;
	void resetEffects() = mac 0x1807d0, win 0x0, ios 0x0;
	void resetMoveActions() = mac 0x180940, win 0x0, ios 0x0;
	void resetToggledGroups() = mac 0x1853f0, win 0x0, ios 0x0;
	void resetTriggeredIDs() = mac 0x182630, win 0x0, ios 0x0;
	void runCountTrigger(int, int, bool, int, bool, int) = mac 0x1858d0, win 0x0, ios 0x0;
	void runDeathTrigger(int, bool, int) = mac 0x1857a0, win 0x0, ios 0x0;
	OpacityEffectAction* runOpacityActionOnGroup(int, float, float, int) = mac 0x1845d0, win 0x0, ios 0x0;
	void runPulseEffect(int, bool, float, float, float, PulseEffectType, cocos2d::_ccColor3B, cocos2d::_ccHSVValue, int, bool, bool, bool, int) = mac 0x184890, win 0x0, ios 0x0;
	void runTouchTriggerCommand(int, bool, TouchTriggerType, bool, int) = mac 0x185460, win 0x0, ios 0x0;
	void setColorAction(ColorAction*, int) = mac 0x181d00, win 0x0, ios 0x0;
	void setFollowing(int, int, bool) = mac 0x185e00, win 0x0, ios 0x0;
	void setupFromString(struct gd::string) = mac 0x186290, win 0x0, ios 0x0;
	void shouldBlend(int) = mac 0x180e40, win 0x0, ios 0x0;
	void spawnGroup(int, float, int) = mac 0x1852a0, win 0x0, ios 0x0;
	void stopActionsForTrigger(EffectGameObject*) = mac 0x183150, win 0x0, ios 0x0;
	void stopMoveActionsForGroup(int) = mac 0x1830e0, win 0x0, ios 0x0;
	void storeTriggeredID(int) = mac 0x185380, win 0x0, ios 0x0;
	void toggleGroup(int, bool) = mac 0x182c80, win 0x0, ios 0x0;
	void traverseInheritanceChain(InheritanceNode*) = mac 0x181850, win 0x0, ios 0x0;
	void updateActiveOpacityEffects() = mac 0x1847e0, win 0x0, ios 0x0;
	void updateColorAction(ColorAction*) = mac 0x184560, win 0x0, ios 0x0;
	void updateColorEffects(float) = mac 0x181f40, win 0x0, ios 0x0;
	void updateColors(cocos2d::_ccColor3B, cocos2d::_ccColor3B) = mac 0x180a40, win 0x0, ios 0x0;
	void updateEffects(float) = mac 0x181df0, win 0x0, ios 0x0;
	void updateOpacityAction(OpacityEffectAction*) = mac 0x184780, win 0x0, ios 0x0;
	void updateOpacityEffects(float) = mac 0x1823e0, win 0x0, ios 0x0;
	void updatePulseEffects(float) = mac 0x182130, win 0x0, ios 0x0;
	void updateSpawnTriggers(float) = mac 0x182510, win 0x0, ios 0x0;
	void wasFollowing(int, int) = mac 0x185e60, win 0x0, ios 0x0;
	void wouldCreateLoop(InheritanceNode*, int) = mac 0x181820, win 0x0, ios 0x0;
	~GJEffectManager() = mac 0x17fe00, win 0x0, ios 0x0;

	GJBaseGameLayer* m_gameLayer;
	cocos2d::CCDictionary* m_colorActions;
	cocos2d::CCDictionary* m_colorSprites;
	cocos2d::CCDictionary* m_pulseActionsForGroup;
	cocos2d::CCDictionary* m_colorCache;
	cocos2d::CCDictionary* m_opacityActionsForGroup;
	cocos2d::CCDictionary* m_f0150;
	cocos2d::CCArray* m_opacityActions;
	cocos2d::CCArray* m_touchActions;
	cocos2d::CCDictionary* m_countActions;
	cocos2d::CCArray* m_onDeathActions;
	cocos2d::CCArray* m_collisionActions;
	cocos2d::CCDictionary* m_f0180;
	cocos2d::CCDictionary* m_f0188;
	gd::vector<InheritanceNode*> m_inheritanceNodesForGroup;
	cocos2d::CCDictionary* m_f01a8;
	cocos2d::CCDictionary* m_collisionActionsForGroup1;
	cocos2d::CCDictionary* m_collisionActionsForGroup2;
	gd::vector<ColorAction*> m_colorActionsForGroup;
	gd::vector<ColorActionSprite*> m_colorSpritesForGroup;
	bool m_pulseExistsForGroup[1100];
	bool m_f063c;
	bool m_opactiyExistsForGroup[1100];
	int m_itemValues[1100];
	int m_unusued;
	int* m_unused2;
	cocos2d::CCArray* m_f1bc8;
	cocos2d::CCArray* m_inheritanceChain;
	cocos2d::CCDictionary* m_f1bd8;
	gd::vector<bool> m_groupToggled;
	cocos2d::CCDictionary* m_triggeredIDs;
	cocos2d::CCDictionary* m_followActions;
	cocos2d::CCArray* m_spawnActions;
	cocos2d::CCArray* m_moveActions;
	cocos2d::CCArray* m_f1c28;
	cocos2d::CCNode* m_f1c30;
	cocos2d::CCDictionary* m_f1c38;
	cocos2d::CCDictionary* m_f1c40;
	cocos2d::CCDictionary* m_f1c48;
	cocos2d::CCDictionary* m_f1c50;
	float m_time;
	float m_velocity;
	float m_acceleration;
	bool m_moveOptimizationEnabled;
}

class GJGameLevel : cocos2d::CCNode {
	static GJGameLevel* createWithCoder(DS_Dictionary* dict) {
	    auto ret = GJGameLevel::create();
	    ret->dataLoaded(dict);
	    return ret;
	}

	~GJGameLevel() = mac 0x2db2d0, win 0x0, ios 0x0;
	virtual void encodeWithCoder(DS_Dictionary*) = mac 0x2dd1c0, win 0x0, ios 0x0;
	virtual bool canEncode() = mac 0x2ddae0, win 0x0, ios 0x0;
	virtual bool init() = mac 0x2db310, win 0x0, ios 0x0;
	static GJGameLevel* create() = mac 0x2b83e0, win 0xbd2b0, ios 0x0;
	gd::string getAudioFileName() = mac 0x2dbe70, win 0xbdc70, ios 0x0;
	void getCoinKey(int) = mac 0x2ce360, win 0x0, ios 0x0;
	void getLengthKey(int) = mac 0x2dbba0, win 0x0, ios 0x0;
	void getNormalPercent() = mac 0x2b8b20, win 0x0, ios 0x0;
	void levelWasAltered() = mac 0x2db530, win 0xbd550, ios 0x0;
	void savePercentage(int, bool, int, int, bool) = mac 0x2db700, win 0x0, ios 0x0;
	void dataLoaded(DS_Dictionary* dict) = mac 0x2922f0, win 0xbded0, ios 0x0;
	GJDifficulty getAverageDifficulty() = mac 0x0, win 0xbd9b0, ios 0x0;

	int levelId = mac 0x130, win 0x0, android 0x0;
	gd::string name = mac 0x138, win 0x0, android 0x0;
	gd::string levelString = mac 0x148, win 0x0, android 0x0;
	gd::string author = mac 0x150, win 0x0, android 0x0;
	int audioTrack = mac 0x18c, win 0x0, android 0x0;
	int songID = mac 0x190, win 0x0, android 0x0;
	int difficultyDenominator = mac 0x1ac, win 0x0, android 0x0;
	int difficultyNumerator = mac 0x1b0, win 0x0, android 0x0;
	bool lowDetail = mac 0x1c5, win 0x0, android 0x0;
	int bestNormal = mac 0x214, win 0x0, android 0x0;
	int bestPractice = mac 0x238, win 0x0, android 0x0;
	int score = mac 0x248, win 0x0, android 0x0;
	int epic = mac 0x24c, win 0x0, android 0x0;
	int demon = mac 0x26c, win 0x0, android 0x0;
	int stars = mac 0x27c, win 0x0, android 0x0;
	OBB2D* hitbox = mac 0x2b0, win 0x0, android 0x0;
	bool official = mac 0x324, win 0x0, android 0x0;
	cocos2d::CCDictionary* m_lastBuildSave;
	int m_levelID_rand;
	int m_levelID_seed;
	int m_levelID;
	gd::string m_levelName;
	gd::string m_levelDesc;
	gd::string m_levelString;
	gd::string m_creatorName;
	gd::string m_recordString;
	gd::string m_uploadDate;
	gd::string m_updateDate;
	int m_userID_rand;
	int m_userID_seed;
	int m_userID;
	int m_accountID_rand;
	int m_accountID_seed;
	int m_accountID;
	GJDifficulty m_difficulty;
	int m_audioTrack;
	int m_songID;
	int m_levelRev;
	bool m_unlisted;
	int m_objectCount_rand;
	int m_objectCount_seed;
	int m_objectCount;
	int m_levelIndex;
	int m_ratings;
	int m_ratingsSum;
	int m_downloads;
	bool m_isEditable;
	bool m_gauntletLevel;
	bool m_gauntletLevel2;
	int m_workingTime;
	int m_workingTime2;
	bool m_lowDetailMode;
	bool m_lowDetailModeToggled;
	int m_isVerified_rand;
	int m_isVerified_seed;
	bool m_isVerified;
	bool m_isUploaded;
	bool m_hasBeenModified;
	int m_levelVersion;
	int m_gameVersion;
	int m_attempts_rand;
	int m_attempts_seed;
	int m_attempts;
	int m_jumps_rand;
	int m_jumps_seed;
	int m_jumps;
	int m_clicks_rand;
	int m_clicks_seed;
	int m_clicks;
	int m_attemptTime_rand;
	int m_attemptTime_seed;
	int m_attemptTime;
	int m_chk;
	bool m_isChkValid;
	bool m_isCompletionLegitimate;
	int m_normalPercent;
	int m_normalPercent_seed;
	int m_normalPercent_rand;
	int m_orbCompletion_rand;
	int m_orbCompletion_seed;
	int m_orbCompletion;
	int m_newNormalPercent2_rand;
	int m_newNormalPercent2_seed;
	int m_newNormalPercent2;
	int m_practicePercent;
	int m_likes;
	int m_dislikes;
	int m_levelLength;
	int m_featured;
	bool m_isEpic;
	bool m_levelFavorited;
	int m_levelFolder;
	int m_dailyID_rand;
	int m_dailyID_seed;
	int m_dailyID;
	int m_demon_rand;
	int m_demon_seed;
	int m_demon;
	int m_demonDifficulty;
	int m_stars_rand;
	int m_stars_seed;
	int m_stars;
	bool m_autoLevel;
	int m_coins;
	int m_coinsVerified_rand;
	int m_coinsVerified_seed;
	int m_coinsVerified;
	int m_password_rand;
	int m_password_seed;
	int m_originalLevel_rand;
	int m_originalLevel_seed;
	int m_originalLevel;
	bool m_twoPlayerMode;
	int m_failedPasswordAttempts;
	int m_firstCoinVerified_rand;
	int m_firstCoinVerified_seed;
	int m_firstCoinVerified;
	int m_secondCoinVerified_rand;
	int m_secondCoinVerified_seed;
	int m_secondCoinVerified;
	int m_thirdCoinVerified_rand;
	int m_thirdCoinVerified_seed;
	int m_thirdCoinVerified;
	int m_starsRequested;
	bool m_showedSongWarning;
	int m_starRatings;
	int m_starRatingsSum;
	int m_maxStarRatings;
	int m_minStarRatings;
	int m_demonVotes;
	int m_rateStars;
	int m_rateFeature;
	gd::string m_rateUser;
	bool m_dontSave;
	bool m_levelNotDownloaded;
	int m_requiredCoins;
	bool m_isUnlocked;
	cocos2d::CCPoint m_lastCameraPos;
	float m_fastEditorZoom;
	int m_lastBuildTab;
	int m_lastBuildPage;
	int m_lastBuildGroupID;
	GJLevelType m_levelType;
	int m_M_ID;
	gd::string m_tempName;
	gd::string m_capacityString;
	bool m_highObjectsEnabled;
	gd::string m_personalBests;
}

class GJGarageLayer : cocos2d::CCLayer, TextInputDelegate, FLAlertLayerProtocol, GameRateDelegate, ListButtonBarDelegate, DialogDelegate {
	inline GJGarageLayer() {
		m_nameInput = nullptr;
		m_playerPreview = nullptr;
		m_unkSprite0x140 = nullptr;
		m_unkSprite0x144 = nullptr;
		m_unkButton0x148 = nullptr;
		m_unkButton0x14c = nullptr;
		m_pagesArray = nullptr;
		m_tabToggleCube = nullptr;
		m_tabToggleShip = nullptr;
		m_tabToggleBall = nullptr;
		m_tabToggleUfo = nullptr;
		m_tabToggleWave = nullptr;
		m_tabToggleRobot = nullptr;
		m_tabToggleSpider = nullptr;
		m_tabToggleSpecial = nullptr;
		m_tabToggleDeathEffect = nullptr;
		m_updateSelector = false;
	}
	void onPlayerColor1(cocos2d::CCObject*) = mac 0x1ba640, win 0x0, ios 0x22531c;
	void onPlayerColor2(cocos2d::CCObject*) = mac 0x1ba8c0, win 0x0, ios 0x225408;
	static GJGarageLayer* create() = mac 0x0, win 0x125220, ios 0x0;
	virtual bool init() = mac 0x1b4980, win 0x1255d0;
	void onSelectTab(cocos2d::CCObject* pSender) = mac 0x0, win 0x127c30, ios 0x0;
	void onPlayerIcon(cocos2d::CCObject* pSender) = mac 0x0, win 0x127f30, ios 0x0;
	void onShipIcon(cocos2d::CCObject* pSender) = mac 0x0, win 0x1281e0, ios 0x0;
	void onBallIcon(cocos2d::CCObject* pSender) = mac 0x0, win 0x1282a0, ios 0x0;
	void onBirdIcon(cocos2d::CCObject* pSender) = mac 0x0, win 0x128360, ios 0x0;
	void onDartIcon(cocos2d::CCObject* pSender) = mac 0x0, win 0x128420, ios 0x0;
	void onRobotIcon(cocos2d::CCObject* pSender) = mac 0x0, win 0x1286d0, ios 0x0;
	void onSpiderIcon(cocos2d::CCObject* pSender) = mac 0x0, win 0x128890, ios 0x0;
	void onShards(cocos2d::CCObject* pSender) = mac 0x0, win 0x12ad70, ios 0x0;
	void onBack(cocos2d::CCObject* pSender) = mac 0x0, win 0x12adf0, ios 0x0;
	void onShop(cocos2d::CCObject* pSender) = mac 0x0, win 0x12ad90, ios 0x0;

	CCTextInputNode* m_nameInput;
	SimplePlayer* m_playerPreview;
	PAD = mac 0x0, win 0x8, android 0x0;
	cocos2d::CCSprite* m_unkSprite0x140;
	cocos2d::CCSprite* m_unkSprite0x144;
	CCMenuItemSpriteExtra* m_unkButton0x148;
	CCMenuItemSpriteExtra* m_unkButton0x14c;
	PAD = mac 0x0, win 0x8, android 0x0;
	cocos2d::CCArray* m_pagesArray;
	PAD = mac 0x0, win 0x8, android 0x0;
	CCMenuItemToggler* m_tabToggleCube;
	CCMenuItemToggler* m_tabToggleShip;
	CCMenuItemToggler* m_tabToggleBall;
	CCMenuItemToggler* m_tabToggleUfo;
	CCMenuItemToggler* m_tabToggleWave;
	CCMenuItemToggler* m_tabToggleRobot;
	CCMenuItemToggler* m_tabToggleSpider;
	CCMenuItemToggler* m_tabToggleSpecial;
	CCMenuItemToggler* m_tabToggleDeathEffect;
	PAD = mac 0x0, win 0x4, android 0x0;
	bool m_updateSelector;
}

class GJGroundLayer {
	void updateGroundWidth() = mac 0x0, win 0x12dda0, ios 0x0;
}

class GJItemIcon {
	GJItemIcon* createBrowserIcon(UnlockType _type, int _id) {
	    return GJItemIcon::create(_type, _id,
	        { 0xaf, 0xaf, 0xaf }, { 0xff, 0xff, 0xff },
	        false, true, true,
	        { 0xff, 0xff, 0xff }
	    );
	}

	static GJItemIcon* create(UnlockType _type, int _id, cocos2d::ccColor3B _col1, cocos2d::ccColor3B _col2, bool _un0, bool _un1, bool _un2, cocos2d::ccColor3B _col3) = mac 0x1bb330, win 0x12cbf0, ios 0x0;
}

class GJListLayer : cocos2d::CCLayerColor {
	~GJListLayer() = mac 0x344350, win 0x0, ios 0x0;
	static GJListLayer* create(cocos2d::CCObject* target, const char* title, cocos2d::ccColor4B color, float width, float height) = mac 0x343e10, win 0x12e000, ios 0x0;

	BoomListView* m_listView;
}

class GJMapPack : cocos2d::CCNode {
	cocos2d::CCArray* m_levels;
	int m_packID;
	GJDifficulty m_difficulty;
	int m_stars;
	int m_coins;
	gd::string m_packName;
	gd::string m_levelStrings;
	cocos2d::ccColor3B m_textColour;
	cocos2d::ccColor3B m_barColour;
	int m_MId;
	bool m_isGauntlet;
}

class GJRewardObject : cocos2d::CCObject {
	SpecialRewardItem m_specialRewardItem;
	UnlockType m_unlockType;
	int m_itemID;
	int m_total;
}

class GJRobotSprite : CCAnimatedSprite {
	~GJRobotSprite() = mac 0x34aaf0, win 0x0, ios 0x0;
	virtual bool init() = mac 0x34ad50, win 0x0, ios 0x0;
	virtual void setOpacity(unsigned char) = mac 0x34bcc0, win 0x0, ios 0x0;
	virtual void hideSecondary() = mac 0x34c3b0, win 0x0, ios 0x0;
	static GJRobotSprite* create() = mac 0x34ac00, win 0x0, ios 0x0;
	void updateColor02(cocos2d::_ccColor3B) = mac 0x34bbd0, win 0x0, ios 0x0;
	void updateFrame(int) = mac 0x34bdd0, win 0x0, ios 0x0;

	PAD = mac 0x0, win 0x8, android 0x0;
	cocos2d::ccColor3B m_secondaryColor;
}

class GJRotationControl : cocos2d::CCLayer {
	void setAngle(float angle) {
	    this->m_sliderPosition = cocos2d::CCPointMake(sinf(angle) * 60.0f, cosf(angle) * 60.0f);
	    this->m_angle = angle;
	
	    this->m_sliderThumb->setPosition(this->m_sliderPosition);
	}

	void updateSliderPosition(cocos2d::CCPoint const& pos) = mac 0x0, win 0x94020, ios 0x0;

	float m_unknown0;
	float m_unknown1;
	cocos2d::CCPoint m_sliderPosition;
	cocos2d::CCSprite* m_sliderThumb;
	float m_objAngle;
	float m_angle;
	int m_touchID;
}

class GJRotationControlDelegate {}

class GJScaleControl : cocos2d::CCLayer {
	void updateLabel(float value) = mac 0x0, win 0x94990, ios 0x0;
	void loadValues(GameObject* obj, cocos2d::CCArray* objs) = mac 0x0, win 0x94590, ios 0x0;

	Slider* m_slider;
	unsigned int m_touchID;
	float m_value;
	PAD = mac 0x0, win 0x4, android 0x0;
	cocos2d::CCLabelBMFont* m_label;
	GJScaleControlDelegate* m_delegate;
}

class GJScaleControlDelegate {}

class GJSearchObject : cocos2d::CCNode {
	SearchType getType() {
	    return this->m_searchType;
	}

	static GJSearchObject* create(SearchType nID) = mac 0x0, win 0xc2b90, ios 0x0;

	SearchType m_searchType;
	gd::string m_searchQuery;
	gd::string m_difficulty;
	gd::string m_length;
	int m_page;
	bool m_starFilter;
	bool m_noStarFilter;
	int m_unknownMember;
	bool m_uncompletedFilter;
	bool m_completedFilter;
	bool m_featuredFilter;
	bool m_originalFilter;
	bool m_twoPlayerFilter;
	bool m_coinsFilter;
	bool m_epicFilter;
	GJDifficulty m_demonFilter;
	int m_unk;
	int m_songID;
	bool m_customSongFilter;
	bool m_songFilter;
}

class GJSpecialColorSelect {
	static const char* textForColorIdx(int id) = mac 0x383a50, win 0x14e1d0, ios 0x0;
}

class GJSpecialColorSelectDelegate {}

class GJSpiderSprite {
	~GJSpiderSprite() = mac 0x34c4a0, win 0x0, ios 0x0;
	virtual bool init() = mac 0x34c700, win 0x0, ios 0x0;
	static GJSpiderSprite* create() = mac 0x34c5b0, win 0x0, ios 0x0;
}

class GJSpriteColor : cocos2d::CCNode {
	int m_colorID;
	int m_defaultColorID;
	float m_unk_0F4;
	cocos2d::ccHSVValue m_hsv;
	bool unk_108;
	float unk_10C;
	bool unk_110;
}

class GJUserScore : cocos2d::CCNode {
	IconType getIconType() const { 
	    return this->m_iconType; 
	}
	int getPlayerCube() const { 
	    return this->m_playerCube; 
	}
	int getPlayerShip() const { 
	    return this->m_playerShip;
	}
	int getPlayerBall() const {
	    return this->m_playerBall;
	}
	int getPlayerUfo() const {
	    return this->m_playerUfo;
	}
	int getPlayerWave() const { 
	    return this->m_playerWave; 
	}
	int getPlayerRobot() const { 
	    return this->m_playerRobot; 
	}
	int getPlayerSpider() const { 
	    return this->m_playerSpider; 
	}
	int getPlayerStreak() const { 
	    return this->m_playerStreak; 
	}
	bool getGlowEnabled() const { 
	    return this->m_glowEnabled; 
	}
	int getPlayerExplosion() const { 
	    return this->m_playerExplosion; 
	}
	int getPlayerColor1() const { 
	    return this->m_color1;
	}
	int getPlayerColor2() const { 
	    return this->m_color2; 
	}
	gd::string getPlayerName() const { 
	    return this->m_userName; 
	}

	gd::string m_userName;
	gd::string m_userUDID;
	int m_scoreType;
	int m_userID;
	int m_accountID;
	int m_stars;
	int m_diamonds;
	int m_demons;
	int m_playerRank;
	int m_creatorPoints;
	int m_secretCoins;
	int m_userCoins;
	int m_iconID;
	int m_color1;
	int m_color2;
	int m_special;
	IconType m_iconType;
	int m_messageState;
	int m_friendStatus;
	int m_commentHistoryStatus;
	gd::string m_youtubeURL;
	gd::string m_twitterURL;
	gd::string m_twitchURL;
	int m_playerCube;
	int m_playerShip;
	int m_playerBall;
	int m_playerUfo;
	int m_playerWave;
	int m_playerRobot;
	int m_playerSpider;
	int m_playerStreak;
	bool m_glowEnabled;
	int m_playerExplosion;
	int m_modBadge;
	int m_globalRank;
	int m_friendReqStatus;
	int m_newMsgCount;
	int m_friendReqCount;
	bool m_isBlocked;
	gd::string m_lastScoreAge;
}

class GManager : cocos2d::CCNode {
	virtual void setup() {}
	void encodeDataTo(DS_Dictionary* data) {}
	void dataLoaded(DS_Dictionary* data) {}
	void firstLoad() {}

	void save() = mac 0x26f300, win 0x29250, ios 0x0;
	void saveData(DS_Dictionary*, struct gd::string) = mac 0x26f4b0, win 0x0, ios 0x0;
	void saveGMTo(struct gd::string) = mac 0x26f3b0, win 0x0, ios 0x0;

	gd::string m_fileName;
	bool m_setup;
	bool m_saved;
	bool m_quickSave;
}

class GameLevelManager : cocos2d::CCNode {
	GJGameLevel* createNewLevel() = mac 0x2b8180, win 0xa0db0, ios 0x0;
	static GameLevelManager* sharedState() = mac 0x2a8340, win 0x9f860, ios 0x0;
	void getPageInfo(char const*) = mac 0x2c0050, win 0x0, ios 0x0;
	cocos2d::CCArray* getStoredOnlineLevels(char const*) = mac 0x2bfe80, win 0x0, ios 0x0;
	void getTopArtists(int, int) = mac 0x2ce3d0, win 0x0, ios 0x0;
	void getTopArtistsKey(int) = mac 0x2ce7a0, win 0x0, ios 0x0;
	void makeTimeStamp(char const*) = mac 0x2bfd90, win 0x0, ios 0x0;
	GJGameLevel* getMainLevel(int id, bool unk) = mac 0x0, win 0xa0940, ios 0x0;

	cocos2d::CCDictionary* timerDict = mac 0x1e8, win 0x0, android 0x0;
	cocos2d::CCDictionary* m_mainLevels;
	cocos2d::CCDictionary* m_searchFilters;
	cocos2d::CCDictionary* m_onlineLevels;
	PAD = mac 0x0, win 0x4, android 0x0;
	cocos2d::CCDictionary* m_followedCreators;
	cocos2d::CCDictionary* m_downloadedLevels;
	cocos2d::CCDictionary* m_likedLevels;
	cocos2d::CCDictionary* m_ratedLevels;
	cocos2d::CCDictionary* m_reportedLevels;
	cocos2d::CCDictionary* m_onlineFolders;
	cocos2d::CCDictionary* m_localLevelsFolders;
	cocos2d::CCDictionary* m_dailyLevels;
	int m_dailyTimeLeft;
	int m_dailyID;
	int m_dailyIDUnk;
	PAD = mac 0x0, win 0x4, android 0x0;
	int m_weeklyTimeLeft;
	int m_weeklyID;
	int m_weeklyIDUnk;
	cocos2d::CCDictionary* m_gauntletLevels;
	PAD = mac 0x0, win 0x8, android 0x0;
	cocos2d::CCDictionary* m_unkDict14;
	cocos2d::CCDictionary* m_knownUsers;
	cocos2d::CCDictionary* m_accountIDtoUserIDDict;
	cocos2d::CCDictionary* m_userIDtoAccountIDDict;
	cocos2d::CCDictionary* m_unkDict18;
	cocos2d::CCDictionary* m_unkDict19;
	cocos2d::CCDictionary* m_unkDict20;
	cocos2d::CCDictionary* m_unkDict21;
	cocos2d::CCDictionary* m_unkDict22;
	cocos2d::CCDictionary* m_unkDict23;
	cocos2d::CCDictionary* m_unkDict24;
	cocos2d::CCDictionary* m_unkDict25;
	cocos2d::CCDictionary* m_unkDict26;
	cocos2d::CCDictionary* m_unkDict27;
	cocos2d::CCDictionary* m_unkDict28;
	gd::string m_unkStr1;
	gd::string m_unkStr2;
	PAD = mac 0x0, win 0x5c, android 0x0;
	gd::string m_unkStr3;
	cocos2d::CCString* m_unkStr4;
}

class GameManager : cocos2d::CCNode {
	int getPlayerFrame() {
	    return m_playerFrame;
	}
	int getPlayerShip() {
	    return m_playerShip;
	}
	int getPlayerBall() {
	    return m_playerBall;
	}
	int getPlayerBird() {
	    return m_playerBird;
	}
	int getPlayerDart() {
	    return m_playerDart;
	}
	int getPlayerRobot() { 
	    return m_playerRobot; 
	}
	int getPlayerSpider() { 
	    return m_playerSpider; 
	}
	int getPlayerStreak() { 
	    return m_playerStreak; 
	}
	int getPlayerDeathEffect() {
	    return m_playerDeathEffect; 
	}
	int getPlayerColor() {
	    return m_playerColor;
	}
	int getPlayerColor2() {
	    return m_playerColor2;
	}
	bool getPlayerGlow() {
	    return m_playerGlow; 
	}
	IconType getPlayerIconType() {
	    return m_playerIconType; 
	}
	void setPlayerFrame(int id) {
	    m_playerFrame = id;
	    m_playerFrameRand1 = id + m_playerFrameRand2;
	}
	void setPlayerShip(int id) {
	    m_playerShip = id;
	    m_playerShipRand1 = id + m_playerShipRand2;
	}
	void setPlayerBall(int id) {
	    m_playerBall = id;
	    m_playerBallRand1 = id + m_playerBallRand2;
	}
	void setPlayerBird(int id) {
	    m_playerBird = id;
	    m_playerBirdRand1 = id + m_playerBirdRand2;
	}
	void setPlayerDart(int id) {
	    m_playerDart = id;
	    m_playerDartRand1 = id + m_playerDartRand2;
	}
	void setPlayerRobot(int id) {
	    m_playerRobot = id;
	    m_playerRobotRand1 = id + m_playerRobotRand2;
	}
	void setPlayerSpider(int id) {
	    m_playerSpider = id;
	    m_playerSpiderRand1 = id + m_playerSpiderRand2;
	}
	void setPlayerStreak(int id) {
	    m_playerStreak = id;
	    m_playerStreakRand1 = id + m_playerStreakRand2;
	}
	void setPlayerDeathEffect(int id) {
	    m_playerDeathEffect = id;
	    m_playerDeathEffectRand1 = id + m_playerDeathEffectRand2;
	}
	void setPlayerColor(int id) {
	    m_playerColor = id;
	    m_playerColorRand1 = id + m_playerColorRand2;
	}
	void setPlayerColor2(int id) {
	    m_playerColor2 = id;
	    m_playerColor2Rand1 = id + m_playerColor2Rand2;
	}
	void setPlayerGlow(bool v) {
	    m_playerGlow = v;
	}
	void setPlayerIconType(IconType v) {
	    m_playerIconType = v;
	}
	void setQuality(cocos2d::TextureQuality quality) {
	    m_quality = quality;
	}
	PlayLayer* getPlayLayer() { 
	    return m_playLayer;
	}
	LevelEditorLayer* getEditorLayer() { 
	    return m_levelEditorLayer;
	}
	bool getGameVariableDefault(const char* key, bool defaultValue) {
	    auto object = reinterpret_cast<cocos2d::CCString*>(m_valueKeeper->objectForKey(std::string("gv_") + key));
	    if (object == nullptr)
	        return defaultValue;
	    return object->boolValue();
	}
	int getIntGameVariableDefault(const char* key, int defaultValue) {
	    auto object = reinterpret_cast<cocos2d::CCString*>(m_valueKeeper->objectForKey(std::string("gv_") + key));
	    if (object == nullptr)
	        return defaultValue;
	    return object->intValue();
	}

	void accountStatusChanged() = mac 0x1cdad0, win 0x0, ios 0x0;
	const cocos2d::_ccColor3B& colorForIdx(int) = mac 0x1cbc80, win 0xc8d10, ios 0x237488;
	void didExitPlayscene() = mac 0x1d0230, win 0x0, ios 0x0;
	void doQuickSave() = mac 0x1d0200, win 0x0, ios 0x0;
	void fadeInMusic(const char*) = mac 0x1c2ff0, win 0xc4bd0, ios 0x0;
	void getBGTexture(int) = mac 0x1cca00, win 0x0, ios 0x0;
	void getFontFile(int) = mac 0x1cc5f0, win 0x0, ios 0x0;
	bool getGameVariable(const char*) = mac 0x1cccd0, win 0xc9d30, ios 0x0;
	int getIntGameVariable(const char*) = mac 0x1cd1d0, win 0xca330, ios 0x0;
	bool getUGV(const char*) = mac 0x1ccfa0, win 0xca0d0, ios 0x0;
	void loadDeathEffect(int) = mac 0x1cc690, win 0x0, ios 0x0;
	void loadFont(int) = mac 0x1cc550, win 0x0, ios 0x0;
	void reloadAll(bool, bool, bool) = mac 0x1d08a0, win 0xce950, ios 0x0;
	void reloadAllStep2() = mac 0x0, win 0xce9e0, ios 0x0;
	void reloadAllStep5() = mac 0x1d0b00, win 0x0, ios 0x0;
	void reportPercentageForLevel(int, int, bool) = mac 0x1c5b00, win 0x0, ios 0x0;
	void setGameVariable(const char*, bool) = mac 0x1cca80, win 0xc9b50, ios 0x0;
	void setIntGameVariable(const char*, int) = mac 0x1cd0e0, win 0xca230, ios 0x0;
	void setUGV(char const*, bool) = mac 0x1cce50, win 0x0, ios 0x0;
	static GameManager* sharedState() = mac 0x1c2b30, win 0xc4a50, ios 0x2321b8;
	~GameManager() = mac 0x1d0e00, win 0x0, ios 0x0;
	void getGTexture(int) = mac 0x1cca40, win 0x0, ios 0x0;
	virtual bool init() = mac 0x1c2ec0, win 0x0, ios 0x0;
	void reportAchievementWithID(char const*, int, bool) = mac 0x1c6460, win 0x0, ios 0x0;
	void resolutionForKey(int) = mac 0x1d0b40, win 0x0, ios 0x0;
	void update(float) = mac 0x1d0270, win 0x0, ios 0x0;
	bool isColorUnlocked(int _id, bool _type) = mac 0x0, win 0xc53f0, ios 0x0;
	bool isIconUnlocked(int _id, IconType _type) = mac 0x0, win 0xc4fc0, ios 0x0;
	void toggleGameVariable(const char* key) = mac 0x0, win 0xc9e90, ios 0x0;
	static void returnToLastScene(GJGameLevel* level) = mac 0x0, win 0xce6a0, ios 0x0;

	PlayLayer* playLayer = mac 0x180, win 0x0, android 0x0;
	LevelEditorLayer* editorLayer = mac 0x188, win 0x0, android 0x0;
	int scene = mac 0x1f4, win 0x0, android 0x0;
	bool ldm = mac 0x2a1, win 0x0, android 0x0;
	bool m_switchModes;
	bool m_toFullscreen;
	bool m_reloading;
	bool m_unknown0;
	PAD = mac 0x0, win 0x4, android 0x0;
	cocos2d::CCDictionary* m_valueKeeper;
	cocos2d::CCDictionary* m_unlockValueKeeper;
	cocos2d::CCDictionary* m_customObjectDict;
	PAD = mac 0x0, win 0x4, android 0x0;
	double m_unknownDouble;
	PAD = mac 0x0, win 0x10, android 0x0;
	double m_unknown2Double;
	PAD = mac 0x0, win 0x8, android 0x0;
	bool m_loaded;
	gd::string m_unknownString;
	PlayLayer* m_playLayer;
	LevelEditorLayer* m_levelEditorLayer;
	PAD = mac 0x0, win 0x14, android 0x0;
	gd::string m_playerUDID;
	gd::string m_playerName;
	bool m_commentsEnabled;
	int m_playerUserIDRand1;
	int m_playerUserIDRand2;
	int m_playerUserID;
	float m_backgroundMusicVolume;
	float m_effectsVolume;
	int m_timeOffset;
	PAD = mac 0x0, win 0x1c, android 0x0;
	int m_playerFrameRand1;
	int m_playerFrameRand2;
	int m_playerFrame;
	int m_playerShipRand1;
	int m_playerShipRand2;
	int m_playerShip;
	int m_playerBallRand1;
	int m_playerBallRand2;
	int m_playerBall;
	int m_playerBirdRand1;
	int m_playerBirdRand2;
	int m_playerBird;
	int m_playerDartRand1;
	int m_playerDartRand2;
	int m_playerDart;
	int m_playerRobotRand1;
	int m_playerRobotRand2;
	int m_playerRobot;
	int m_playerSpiderRand1;
	int m_playerSpiderRand2;
	int m_playerSpider;
	int m_playerColorRand1;
	int m_playerColorRand2;
	int m_playerColor;
	int m_playerColor2Rand1;
	int m_playerColor2Rand2;
	int m_playerColor2;
	int m_playerStreakRand1;
	int m_playerStreakRand2;
	int m_playerStreak;
	int m_playerDeathEffectRand1;
	int m_playerDeathEffectRand2;
	int m_playerDeathEffect;
	PAD = mac 0x0, win 0x8, android 0x0;
	int m_secretNumberRand1;
	int m_secretNumberRand2;
	bool m_playerGlow;
	IconType m_playerIconType;
	bool m_unknown29;
	bool m_showSongMarkers;
	bool m_showBPMMarkers;
	bool m_recordGameplay;
	bool m_showProgressBar;
	bool m_performanceMode;
	bool m_clickedGarage;
	bool m_clickedEditor;
	bool m_clickedName;
	bool m_clickedPractice;
	bool m_showedEditorGuide;
	bool m_showedRateDiffDialog;
	bool m_showedRateStarDialog;
	bool m_showedLowDetailDialog;
	PAD = mac 0x0, win 0x30, android 0x0;
	int m_bootups;
	bool m_hasRatedGame;
	bool m_unk0;
	bool m_unk1;
	bool m_unk2;
	bool m_gameCenterEnabled;
	bool m_smoothFix;
	PAD = mac 0x0, win 0x10, android 0x0;
	int m_resolution;
	cocos2d::TextureQuality m_quality;
}

class GameObject : CCSpritePlus {
	cocos2d::CCPoint getStartPosition() { 
	    return m_startPosition;
	}
	void setStartPosition(cocos2d::CCPoint const& p) {
	    m_startPosition = p;
	}
	unsigned int getUniqueID() {
	    return m_uniqueID;
	}
	short getGroupID(int ix) {
	    return m_groups[ix];
	}
	short getGroupIDCount() {
	    return m_groupCount; 
	}
	gd::vector<short> getGroupIDs() {
	    std::vector<short> res;
	
	    if (m_groups && m_groups[0])
	        for (auto i = 0; i < m_groupCount; i++)
	            res.push_back(m_groups[i]);
	
	    return res;
	}
	int getGameZOrder() {
	    return m_gameZOrder;
	}
	void setGameZOrder(int z) {
	    m_gameZOrder = z;
	}
	void setGameObjType(GameObjectType t) {
	    m_objectType = t;
	}
	GJSpriteColor* getBaseColor() {
	    return m_baseColor;
	}
	GJSpriteColor* getDetailColor() {
	    return m_detailColor;
	}

	~GameObject() = mac 0x2f4ca0, win 0x0, ios 0x0;
	virtual void update(float) = mac 0x2fbb90, win 0x0, ios 0x0;
	virtual void setScaleX(float) = mac 0x335b00, win 0xe5050, ios 0x0;
	virtual void setScaleY(float) = mac 0x335b90, win 0xe50e0, ios 0x0;
	virtual void setScale(float) = mac 0x335c20, win 0xe5170, ios 0x0;
	virtual void setPosition(const cocos2d::CCPoint&) = mac 0x335850, win 0xe4de0, ios 0x0;
	virtual void setVisible(bool) = mac 0x336280, win 0xe57c0, ios 0x0;
	virtual void setRotation(float) = mac 0x335970, win 0xe4ed0, ios 0x0;
	virtual void setOpacity(GLubyte) = mac 0x335f10, win 0xe53c0, ios 0x0;
	virtual bool initWithTexture(cocos2d::CCTexture2D*) = mac 0x2f56a0, win 0xcfa80, ios 0x0;
	virtual void setChildColor(const cocos2d::ccColor3B&) = mac 0x341f20, win 0xee900, ios 0x0;
	virtual void setFlipX(bool) = mac 0x335a60, win 0x0, ios 0x0;
	virtual void setFlipY(bool) = mac 0x335ab0, win 0x0, ios 0x0;
	virtual void customSetup() = mac 0x2fbba0, win 0x0, ios 0x0;
	virtual void setupCustomSprites() = mac 0x307f60, win 0x0, ios 0x0;
	virtual void addMainSpriteToParent(bool) = mac 0x33a5b0, win 0x0, ios 0x0;
	virtual void resetObject() = mac 0x2fa620, win 0x0, ios 0x0;
	virtual void triggerObject(GJBaseGameLayer*) = mac 0x2fa8f0, win 0x0, ios 0x0;
	virtual void activateObject() = mac 0x2faf60, win 0x0, ios 0x0;
	virtual void deactivateObject(bool) = mac 0x2fb8f0, win 0x0, ios 0x0;
	virtual cocos2d::CCRect* getObjectRect() = mac 0x3352b0, win 0x0, ios 0x0;
	virtual cocos2d::CCRect* getObjectRect(float, float) = mac 0x3352d0, win 0x0, ios 0x0;
	virtual cocos2d::CCRect* getObjectRect2(float, float) = mac 0x3354e0, win 0x0, ios 0x0;
	virtual cocos2d::CCRect* getObjectTextureRect() = mac 0x3355b0, win 0x0, ios 0x0;
	virtual void getRealPosition() = mac 0x335750, win 0x0, ios 0x0;
	virtual void setStartPos(struct cocos2d::CCPoint) = mac 0x2fa520, win 0x0, ios 0x0;
	virtual void updateStartValues() = mac 0x2fa800, win 0x0, ios 0x0;
	virtual void customObjectSetup() = mac 0xdc1a0, win 0x0, ios 0x0;
	virtual gd::string getSaveString() = mac 0x33d3d0, win 0xed0c0, ios 0x0;
	virtual bool isFlipX() = mac 0x335a40, win 0x0, ios 0x0;
	virtual bool isFlipY() = mac 0x335a50, win 0x0, ios 0x0;
	virtual void setRScaleX(float) = mac 0x335cb0, win 0x0, ios 0x0;
	virtual void setRScaleY(float) = mac 0x335d60, win 0x0, ios 0x0;
	virtual void setRScale(float) = mac 0x335e10, win 0xe5280, ios 0x0;
	virtual void getRScaleX() = mac 0x335e50, win 0x0, ios 0x0;
	virtual void getRScaleY() = mac 0x335e80, win 0x0, ios 0x0;
	virtual void calculateSpawnXPos() = mac 0x336970, win 0x0, ios 0x0;
	virtual void triggerActivated(float) = mac 0x336990, win 0x0, ios 0x0;
	virtual void powerOnObject() = mac 0x3369a0, win 0x0, ios 0x0;
	virtual void powerOffObject() = mac 0x3369c0, win 0x0, ios 0x0;
	virtual void setObjectColor(const cocos2d::ccColor3B&) = mac 0x341c90, win 0xee620, ios 0x0;
	virtual void setGlowColor(cocos2d::_ccColor3B const&) = mac 0x341ed0, win 0x0, ios 0x0;
	virtual void getOrientedBox() = mac 0x342ad0, win 0x0, ios 0x0;
	virtual void addToGroup(int) = mac 0x33ad00, win 0xeb8d0, ios 0x0;
	virtual void removeFromGroup(int) = mac 0x33ada0, win 0xeb930, ios 0x0;
	virtual void spawnXPosition() = mac 0xdc1b0, win 0x0, ios 0x0;
	virtual void getObjectRectDirty() const = mac 0xdc1d0, win 0x0, ios 0x0;
	virtual void setObjectRectDirty(bool) = mac 0xdc1e0, win 0x0, ios 0x0;
	virtual void getOrientedRectDirty() const = mac 0xdc1f0, win 0x0, ios 0x0;
	virtual void setOrientedRectDirty(bool) = mac 0xdc200, win 0x0, ios 0x0;
	virtual GameObjectType getType() const = mac 0xdc210, win 0x0, ios 0x0;
	virtual void setType(GameObjectType) = mac 0xdc220, win 0x0, ios 0x0;
	virtual void getStartPos() const = mac 0xdc230, win 0x0, ios 0x0;
	void activatedByPlayer(GameObject*) = mac 0x342a20, win 0x0, ios 0x0;
	void addColorSprite() = mac 0x2f7fe0, win 0x0, ios 0x0;
	void addColorSpriteToParent(bool) = mac 0x2fb470, win 0x0, ios 0x0;
	void addToTempOffset(float, float) = mac 0x335700, win 0x0, ios 0x0;
	void calculateOrientedBox() = mac 0x342b20, win 0x0, ios 0x0;
	void canChangeCustomColor() = mac 0x342db0, win 0x0, ios 0x0;
	void colorForMode(int, bool) = mac 0x343460, win 0x0, ios 0x0;
	void commonSetup() = mac 0x2f5570, win 0x0, ios 0x0;
	void copyGroups(GameObject*) = mac 0x33ae30, win 0x0, ios 0x0;
	static GameObject* createWithFrame(const char*) = mac 0x2f5490, win 0xcf8f0, ios 0x0;
	static GameObject* createWithKey(int) = mac 0x2f4ce0, win 0xcf4f0, ios 0x0;
	void destroyObject() = mac 0x336a00, win 0x0, ios 0x0;
	void determineSlopeDirection() = mac 0x33a9e0, win 0x0, ios 0x0;
	void getActiveColorForMode(int, bool) = mac 0x343860, win 0x0, ios 0x0;
	void getBallFrame(int) = mac 0x341bf0, win 0x0, ios 0x0;
	cocos2d::CCPoint getBoxOffset() = mac 0x3353d0, win 0xef350, ios 0x0;
	const cocos2d::_ccColor3B& getColorIndex() = mac 0x343b90, win 0x0, ios 0x0;
	void getDidUpdateLastPosition() = mac 0x343a20, win 0x0, ios 0x0;
	void getLastPosition() = mac 0x3439d0, win 0x0, ios 0x0;
	void getMainColorMode() = mac 0x334c30, win 0x0, ios 0x0;
	void getObjectZOrder() = mac 0x337d70, win 0x0, ios 0x0;
	float getObjectRadius() = mac 0x343c10, win 0x0, ios 0x0;
	void getSecondaryColorMode() = mac 0x341c20, win 0x0, ios 0x0;
	void getSectionIdx() = mac 0x343a00, win 0x0, ios 0x0;
	void groupWasDisabled() = mac 0x33b110, win 0x0, ios 0x0;
	void groupWasEnabled() = mac 0x33b0f0, win 0x0, ios 0x0;
	void hasBeenActivated() = mac 0x342a80, win 0x0, ios 0x0;
	void hasBeenActivatedByPlayer(GameObject*) = mac 0x342a50, win 0x0, ios 0x0;
	void hasSecondaryColor() = mac 0x342f80, win 0x0, ios 0x0;
	void ignoreEnter() = mac 0x3352a0, win 0x0, ios 0x0;
	void ignoreFade() = mac 0x335290, win 0x0, ios 0x0;
	void isBasicTrigger() = mac 0x343d10, win 0x0, ios 0x0;
	void isColorTrigger() = mac 0x343b40, win 0x0, ios 0x0;
	void isSpawnableTrigger() = mac 0x343a60, win 0x0, ios 0x0;
	void isSpecialObject() = mac 0x343c40, win 0x0, ios 0x0;
	static GameObject* objectFromString(struct gd::string, bool) = mac 0x33b720, win 0xebe50, ios 0x0;
	void playShineEffect() = mac 0x2fa9d0, win 0x0, ios 0x0;
	void quickUpdatePosition() = mac 0x335790, win 0x0, ios 0x0;
	void removeGlow() = mac 0x2f7f70, win 0x0, ios 0x0;
	void resetGroupDisabled() = mac 0x2fa7e0, win 0x0, ios 0x0;
	void saveActiveColors() = mac 0x33d250, win 0x0, ios 0x0;
	void selectObject(const cocos2d::ccColor3B&) = mac 0x341f90, win 0xee960, ios 0x0;
	void setDefaultMainColorMode(int) = mac 0x304fc0, win 0x0, ios 0x0;
	void setDidUpdateLastPosition(bool const&) = mac 0x343a30, win 0x0, ios 0x0;
	void setGlowOpacity(unsigned char) = mac 0x336200, win 0x0, ios 0x0;
	void setLastPosition(cocos2d::CCPoint const&) = mac 0x3439e0, win 0x0, ios 0x0;
	void setMainColorMode(int) = mac 0x342e70, win 0x0, ios 0x0;
	void setSectionIdx(int const&) = mac 0x343a10, win 0x0, ios 0x0;
	void setupCoinArt() = mac 0x337dd0, win 0x0, ios 0x0;
	void slopeFloorTop() = mac 0x342800, win 0x0, ios 0x0;
	void slopeWallLeft() = mac 0x3427e0, win 0x0, ios 0x0;
	void updateCustomScale(float) = mac 0x335eb0, win 0xe5340, ios 0x0;
	void updateMainColor() = mac 0x343340, win 0x0, ios 0x0;
	void updateOrientedBox() = mac 0x342b50, win 0x0, ios 0x0;
	void updateSecondaryColor() = mac 0x343740, win 0x0, ios 0x0;
	void updateStartPos() = mac 0x2fa590, win 0x0, ios 0x0;
	void updateState() = mac 0x3369e0, win 0x0, ios 0x0;
	void updateSyncedAnimation(float) = mac 0x337f00, win 0x0, ios 0x0;
	void deselectObject() = mac 0x0, win 0xeee50, ios 0x0;
	cocos2d::CCRepeatForever* createRotateAction(float f, int n) = mac 0x0, win 0xe49b0, ios 0x0;
	void setMyAction(cocos2d::CCAction* pAction) = mac 0x0, win 0xd1b90, ios 0x0;

	int type = mac 0x370, win 0x0, android 0x0;
	int id = mac 0x3c4, win 0x0, android 0x0;
	cocos2d::CCPoint startPos = mac 0x37c, win 0x0, android 0x0;
	bool touchTriggered = mac 0x378, win 0x0, android 0x0;
	bool spawnTriggered = mac 0x379, win 0x0, android 0x0;
	int uuid = mac 0x36c, win 0x0, android 0x0;
	int colorID = mac 0x3bc, win 0x0, android 0x0;
	int zOrder = mac 0x42c, win 0x0, android 0x0;
	int unknownType = mac 0x3d4, win 0x0, android 0x0;
	int coinID = mac 0x3e8, win 0x0, android 0x0;
	float scale = mac 0x3c0, win 0x0, android 0x0;
	float multiScaleMultiplier = mac 0x44c, win 0x0, android 0x0;
	bool m_unk3;
	bool m_isBlueMaybe;
	float m_unk2;
	float m_unk;
	float m_unk3f;
	float m_unk4;
	bool m_unkidk;
	float m_animSpeed2;
	bool m_isEffectObject;
	bool m_randomisedAnimStart;
	float m_animSpeed;
	bool m_blackChild;
	bool m_unkOutlineMaybe;
	float m_blackChildOpacity;
	bool field_21C;
	bool m_editor;
	bool m_groupDisabled;
	bool m_colourOnTop;
	GJSpriteColor* m_mainColourMode;
	GJSpriteColor* m_secondaryColourMode;
	bool m_col1;
	bool m_col2;
	cocos2d::CCPoint m_startPosOffset;
	float m_unkRotationField;
	bool m_tintTrigger;
	bool m_isFlippedX;
	bool m_isFlippedY;
	cocos2d::CCPoint m_boxOffset;
	bool m_isOriented;
	cocos2d::CCPoint m_boxOffset2;
	OBB2D* m_objectOBB2D;
	bool m_oriented;
	cocos2d::CCSprite* m_glowSprite;
	bool m_notEditor;
	cocos2d::CCAction* m_myAction;
	bool m_unk1;
	bool m_runActionWithTag;
	bool m_objectPoweredOn;
	cocos2d::CCSize m_objectSize;
	bool m_trigger;
	bool m_active;
	bool m_animationFinished;
	cocos2d::CCParticleSystemQuad* m_particleSystem;
	gd::string m_effectPlistName;
	bool m_particleAdded;
	bool m_hasParticles;
	bool m_unkCustomRing;
	cocos2d::CCPoint m_portalPosition;
	bool m_unkParticleSystem;
	cocos2d::CCRect m_objectTextureRect;
	bool m_textureRectDirty;
	float m_rectXCenterMaybe;
	cocos2d::CCRect m_objectRect2;
	bool m_isObjectRectDirty;
	bool m_isOrientedRectDirty;
	bool m_hasBeenActivated;
	bool m_hasBeenActivatedP2;
	PAD = mac 0x0, win 0x10, android 0x0;
	bool m_sawIsDisabled;
	PAD = mac 0x0, win 0x4, android 0x0;
	cocos2d::CCSprite* m_detailSprite;
	PAD = mac 0x0, win 0x8, android 0x0;
	bool m_isRotatedSide;
	float m_unk2F4;
	float m_unk2F8;
	int m_uniqueID;
	GameObjectType m_objectType;
	int m_section;
	bool m_touchTriggered;
	bool m_spawnTriggered;
	cocos2d::CCPoint m_startPosition;
	gd::string m_textureName;
	bool m_unk32C;
	bool m_unk32D;
	PAD = mac 0x0, win 0xc, android 0x0;
	float m_unk33C;
	float m_unk340;
	PAD = mac 0x0, win 0x10, android 0x0;
	bool m_isGlowDisabled;
	int m_targetColorID;
	float m_scale;
	int m_objectID;
	PAD = mac 0x0, win 0x4, android 0x0;
	bool m_unk368;
	bool m_unk369;
	bool m_unk36A;
	bool m_isDontEnter;
	bool m_isDontFade;
	int m_defaultZOrder;
	PAD = mac 0x0, win 0x17, android 0x0;
	bool m_unk38C;
	bool m_unk38D;
	bool m_unk38E;
	float m_unk390;
	PAD = mac 0x0, win 0x14, android 0x0;
	GJSpriteColor* m_baseColor;
	GJSpriteColor* m_detailColor;
	PAD = mac 0x0, win 0x4, android 0x0;
	ZLayer m_defaultZLayer;
	ZLayer m_zLayer;
	int m_gameZOrder;
	gd::string m_unk3C0;
	bool m_showGamemodeBorders;
	bool m_unk3D9;
	bool m_isSelected;
	int m_globalClickCounter;
	PAD = mac 0x0, win 0x8, android 0x0;
	bool m_unknownLayerRelated;
	float m_multiScaleMultiplier;
	bool m_isGroupParent;
	short* m_groups;
	short m_groupCount;
	PAD = mac 0x0, win 0x12, android 0x0;
	int m_editorLayer;
	int m_editorLayer2;
	int m_unk414;
	PAD = mac 0x0, win 0xc, android 0x0;
	cocos2d::CCPoint m_firstPosition;
	PAD = mac 0x0, win 0x1c, android 0x0;
	bool m_highDetail;
	ColorActionSprite* m_colorActionSprite1;
	ColorActionSprite* m_colorActionSprite2;
	GJEffectManager* m_effectManager;
	PAD = mac 0x0, win 0x10, android 0x0;
}

class GameObjectCopy {
	~GameObjectCopy() = mac 0xa3290, win 0x0, ios 0x0;
	static GameObjectCopy* create(GameObject*) = mac 0x975a0, win 0x0, ios 0x0;
	void resetObject() = mac 0x976a0, win 0x0, ios 0x0;
}

class GameRateDelegate {}

class GameSoundManager : cocos2d::CCNode {
	void disableMetering() = mac 0x362d80, win 0x0, ios 0x0;
	void enableMetering() = mac 0x362d00, win 0x0, ios 0x0;
	void getMeteringValue() = mac 0x362db0, win 0x0, ios 0x0;
	void playBackgroundMusic(struct gd::string, bool, bool) = mac 0x362070, win 0x0, ios 0x0;
	void playEffect(struct gd::string, float, float, float) = mac 0x3623d0, win 0x0, ios 0x0;
	void sharedManager() = mac 0x3610f0, win 0x0, ios 0x0;
	void stopBackgroundMusic() = mac 0x362130, win 0x0, ios 0x0;
	~GameSoundManager() = mac 0x362c00, win 0x0, ios 0x0;
	static GameSoundManager* sharedState() = mac 0x0, win 0x24800, ios 0x0;

	cocos2d::CCDictionary* m_dictionary1;
	cocos2d::CCDictionary* m_dictionary2;
	PAD = mac 0x0, win 0xc, android 0x0;
	bool m_preloaded;
	PAD = mac 0x0, win 0x4, android 0x0;
	gd::string m_filePath;
}

class GameStatsManager : cocos2d::CCNode {
	void awardCurrencyForLevel(GJGameLevel*) = mac 0x43600, win 0x0, ios 0x0;
	void awardDiamondsForLevel(GJGameLevel*) = mac 0x43c60, win 0x0, ios 0x0;
	void awardSecretKey() = mac 0x4b1e0, win 0x0, ios 0x0;
	void getSecretCoinKey(char const*) = mac 0x429f0, win 0x0, ios 0x0;
	void getStat(char const*) = mac 0x3d310, win 0x0, ios 0x0;
	void hasPendingUserCoin(char const*) = mac 0x42730, win 0x0, ios 0x0;
	void hasSecretCoin(char const*) = mac 0x40730, win 0x0, ios 0x0;
	void hasUserCoin(char const*) = mac 0x427e0, win 0x0, ios 0x0;
	void incrementStat(char const*) = mac 0x3d6d0, win 0x0, ios 0x0;
	void incrementStat(char const*, int) = mac 0x3d6e0, win 0x0, ios 0x0;
	GameStatsManager* sharedState() = mac 0x38f20, win 0xf1e50, ios 0x0;
	void storePendingUserCoin(char const*) = mac 0x42940, win 0x0, ios 0x0;
	void storeSecretCoin(char const*) = mac 0x42a10, win 0x0, ios 0x0;
	void storeUserCoin(char const*) = mac 0x42890, win 0x0, ios 0x0;

	PAD = mac 0x0, win 0x28, android 0x0;
	cocos2d::CCDictionary* m_dailyChests;
	cocos2d::CCDictionary* m_worldAdvertChests;
	cocos2d::CCDictionary* m_activeChallenges;
	cocos2d::CCDictionary* m_upcomingChallenges;
	PAD = mac 0x0, win 0xc, android 0x0;
	cocos2d::CCDictionary* m_playerStats;
	PAD = mac 0x0, win 0x10, android 0x0;
	cocos2d::CCDictionary* m_completedLevels;
	cocos2d::CCDictionary* m_verifiedUserCoins;
	cocos2d::CCDictionary* m_pendingUserCoins;
	cocos2d::CCDictionary* m_purchasedItems;
	cocos2d::CCDictionary* m_onlineCurrencyScores;
	cocos2d::CCDictionary* m_mainCurrencyScores;
	cocos2d::CCDictionary* m_gauntletCurrencyScores;
	cocos2d::CCDictionary* m_timelyCurrencyScores;
	cocos2d::CCDictionary* m_onlineStars;
	cocos2d::CCDictionary* m_timelyStars;
	cocos2d::CCDictionary* m_gauntletDiamondScores;
	cocos2d::CCDictionary* m_timelyDiamondScores;
	cocos2d::CCDictionary* m_unusedCurrencyAwardDict;
	cocos2d::CCDictionary* m_challengeDiamonds;
	cocos2d::CCDictionary* m_completedMappacks;
	cocos2d::CCDictionary* m_weeklyChest;
	cocos2d::CCDictionary* m_treasureRoomChests;
	int m_bonusKeySeed;
	int m_bonusKeyRand;
	int m_bonusKey;
	cocos2d::CCDictionary* m_miscChests;
}

class GameToolbox {
	static CCMenuItemToggler* createToggleButton(struct gd::string text, cocos2d::SEL_MenuHandler onToggled, bool isToggled, cocos2d::CCMenu* toggleMenu, struct cocos2d::CCPoint position, cocos2d::CCNode* callbackTarget, cocos2d::CCNode* labelParent, cocos2d::CCArray* toggleArray) = mac 0x0, win 0x0, ios 0x0;
	static CCMenuItemToggler* createToggleButton(struct gd::string text, cocos2d::SEL_MenuHandler onToggled, bool isToggled, cocos2d::CCMenu* toggleMenu, struct cocos2d::CCPoint position, cocos2d::CCNode* callbackTarget, cocos2d::CCNode* labelParent, float checkboxScale, float labelSize, float maxWidth, struct cocos2d::CCPoint labelOffset, const char* unknown, bool anchorHorizontally, int toggleTag, cocos2d::CCArray* toggleArray) = mac 0x28bdd0, win 0x25fe0, ios 0x0;
	static void transformColor(cocos2d::ccColor3B* src, cocos2d::ccColor3B* dest, cocos2d::ccHSVValue hsv) = mac 0x0, win 0x26a60, ios 0x0;
	static void alignItemsHorisontally(cocos2d::CCArray* array, bool idk, struct cocos2d::CCPoint start, float pad) = mac 0x0, win 0x25b20, ios 0x0;
}

class GaragePage : cocos2d::CCLayer, ListButtonBarDelegate {
	static GaragePage* create(IconType type, GJGarageLayer* pGarage, cocos2d::SEL_MenuHandler pSelectCallback) {
	    auto pRet = new GaragePage();
	
	    if (pRet && pRet->init(type, pGarage, pSelectCallback)) {
	        pRet->autorelease();
	        return pRet;
	    }
	
	    CC_SAFE_DELETE(pRet);
	    return nullptr;
	}

	void listButtonBarSwitchedPage(ListButtonBar* bar, int idk) = mac 0x0, win 0x12bb40, ios 0x0;
	GaragePage() = mac 0x0, win 0x1252f0, ios 0x0;
	bool init(IconType type, GJGarageLayer* pGarage, cocos2d::SEL_MenuHandler pSelectCallback) = mac 0x1bb710, win 0x12af70, ios 0x0;

	GJGarageLayer* m_garage;
	cocos2d::SEL_MenuHandler m_handler;
	cocos2d::CCSprite* m_selectSprite;
	CCMenuItemSpriteExtra* m_unkNode0x12c;
	IconType m_type;
	int m_unknown;
	PAD = mac 0x0, win 0x4, android 0x0;
}

class GauntletSelectLayer {
	static GauntletSelectLayer* create() = mac 0x0, win 0x105120, ios 0x0;
}

class GhostTrailEffect {}

class HSVWidgetPopup : FLAlertLayer {
	ConfigureHSVWidget* m_configureWidget;
	HSVWidgetPopupDelegate* m_delegate;
}

class HSVWidgetPopupDelegate {}

class HardStreak : cocos2d::CCDrawNode {
	~HardStreak() = mac 0x5bf00, win 0x0, ios 0x0;
	virtual bool init() = mac 0x5c090, win 0x0, ios 0x0;
	void addPoint(struct cocos2d::CCPoint) = mac 0x5c950, win 0x0, ios 0x0;
	void reset() = mac 0x5c930, win 0x0, ios 0x0;
	void resumeStroke() = mac 0x5c210, win 0x0, ios 0x0;
	void stopStroke() = mac 0x5c8f0, win 0x0, ios 0x0;

	cocos2d::CCArray* m_pointsArr;
	cocos2d::CCPoint m_currentPoint;
	float m_waveSize;
	float m_pulseSize;
	bool m_isSolid;
}

class InfoAlertButton {
	bool init(gd::string const& title, gd::string const& text, float scale) = mac 0x0, win 0x14ef50, ios 0x0;
	void activate() = mac 0x0, win 0x14f050, ios 0x0;
	InfoAlertButton() = mac 0x0, win 0x14ef50, ios 0x0;
	static InfoAlertButton* create(gd::string const& title, gd::string const& text, float scale) = mac 0x0, win 0x14ed20, ios 0x0;
}

class InfoLayer : FLAlertLayer, LevelCommentDelegate, CommentUploadDelegate, FLAlertLayerProtocol {
	bool init(GJGameLevel* level, GJUserScore* score) = mac 0x0, win 0x14f5a0, ios 0x0;
	void setupCommentsBrowser(cocos2d::CCArray* comments) = mac 0x0, win 0x152270, ios 0x0;

	PAD = mac 0x0, win 0x2c, android 0x0;
	GJCommentListLayer* m_list;
}

class InheritanceNode : cocos2d::CCObject {}

class KeybindingsLayer : FLAlertLayer {
	void onClose(cocos2d::CCObject* pSender) = mac 0x0, win 0x49c60, ios 0x0;
	void onPrevPage(cocos2d::CCObject* pSender) = mac 0x0, win 0x153cd0, ios 0x0;
	void onNextPage(cocos2d::CCObject* pSender) = mac 0x0, win 0x153cc0, ios 0x0;
	void goToPage(int page) = mac 0x0, win 0x153ce0, ios 0x0;

	int m_currentPage;
	int m_itemCount;
	int m_pageCount;
	cocos2d::CCDictionary* m_pages;
	cocos2d::CCDictionary* m_unused;
	cocos2d::CCNode* m_leftArrow;
	cocos2d::CCNode* m_rightArrow;
}

class LabelGameObject : GameObject {
	virtual bool init() = mac 0x2f5520, win 0x0, ios 0x0;
	void setObjectColor(cocos2d::_ccColor3B const&) = mac 0xdbca0, win 0x0, ios 0x0;
}

class LeaderboardManagerDelegate {}

class LeaderboardsLayer {
	static LeaderboardsLayer* create(LeaderboardState state) = mac 0x0, win 0x158710, ios 0x0;
}

class LevelBrowserLayer : cocos2d::CCLayer {
	static void scene(GJSearchObject* pSearch) {
	    auto pScene = cocos2d::CCScene::create();
	
	    pScene->addChild(LevelBrowserLayer::create(pSearch));
	
	    cocos2d::CCDirector::sharedDirector()->replaceScene(
	        cocos2d::CCTransitionFade::create(.5f, pScene)
	    );
	}

	bool init(GJSearchObject* pSearch) = mac 0x0, win 0x15a040, ios 0x0;
	void setupLevelBrowser(cocos2d::CCArray* levels) = mac 0x0, win 0x15bb40, ios 0x0;
	static LevelBrowserLayer* create(GJSearchObject* pSearch) = mac 0x251210, win 0x159fa0, ios 0x0;

	PAD = mac 0x0, win 0x18, android 0x0;
	GJListLayer* m_list;
}

class LevelCommentDelegate {}

class LevelDeleteDelegate {}

class LevelDownloadDelegate {}

class LevelEditorLayer : GJBaseGameLayer, LevelSettingsDelegate {
	static LevelEditorLayer* get() {
		return GameManager::sharedState()->m_levelEditorLayer;
	}
	static cocos2d::CCScene* scene(GJGameLevel* level) {
	    auto scene = cocos2d::CCScene::create();
	
	    scene->addChild(LevelEditorLayer::create(level));
	    scene->setObjType(cocos2d::kCCObjectTypeLevelEditorLayer);
	
	    cocos2d::CCDirector::sharedDirector()->replaceScene(
	        cocos2d::CCTransitionFade::create(0.5f, scene)
	    );
	    return scene;
	}

	~LevelEditorLayer() = mac 0x90e80, win 0x0, ios 0x0;
	virtual void update(float) = mac 0xa1b70, win 0x0, ios 0x0;
	virtual void draw() = mac 0xa2a70, win 0x0, ios 0x0;
	virtual void updateColor(cocos2d::_ccColor3B, float, int, bool, float, cocos2d::_ccHSVValue, int, bool, int, EffectGameObject*) = mac 0x9c200, win 0x0, ios 0x0;
	virtual void flipGravity(PlayerObject*, bool, bool) = mac 0xa04e0, win 0x0, ios 0x0;
	virtual void calculateColorValues(EffectGameObject*, EffectGameObject*, int, float, ColorActionSprite*, GJEffectManager*) = mac 0x9c590, win 0x0, ios 0x0;
	virtual void addToGroup(GameObject*, int, bool) = mac 0x9dab0, win 0x0, ios 0x0;
	virtual void removeFromGroup(GameObject*, int) = mac 0x9db60, win 0x0, ios 0x0;
	virtual void timeForXPos(float) = mac 0x9c7d0, win 0x0, ios 0x0;
	virtual void xPosForTime(float) = mac 0x9c800, win 0x0, ios 0x0;
	virtual void levelSettingsUpdated() = mac 0x93f30, win 0x0, ios 0x0;
	static LevelEditorLayer* create(GJGameLevel* level) = mac 0x90fb0, win 0x15ed60, ios 0x0;
	void activateTriggerEffect(EffectGameObject*, float, float, float) = mac 0x9b520, win 0x0, ios 0x0;
	GameObject* addObjectFromString(struct gd::string) = mac 0x94640, win 0x160c80, ios 0x0;
	void addSpecial(GameObject*) = mac 0x94f30, win 0x162650, ios 0x0;
	void addToRedoList(UndoObject*) = mac 0x96f80, win 0x0, ios 0x0;
	void addToUndoList(UndoObject*, bool) = mac 0x94e20, win 0x0, ios 0x0;
	void animateInDualGround(GameObject*, float, bool) = mac 0xa2780, win 0x0, ios 0x0;
	void checkCollisions(PlayerObject*, float) = mac 0x9e620, win 0x0, ios 0x0;
	void createBackground() = mac 0x929f0, win 0x0, ios 0x0;
	void createGroundLayer() = mac 0x92840, win 0x0, ios 0x0;
	GameObject* createObject(int, struct cocos2d::CCPoint, bool) = mac 0x957c0, win 0x160d70, ios 0x0;
	void createObjectsFromSetup(struct gd::string) = mac 0x92230, win 0x0, ios 0x0;
	void createObjectsFromString(struct gd::string, bool) = mac 0x94730, win 0x0, ios 0x0;
	void getLastObjectX() = mac 0x9c860, win 0x167290, ios 0x0;
	void getLevelString() = mac 0x97790, win 0x162480, ios 0x0;
	void getNextColorChannel() = mac 0x9a610, win 0x0, ios 0x0;
	void getNextFreeBlockID(cocos2d::CCArray*) = mac 0x9a4e0, win 0x0, ios 0x0;
	int getNextFreeGroupID(cocos2d::CCArray*) = mac 0x9a1b0, win 0x164ae0, ios 0x0;
	void getNextFreeItemID(cocos2d::CCArray*) = mac 0x9a390, win 0x0, ios 0x0;
	void getObjectRect(GameObject*, bool) = mac 0x96240, win 0x1616b0, ios 0x0;
	void getRelativeOffset(GameObject*) = mac 0x96840, win 0x0, ios 0x0;
	void handleAction(bool, cocos2d::CCArray*) = mac 0x97020, win 0x0, ios 0x0;
	bool init(GJGameLevel*) = mac 0x91010, win 0x0, ios 0x0;
	void objectAtPosition(struct cocos2d::CCPoint) = mac 0x960c0, win 0x161300, ios 0x0;
	void objectMoved(GameObject*) = mac 0x999f0, win 0x0, ios 0x0;
	void objectsInRect(struct cocos2d::CCRect, bool) = mac 0x95e60, win 0x0, ios 0x0;
	void onPlaytest() = mac 0xa06b0, win 0x0, ios 0x0;
	void onStopPlaytest() = mac 0xa1780, win 0x0, ios 0x0;
	void pasteAttributeState(GameObject* obj, cocos2d::CCArray* objs) = mac 0x0, win 0x16b740, ios 0x0;
	void playMusic() = mac 0xa13c0, win 0x0, ios 0x0;
	void recreateGroups() = mac 0x9dbf0, win 0x0, ios 0x0;
	void redoLastAction() = mac 0x97750, win 0x0, ios 0x0;
	void removeAllObjects() = mac 0x93d80, win 0x161d60, ios 0x0;
	void removeAllObjectsOfType(int) = mac 0x96d40, win 0x0, ios 0x0;
	void removeObject(GameObject*, bool) = mac 0x96890, win 0x161cb0, ios 0x0;
	void removeSpecial(GameObject*) = mac 0x969c0, win 0x0, ios 0x0;
	void resetMovingObjects() = mac 0x9ddc0, win 0x0, ios 0x0;
	void resetObjectVector() = mac 0x9c4b0, win 0x0, ios 0x0;
	void resetToggledGroups() = mac 0x9aa70, win 0x0, ios 0x0;
	void resetToggledGroupsAndObjects() = mac 0x9c3c0, win 0x0, ios 0x0;
	void resetUnusedColorChannels() = mac 0x9a870, win 0x0, ios 0x0;
	void rotationForSlopeNearObject(GameObject*) = mac 0x95cd0, win 0x0, ios 0x0;
	void runColorEffect(EffectGameObject*, int, float, float, bool) = mac 0x9bd30, win 0x0, ios 0x0;
	void setupLevelStart(LevelSettingsObject*) = mac 0xa0ca0, win 0x0, ios 0x0;
	void sortStickyGroups() = mac 0x92b10, win 0x0, ios 0x0;
	void stopTriggersInGroup(int, float) = mac 0x9c030, win 0x0, ios 0x0;
	void toggleDualMode(GameObject*, bool, PlayerObject*, bool) = mac 0xa0200, win 0x0, ios 0x0;
	void toggleGroupPreview(int, bool) = mac 0x9bea0, win 0x0, ios 0x0;
	void transferDefaultColors(GJEffectManager*, GJEffectManager*) = mac 0x9ab50, win 0x0, ios 0x0;
	void undoLastAction() = mac 0x97770, win 0x0, ios 0x0;
	void updateBGAndGColors() = mac 0x9b9b0, win 0x0, ios 0x0;
	void updateBlendValues() = mac 0x9bc60, win 0x0, ios 0x0;
	void updateDualGround(PlayerObject*, int, bool) = mac 0xa1a60, win 0x0, ios 0x0;
	void updateEditorMode() = mac 0x93b50, win 0x1652b0, ios 0x0;
	void updateGameObjectsNew() = mac 0x9adc0, win 0x0, ios 0x0;
	void updateGround(float) = mac 0x93a60, win 0x0, ios 0x0;
	void updateGroundWidth() = mac 0x92af0, win 0x0, ios 0x0;
	void updateOptions() = mac 0x91ed0, win 0x15fcc0, ios 0x0;
	void updateToggledGroups() = mac 0x9bb10, win 0x0, ios 0x0;
	void updateVisibility(float) = mac 0x92c70, win 0x0, ios 0x0;

	PAD = mac 0x0, win 0x4, android 0x0;
	bool m_unk2d0;
	bool m_unk2d1;
	bool m_unk2d2;
	bool m_unk2d3;
	bool m_gridEnabled;
	bool m_unk2d5;
	bool m_unk2d6;
	bool m_unk2d7;
	bool m_hasLDM;
	bool m_moreUndo;
	bool m_unk2da;
	bool m_unk2db;
	bool m_highDetail;
	PAD = mac 0x0, win 0x30, android 0x0;
	GameObject* m_copyStateObject;
	PAD = mac 0x0, win 0xc, android 0x0;
	int m_coinCountRand1;
	int m_coinCountRand2;
	int m_coinCount;
	PAD = mac 0x0, win 0x28, android 0x0;
	int m_currentLayer;
	PAD = mac 0x0, win 0x28, android 0x0;
	EditorUI* m_editorUI;
	PAD = mac 0x0, win 0x4, android 0x0;
	cocos2d::CCArray* m_undoObjects;
	cocos2d::CCArray* m_someArray;
	PAD = mac 0x0, win 0x8, android 0x0;
	int m_objectsRand1;
	int m_objectsRand2;
	int m_objects;
	DrawGridLayer* m_drawGridLayer;
	GJGameLevel* m_level;
	PlaybackMode m_playbackMode;
	PAD = mac 0x0, win 0x14, android 0x0;
	GJGroundLayer* m_groundLayer;
}

class LevelInfoLayer : cocos2d::CCLayer, LevelDownloadDelegate, LevelUpdateDelegate, RateLevelDelegate, LikeItemDelegate, FLAlertLayerProtocol, LevelDeleteDelegate, NumberInputDelegate, SetIDPopupDelegate {
	static LevelInfoLayer* create(GJGameLevel* level) = mac 0x0, win 0x175d50, ios 0x0;
	void onGarage(cocos2d::CCObject* pSender) = mac 0x0, win 0x177c10, ios 0x0;

	PAD = mac 0x0, win 0x4, android 0x0;
	cocos2d::CCMenu* m_playBtnMenu;
	GJGameLevel* m_level;
	cocos2d::CCArray* m_unknown;
	CCMenuItemSpriteExtra* m_likeBtn;
	CCMenuItemSpriteExtra* m_starRateBtn;
	CCMenuItemSpriteExtra* m_demonRateBtn;
	PAD = mac 0x0, win 0x4, android 0x0;
	CCMenuItemToggler* m_toggler;
	cocos2d::CCLabelBMFont* m_label0;
	cocos2d::CCLabelBMFont* m_label1;
	cocos2d::CCLabelBMFont* m_label2;
	cocos2d::CCLabelBMFont* m_label3;
	cocos2d::CCLabelBMFont* m_label4;
	cocos2d::CCLabelBMFont* m_label5;
	CCMenuItemSpriteExtra* m_cloneBtn;
	PAD = mac 0x0, win 0x4, android 0x0;
}

class LevelSearchLayer {
	static LevelSearchLayer* create() = mac 0x0, win 0x17d9c0, ios 0x0;
}

class LevelSelectLayer : cocos2d::CCLayer {
	static LevelSelectLayer* create(int lvl) = mac 0x0, win 0x185500, ios 0x0;

	PAD = mac 0x0, win 0x10, android 0x0;
	BoomScrollLayer* m_scrollLayer;
}

class LevelSettingsDelegate {}

class LevelSettingsLayer {
	static LevelSettingsLayer* create(LevelSettingsObject* levelSettings, LevelEditorLayer* editor) = mac 0x0, win 0x170d90, ios 0x0;
}

class LevelSettingsObject : cocos2d::CCNode {
	~LevelSettingsObject() = mac 0xa5650, win 0x0, ios 0x0;
	virtual bool init() = mac 0xa5690, win 0x0, ios 0x0;
	static LevelSettingsObject* create() = mac 0x92760, win 0x0, ios 0x0;
	void objectFromDict(cocos2d::CCDictionary*) = mac 0xa5810, win 0x0, ios 0x0;
	static LevelSettingsObject* objectFromString(struct gd::string) = mac 0x945a0, win 0x0, ios 0x0;
	void setupColorsFromLegacyMode(cocos2d::CCDictionary*) = mac 0xa6a30, win 0x0, ios 0x0;

	GJEffectManager* effectManager = mac 0x120, win 0x0, android 0x0;
	PAD = mac 0x0, win 0x9, android 0x0;
	bool isTwoPlayer = mac 0x132, win 0x0, android 0x0;
	PAD = mac 0x0, win 0x10, android 0x0;
	int fontType = mac 0x144, win 0x0, android 0x0;
	PAD = mac 0x0, win 0x8, android 0x0;
	GJGameLevel* level = mac 0x150, win 0x0, android 0x0;
	gd::string m_unknownStr;
}

class LevelUpdateDelegate {}

class LikeItemDelegate {}

class ListButtonBar : cocos2d::CCNode {
	BoomScrollLayer* m_scrollLayer;
}

class ListButtonBarDelegate {}

class LoadingCircle : cocos2d::CCLayerColor {
	void setParentLayer(cocos2d::CCLayer* layer) {
	    m_parentLayer = layer;
	}
	void setFade(bool fade) {
	    m_fade = fade;
	}

	static LoadingCircle* create() = mac 0x0, win 0x2a0d0, ios 0x0;
	void show() = mac 0x0, win 0x2a290, ios 0x0;
	void fadeAndRemove() = mac 0x0, win 0x2a370, ios 0x0;

	cocos2d::CCSprite* m_sprite;
	cocos2d::CCLayer* m_parentLayer;
	bool m_fade;
}

class LoadingLayer : cocos2d::CCLayer {
	void setFromRefresh(bool value) {
	    m_fromRefresh = value;
	}

	static LoadingLayer* create(bool fromReload) = mac 0x0, win 0x18bfe0, ios 0x0;
	bool init(bool fromReload) = mac 0x0, win 0x18c080, ios 0x0;
	const char* getLoadingString() = mac 0x0, win 0x18cf40, ios 0x0;
	void loadAssets() = mac 0x0, win 0x18c8e0, ios 0x0;
	void loadingFinished() = mac 0x0, win 0x18c790, ios 0x0;

	static cocos2d::CCScene* scene(bool fromReload) {
		auto scene = cocos2d::CCScene::create();
		scene->addChild(LoadingLayer::create(fromReload));
		return scene;
	}

	PAD = mac 0x0, win 0x4, android 0x0;
	int m_loadStep;
	cocos2d::CCLabelBMFont* m_caption;
	PAD = mac 0x0, win 0x4, android 0x0;
	cocos2d::CCSprite* m_sliderBar;
	float m_sliderGrooveXPos;
	PAD = mac 0x0, win 0x4, android 0x0;
	bool m_fromRefresh;
}

class LocalLevelManager : cocos2d::CCNode {
	static LocalLevelManager* sharedState() = mac 0x35dd60, win 0x0, ios 0x0;

	PAD = mac 0x0, win 0x1C, android 0x0;
	cocos2d::CCDictionary* m_loadData;
	cocos2d::CCDictionary* m_levelData;
	cocos2d::CCArray* m_localLevels;
}

class MenuGameLayer {
	void resetPlayer() = mac 0x28fdc0, win 0x0, ios 0x0;
	void update(float) = mac 0x28fa70, win 0x0, ios 0x0;
}

class MenuLayer : cocos2d::CCLayer, FLAlertLayerProtocol {
	~MenuLayer() = mac 0x1d1230, win 0x0, ios 0x0;
	virtual bool init() = mac 0x1d14b0, win 0x1907b0, ios 0x0;
	virtual void keyBackClicked() = mac 0x1d3160, win 0x191f90, ios 0x0;
	virtual void keyDown(cocos2d::enumKeyCodes) = mac 0x1d33d0, win 0x1922c0, ios 0x0;
	virtual void googlePlaySignedIn() = mac 0x1d2f30, win 0x0, ios 0x0;
	virtual void FLAlert_Clicked(FLAlertLayer*, bool) = mac 0x1d3190, win 0x0, ios 0x0;
	void onMoreGames(cocos2d::CCObject*) = mac 0x1d2ad0, win 0x1919c0, ios 0x19fbb4;
	void onGarage(cocos2d::CCObject*) = mac 0x0, win 0x0, ios 0x0;
	void onQuit(cocos2d::CCObject*) = mac 0x1d2b40, win 0x0, ios 0x0;
	static cocos2d::CCScene* scene(bool) = mac 0x1d12d0, win 0x190720, ios 0x0;
	MenuLayer* node() = mac 0x0, win 0x190550, ios 0x0;
}

class MoreOptionsLayer {
	static MoreOptionsLayer* create() = mac 0x0, win 0x1de850, ios 0x0;
	void addToggle(const char* name, const char* key, const char* info) = mac 0x0, win 0x1df6b0, ios 0x0;
}

class MoreVideoOptionsLayer : FLAlertLayer {
	static MoreVideoOptionsLayer* create() = mac 0x443c10, win 0x0, ios 0x0;
	virtual bool init() = mac 0x444150, win 0x0, ios 0x0;
}

class MultilineBitmapFont : cocos2d::CCSprite {}

class MusicDownloadDelegate {}

class MusicDownloadManager : cocos2d::CCNode, PlatformDownloadDelegate {
	void incrementPriorityForSong(int) = mac 0x2ef750, win 0x0, ios 0x0;
	static MusicDownloadManager* sharedState() = mac 0x2ee4c0, win 0x1945b0, ios 0x0;
	gd::string pathForSong(int id) = mac 0x0, win 0x1960e0, ios 0x0;
	cocos2d::CCArray* getDownloadedSongs() = mac 0x0, win 0x195640, ios 0x0;
	void songStateChanged() = mac 0x0, win 0x194d90, ios 0x0;

	PAD = mac 0x0, win 0x4, android 0x0;
	cocos2d::CCDictionary* m_unknownDict;
	cocos2d::CCArray* m_handlers;
	cocos2d::CCDictionary* m_songsDict;
}

class NumberInputDelegate {}

class OBB2D : cocos2d::CCNode {
	void calculateWithCenter(struct cocos2d::CCPoint, float, float, float) = mac 0x35a9c0, win 0x0, ios 0x0;
	static OBB2D* create(struct cocos2d::CCPoint, float, float, float) = mac 0x35a890, win 0x0, ios 0x0;
	cocos2d::CCRect getBoundingRect() = mac 0x35b2b0, win 0x0, ios 0x0;
	void overlaps(OBB2D*) = mac 0x35b0a0, win 0x0, ios 0x0;
	void overlaps1Way(OBB2D*) = mac 0x35b0d0, win 0x0, ios 0x0;

	cocos2d::CCPoint m_p1_1;
	cocos2d::CCPoint m_p1_2;
	cocos2d::CCPoint m_p1_3;
	cocos2d::CCPoint m_p1_4;
	cocos2d::CCPoint m_p2_1;
	cocos2d::CCPoint m_p2_2;
	cocos2d::CCPoint m_p2_3;
	cocos2d::CCPoint m_p2_4;
	cocos2d::CCPoint m_p3_1;
	cocos2d::CCPoint m_p3_2;
	cocos2d::CCPoint m_p3_3;
	cocos2d::CCPoint m_p3_4;
	double m_rot1;
	double m_rot2;
	cocos2d::CCPoint m_center;
}

class ObjectToolbox : cocos2d::CCNode {
	cocos2d::CCArray* allKeys() {
	    return m_frameToKeyDict->allKeys();
	}
	const char* frameToKey(const char* frame) {
	    return reinterpret_cast<cocos2d::CCString*>(m_frameToKeyDict->objectForKey(frame))->getCString();
	}
	const char* intKeyToFrame(int key) {
	    return reinterpret_cast<cocos2d::CCString*>(m_keyToFrameDict->objectForKey(key))->getCString();
	}
	const char* keyToFrame(const char* key) {
	    return intKeyToFrame(atoi(key));
	}
	void addObject(int id, const char* frame) {
	    m_frameToKeyDict->setObject(cocos2d::CCString::createWithFormat("%i", id), frame);
	    m_keyToFrameDict->setObject(cocos2d::CCString::create(frame), id);
	}

	virtual bool init() = mac 0x3b2d80, win 0x0, ios 0x0;
	static ObjectToolbox* sharedState() = mac 0x3b2bc0, win 0x198a80, ios 0x0;
	float gridNodeSizeForKey(int key) = mac 0x0, win 0x1dc920, ios 0x0;
	const char* perspectiveBlockFrame(int key) = mac 0x0, win 0x1dcd00, ios 0x0;

	cocos2d::CCDictionary* m_frameToKeyDict;
	cocos2d::CCDictionary* m_keyToFrameDict;
}

class OpacityEffectAction : cocos2d::CCNode {
	static OpacityEffectAction* create(float, float, float, int) = mac 0x1789f0, win 0x0, ios 0x0;
	static OpacityEffectAction* createFromString(struct gd::string) = mac 0x178c10, win 0x0, ios 0x0;
	bool init(float, float, float, int) = mac 0x178b00, win 0x0, ios 0x0;
	void step(float) = mac 0x178b90, win 0x0, ios 0x0;

	float m_time;
	float m_beginOpacity;
	float m_endOpacity;
	bool m_finished;
	float m_elapsed;
	int m_group;
	float m_opacity;
	int m_uuid;
	float m_delta;
}

class OptionsLayer : GJDropDownLayer, FLAlertLayerProtocol {
	static OptionsLayer* addToCurrentScene(bool noTransition) {
	    auto layer = OptionsLayer::create();
	    cocos2d::CCDirector::sharedDirector()->getRunningScene()->addChild(layer);
	    layer->showLayer(noTransition);
	    return layer;
	}

	static OptionsLayer* create() = mac 0x43db60, win 0x1dd310, ios 0x0;
}

class PauseLayer : CCBlockLayer {
	static PauseLayer* create(bool) = mac 0x20b1e0, win 0x0, ios 0x0;
	void onEdit(cocos2d::CCObject*) = mac 0x20c630, win 0x0, ios 0x0;
	void createToggleButton(cocos2d::SEL_MenuHandler callback, bool on, cocos2d::CCMenu* menu, struct gd::string caption, struct cocos2d::CCPoint pos) = mac 0x0, win 0x1e5570, ios 0x0;

	bool m_unknown;
	bool m_unknown2;
}

class PlatformDownloadDelegate {}

class PlatformToolbox {
	static void hideCursor() = mac 0x27c340, win 0x0, ios 0x0;
	static void showCursor() = mac 0x27c360, win 0x0, ios 0x0;
	static bool isControllerConnected() = mac 0x27d1b0, win 0x0, ios 0x0;
}

class PlayLayer : GJBaseGameLayer, CCCircleWaveDelegate {
	static PlayLayer* get() {
	    return GameManager::sharedState()->getPlayLayer();
	}

	void addCircle(CCCircleWave*) = mac 0x7e0f0, win 0x0, ios 0x0;
	void addObject(GameObject*) = mac 0x70e50, win 0x0, ios 0x0;
	void addToGroupOld(GameObject*) = mac 0x77680, win 0x0, ios 0x0;
	void addToSpeedObjects(GameObject*) = mac 0x7cfc0, win 0x0, ios 0x0;
	void animateInDualGround(GameObject*, float, bool) = mac 0x7d710, win 0x0, ios 0x0;
	void animateInGround(bool) = mac 0x7d9d0, win 0x0, ios 0x0;
	void animateOutGround(bool) = mac 0x6f350, win 0x0, ios 0x0;
	void animateOutGroundFinished() = mac 0x7de80, win 0x0, ios 0x0;
	void applyEnterEffect(GameObject*) = mac 0x7c310, win 0x0, ios 0x0;
	virtual void calculateColorValues(EffectGameObject*, EffectGameObject*, int, float, ColorActionSprite*, GJEffectManager*) = mac 0x7aa10, win 0x0, ios 0x0;
	void cameraMoveX(float, float, float) = mac 0x7cbe0, win 0x0, ios 0x0;
	void cameraMoveY(float, float, float) = mac 0x7cc60, win 0x0, ios 0x0;
	void checkCollisions(PlayerObject*, float) = mac 0x78c90, win 0x0, ios 0x0;
	void circleWaveWillBeRemoved(CCCircleWave*) = mac 0x7e110, win 0x0, ios 0x0;
	void claimParticle(struct gd::string) = mac 0x76ba0, win 0x0, ios 0x0;
	void clearPickedUpItems() = mac 0x7cfa0, win 0x0, ios 0x0;
	void colorObject(int, cocos2d::_ccColor3B) = mac 0x77810, win 0x0, ios 0x0;
	void commitJumps() = mac 0x737e0, win 0x0, ios 0x0;
	static PlayLayer* create(GJGameLevel*) = mac 0x6b590, win 0x1fb6d0, ios 0x0;
	void createCheckpoint() = mac 0x7e470, win 0x0, ios 0x0;
	void createObjectsFromSetup(struct gd::string) = mac 0x6d130, win 0x0, ios 0x0;
	void createParticle(int, char const*, int, cocos2d::tCCPositionType) = mac 0x76800, win 0x0, ios 0x0;
	void currencyWillExit(CurrencyRewardLayer*) = mac 0x7e070, win 0x0, ios 0x0;
	void delayedResetLevel() = mac 0x7e050, win 0x0, ios 0x0;
	void destroyPlayer(PlayerObject*, GameObject*) = mac 0x7ab80, win 0x0, ios 0x0;
	void dialogClosed(DialogLayer*) = mac 0x7e0b0, win 0x0, ios 0x0;
	virtual void draw() = mac 0x7d160, win 0x0, ios 0x0;
	void enterDualMode(GameObject*, bool) = mac 0x7d6a0, win 0x0, ios 0x0;
	void exitAirMode() = mac 0x7dd40, win 0x0, ios 0x0;
	void exitBirdMode(PlayerObject*) = mac 0x7dd80, win 0x0, ios 0x0;
	void exitDartMode(PlayerObject*) = mac 0x7ddd0, win 0x0, ios 0x0;
	void exitFlyMode(PlayerObject*) = mac 0x7dcf0, win 0x0, ios 0x0;
	void exitRobotMode(PlayerObject*) = mac 0x7de20, win 0x0, ios 0x0;
	void exitRollMode(PlayerObject*) = mac 0x7de60, win 0x0, ios 0x0;
	void exitSpiderMode(PlayerObject*) = mac 0x7de40, win 0x0, ios 0x0;
	void flipFinished() = mac 0x7e150, win 0x0, ios 0x0;
	virtual void flipGravity(PlayerObject*, bool, bool) = mac 0x7cd10, win 0x0, ios 0x0;
	void flipObjects() = mac 0x76130, win 0x0, ios 0x0;
	void fullReset() = mac 0x7f8e0, win 0x0, ios 0x0;
	void getLastCheckpoint() = mac 0x7f840, win 0x0, ios 0x0;
	void getMaxPortalY() = mac 0x7b4e0, win 0x0, ios 0x0;
	void getMinPortalY() = mac 0x7b550, win 0x0, ios 0x0;
	void getObjectsState() = mac 0x7e9d0, win 0x0, ios 0x0;
	void getOtherPlayer(PlayerObject*) = mac 0x7dcc0, win 0x0, ios 0x0;
	void getParticleKey(int, char const*, int, cocos2d::tCCPositionType) = mac 0x764d0, win 0x0, ios 0x0;
	void getParticleKey2(struct gd::string) = mac 0x767b0, win 0x0, ios 0x0;
	void getRelativeMod(struct cocos2d::CCPoint, float, float, float) = mac 0x7c2a0, win 0x0, ios 0x0;
	void getTempMilliTime() = mac 0x778e0, win 0x0, ios 0x0;
	void gravityEffectFinished() = mac 0x7cec0, win 0x0, ios 0x0;
	void hasItem(int) = mac 0x7cee0, win 0x0, ios 0x0;
	void hasUniqueCoin(GameObject*) = mac 0x77510, win 0x0, ios 0x0;
	void incrementJumps() = mac 0x7ff40, win 0x0, ios 0x0;
	bool init(GJGameLevel*) = mac 0x6b5f0, win 0x0, ios 0x0;
	void isFlipping() = mac 0x76100, win 0x0, ios 0x0;
	void levelComplete() = mac 0x72b80, win 0x0, ios 0x0;
	void lightningFlash(struct cocos2d::CCPoint, struct cocos2d::CCPoint, cocos2d::_ccColor3B, float, float, int, bool, float) = mac 0x75cc0, win 0x0, ios 0x0;
	void lightningFlash(struct cocos2d::CCPoint, cocos2d::_ccColor3B) = mac 0x75bf0, win 0x0, ios 0x0;
	void loadDefaultColors() = mac 0x6ef30, win 0x0, ios 0x0;
	void loadFromCheckpoint(CheckpointObject*) = mac 0x7f000, win 0x0, ios 0x0;
	void loadLastCheckpoint() = mac 0x7efc0, win 0x0, ios 0x0;
	void loadSavedObjectsState(struct gd::string) = mac 0x7f3d0, win 0x0, ios 0x0;
	void markCheckpoint() = mac 0x7ef60, win 0x0, ios 0x0;
	void moveCameraToPos(struct cocos2d::CCPoint) = mac 0x7c980, win 0x0, ios 0x0;
	virtual void onEnterTransitionDidFinish() = mac 0x806e0, win 0x0, ios 0x0;
	virtual void onExit() = mac 0x80710, win 0x0, ios 0x0;
	void onQuit() = mac 0x72710, win 0x0, ios 0x0;
	void optimizeColorGroups() = mac 0x6dad0, win 0x0, ios 0x0;
	void optimizeOpacityGroups() = mac 0x6dc20, win 0x0, ios 0x0;
	void optimizeSaveRequiredGroups() = mac 0x6dd70, win 0x0, ios 0x0;
	void pauseGame(bool) = mac 0x802d0, win 0x0, ios 0x0;
	void pickupItem(GameObject*) = mac 0x7c1d0, win 0x0, ios 0x0;
	void playAnimationCommand(int, int) = mac 0x75930, win 0x0, ios 0x0;
	void playEndAnimationToPos(struct cocos2d::CCPoint) = mac 0x759a0, win 0x0, ios 0x0;
	void playExitDualEffect(PlayerObject*) = mac 0x7d1d0, win 0x0, ios 0x0;
	void playFlashEffect(float, int, float) = mac 0x75e50, win 0x0, ios 0x0;
	void playGravityEffect(bool) = mac 0x7b5a0, win 0x0, ios 0x0;
	void playSpeedParticle(float) = mac 0x77030, win 0x0, ios 0x0;
	void playerWillSwitchMode(PlayerObject*, GameObject*) = mac 0x7b820, win 0x0, ios 0x0;
	void prepareSpawnObjects() = mac 0x7fc00, win 0x0, ios 0x0;
	void processItems() = mac 0x735c0, win 0x0, ios 0x0;
	void processLoadedMoveActions() = mac 0x7a7c0, win 0x0, ios 0x0;
	void recordAction(bool, PlayerObject*) = mac 0x7e190, win 0x0, ios 0x0;
	void registerActiveObject(GameObject*) = mac 0x77620, win 0x0, ios 0x0;
	void registerStateObject(GameObject*) = mac 0x777b0, win 0x0, ios 0x0;
	void removeAllObjects() = mac 0x727b0, win 0x0, ios 0x0;
	void removeFromGroupOld(GameObject*) = mac 0x77750, win 0x0, ios 0x0;
	void removeLastCheckpoint() = mac 0x7f870, win 0x0, ios 0x0;
	void removePlayer2() = mac 0x7d630, win 0x0, ios 0x0;
	void resetLevel() = mac 0x71c50, win 0x0, ios 0x0;
	void resume() = mac 0x80480, win 0x0, ios 0x0;
	void resumeAndRestart() = mac 0x80400, win 0x0, ios 0x0;
	void saveRecordAction(bool, PlayerObject*) = mac 0x78750, win 0x0, ios 0x0;
	cocos2d::CCScene* scene(GJGameLevel*) = mac 0x6b500, win 0x1fb690, ios 0x0;
	void setupLevelStart(LevelSettingsObject*) = mac 0x6f560, win 0x0, ios 0x0;
	void setupReplay(struct gd::string) = mac 0x7e1e0, win 0x0, ios 0x0;
	void shakeCamera(float, float, float) = mac 0x744a0, win 0x0, ios 0x0;
	void shouldBlend(int) = mac 0x771b0, win 0x0, ios 0x0;
	void showCompleteEffect() = mac 0x738e0, win 0x0, ios 0x0;
	void showCompleteText() = mac 0x73be0, win 0x0, ios 0x0;
	void showEndLayer() = mac 0x74450, win 0x0, ios 0x0;
	void showHint() = mac 0x7deb0, win 0x0, ios 0x0;
	void showNewBest(bool, int, int, bool, bool, bool) = mac 0x74580, win 0x0, ios 0x0;
	void showRetryLayer() = mac 0x75ba0, win 0x0, ios 0x0;
	void showTwoPlayerGuide() = mac 0x6df00, win 0x0, ios 0x0;
	void sortGroups() = mac 0x6d9e0, win 0x0, ios 0x0;
	void spawnCircle() = mac 0x73820, win 0x0, ios 0x0;
	void spawnFirework() = mac 0x74200, win 0x0, ios 0x0;
	void spawnParticle(char const*, int, cocos2d::tCCPositionType, struct cocos2d::CCPoint) = mac 0x76330, win 0x0, ios 0x0;
	void spawnPlayer2() = mac 0x7d170, win 0x0, ios 0x0;
	void startGame() = mac 0x726b0, win 0x0, ios 0x0;
	void startMusic() = mac 0x72910, win 0x0, ios 0x0;
	void startRecording() = mac 0x7fec0, win 0x0, ios 0x0;
	void startRecordingDelayed() = mac 0x7fed0, win 0x0, ios 0x0;
	void stopCameraShake() = mac 0x75900, win 0x0, ios 0x0;
	void stopRecording() = mac 0x6d090, win 0x0, ios 0x0;
	void storeCheckpoint(CheckpointObject*) = mac 0x7ef10, win 0x0, ios 0x0;
	void switchToFlyMode(PlayerObject*, GameObject*, bool, int) = mac 0x7baf0, win 0x0, ios 0x0;
	void switchToRobotMode(PlayerObject*, GameObject*, bool) = mac 0x7bc80, win 0x0, ios 0x0;
	void switchToRollMode(PlayerObject*, GameObject*, bool) = mac 0x7bbe0, win 0x0, ios 0x0;
	void switchToSpiderMode(PlayerObject*, GameObject*, bool) = mac 0x7bd20, win 0x0, ios 0x0;
	void timeForXPos(float) = mac 0x7d120, win 0x0, ios 0x0;
	void timeForXPos2(float, bool) = mac 0x293eb0, win 0x0, ios 0x0;
	void toggleBGEffectVisibility(bool) = mac 0x7fe80, win 0x0, ios 0x0;
	void toggleDualMode(GameObject*, bool, PlayerObject*, bool) = mac 0x7bf90, win 0x0, ios 0x0;
	void toggleFlipped(bool, bool) = mac 0x7bdc0, win 0x0, ios 0x0;
	void toggleGhostEffect(int) = mac 0x7fe40, win 0x0, ios 0x0;
	void toggleGlitter(bool) = mac 0x70e00, win 0x0, ios 0x0;
	void togglePracticeMode(bool) = mac 0x7f9e0, win 0x20d0d0, ios 0x0;
	void toggleProgressbar() = mac 0x6eeb0, win 0x0, ios 0x0;
	void tryStartRecord() = mac 0x7fe00, win 0x0, ios 0x0;
	void unclaimParticle(char const*, cocos2d::CCParticleSystemQuad*) = mac 0x76e00, win 0x0, ios 0x0;
	void unregisterActiveObject(GameObject*) = mac 0x77660, win 0x0, ios 0x0;
	void unregisterStateObject(GameObject*) = mac 0x777f0, win 0x0, ios 0x0;
	virtual void update(float) = mac 0x77900, win 0x0, ios 0x0;
	void updateAttempts() = mac 0x7fcd0, win 0x0, ios 0x0;
	void updateCamera(float) = mac 0x6e2b0, win 0x0, ios 0x0;
	virtual void updateColor(cocos2d::_ccColor3B, float, int, bool, float, cocos2d::_ccHSVValue, int, bool, int, EffectGameObject*) = mac 0x7c7f0, win 0x0, ios 0x0;
	void updateDualGround(PlayerObject*, int, bool) = mac 0x7caa0, win 0x0, ios 0x0;
	void updateEffectPositions() = mac 0x7a6d0, win 0x0, ios 0x0;
	void updateLevelColors() = mac 0x6f1e0, win 0x0, ios 0x0;
	void updateMoveObjectsLastPosition() = mac 0x7a720, win 0x0, ios 0x0;
	void updateProgressbar() = mac 0x6ed70, win 0x0, ios 0x0;
	void updateReplay(float) = mac 0x78b60, win 0x0, ios 0x0;
	void updateTimeMod(float, bool) = mac 0x786f0, win 0x0, ios 0x0;
	virtual void updateTweenAction(float, char const*) = mac 0x7ffb0, win 0x0, ios 0x0;
	void updateVisibility() = mac 0x6fb90, win 0x0, ios 0x0;
	void vfDChk() = mac 0x7fcb0, win 0x0, ios 0x0;
	virtual void visit() = mac 0x75ef0, win 0x0, ios 0x0;
	void visitWithColorFlash() = mac 0x761f0, win 0x0, ios 0x0;
	void willSwitchToMode(int, PlayerObject*) = mac 0x7b9e0, win 0x0, ios 0x0;
	void xPosForTime(float) = mac 0x7d140, win 0x0, ios 0x0;
	~PlayLayer() = mac 0x6b090, win 0x0, ios 0x0;

	bool gameStarted = mac 0x4dc, win 0x0, android 0x0;
	EndPortalObject* endPortal = mac 0x530, win 0x0, android 0x0;
	float length = mac 0x5f8, win 0x0, android 0x0;
	float trueLength = mac 0x5fc, win 0x0, android 0x0;
	UILayer* uiLayer = mac 0x720, win 0x0, android 0x0;
	GJGameLevel* level = mac 0x728, win 0x0, android 0x0;
	int attempt = mac 0x754, win 0x0, android 0x0;
	bool testMode = mac 0x738, win 0x0, android 0x0;
	bool practiceMode = mac 0x739, win 0x0, android 0x0;
	float time = mac 0x760, win 0x0, android 0x0;
	bool cube = mac 0x76f, win 0x0, android 0x0;
	bool ship = mac 0x770, win 0x0, android 0x0;
	bool ufo = mac 0x771, win 0x0, android 0x0;
	bool ball = mac 0x772, win 0x0, android 0x0;
	bool wave = mac 0x773, win 0x0, android 0x0;
	bool robot = mac 0x774, win 0x0, android 0x0;
	bool spider = mac 0x775, win 0x0, android 0x0;
	PAD = mac 0x0, win 0x4, android 0x0;
	bool unk2DC;
	bool m_hasCheated;
	int unk2E0;
	int unk2E4;
	int unk2E8;
	bool unk2EC;
	bool unk2ED;
	float unk2F0;
	PAD = mac 0x0, win 0x4, android 0x0;
	cocos2d::CCDrawNode* unk2F8;
	float unk2FC;
	float unk300;
	float unk304;
	float unk308;
	float unk30C;
	bool unk310;
	bool unk311;
	bool unk312;
	PAD = mac 0x0, win 0x19, android 0x0;
	StartPosObject* m_startPos;
	CheckpointObject* unk330;
	EndPortalObject* m_endPortal;
	cocos2d::CCArray* m_checkpoints;
	cocos2d::CCArray* unk33C;
	cocos2d::CCArray* unk340;
	cocos2d::CCArray* unk344;
	cocos2d::CCSprite* unk348;
	float m_backgroundRepeat;
	bool unk350;
	cocos2d::CCArray* unk354;
	cocos2d::CCArray* unk358;
	cocos2d::CCArray* unk35C;
	cocos2d::CCArray* unk360;
	bool m_isMute;
	bool unk365;
	bool unk366;
	bool unk367;
	bool unk368;
	bool unk369;
	bool unk36A;
	bool unk36B;
	cocos2d::CCArray* m_screenRingObjects;
	cocos2d::CCParticleSystemQuad* unk370;
	cocos2d::CCDictionary* m_pickedUpItems;
	cocos2d::CCArray* m_circleWaves;
	cocos2d::CCArray* unk37C;
	AudioEffectsLayer* m_audioEffectsLayer;
	PAD = mac 0x0, win 0x8, android 0x0;
	GJGroundLayer* m_bottomGround;
	GJGroundLayer* m_topGround;
	PAD = mac 0x0, win 0x8, android 0x0;
	bool m_isDead;
	bool unk39D;
	bool unk39E;
	bool unk39F;
	bool unk3A0;
	int unk3A4;
	float unk3A8;
	bool unk3AC;
	bool unk3AD;
	bool unk3AE;
	bool unk3AF;
	PAD = mac 0x0, win 0x4, android 0x0;
	float m_levelLength;
	float unk3B8;
	cocos2d::CCLabelBMFont* m_attemptLabel;
	cocos2d::CCLabelBMFont* m_percentLabel;
	bool m_isCameraShaking;
	float m_currentShakeStrength;
	float m_currentShakeInterval;
	double m_lastShakeTime;
	cocos2d::CCPoint m_cameraShakeOffset;
	bool unk3E0;
	float m_backgroundScrollOffset;
	float m_cameraFlip;
	bool unk3EC;
	int unk3F0;
	cocos2d::CCDictionary* m_particleSystemsPlist;
	cocos2d::CCDictionary* unk3F8;
	cocos2d::CCArray* m_particleSystems;
	cocos2d::CCNode* unk400;
	cocos2d::CCSprite* m_sliderGrooveSprite;
	cocos2d::CCSprite* m_sliderBarSprite;
	float m_sliderWidth;
	float unk410;
	PAD = mac 0x0, win 0x4, android 0x0;
	int unk418;
	PAD = mac 0x0, win 0x8, android 0x0;
	cocos2d::CCArray* m_gravitySprites;
	bool unk428;
	bool m_shouldRecordActions;
	bool unk42A;
	bool m_isPaused;
	bool unk42C;
	bool m_isPlayer2Frozen;
	gd::string m_previousRecords;
	PAD = mac 0x0, win 0x8, android 0x0;
	double m_time;
	PAD = mac 0x0, win 0x8, android 0x0;
	bool unk460;
	bool unk461;
	cocos2d::CCDictionary* unk464;
	gd::map<short, bool> unk468;
	bool m_isPlaybackMode;
	GameObject* unk474;
	PAD = mac 0x0, win 0x4, android 0x0;
	bool m_isFlipped;
	float m_mirrorTransition;
	UILayer* m_UILayer;
	GJGameLevel* m_level;
	cocos2d::CCPoint m_cameraPos;
	bool m_isTestMode;
	bool m_isPracticeMode;
	bool unk496;
	bool unk497;
	cocos2d::CCArray* unk498;
	bool unk49C;
	cocos2d::CCPoint unk4A0;
	int m_currentAttempt;
	int m_jumpCount;
	bool unk4B0;
	float m_totalTime;
	int m_attemptJumpCount;
	bool unk4BC;
	bool m_hasLevelCompleteMenu;
	bool m_hasCompletedLevel;
	bool unk4BF;
	int m_lastDeathPercent;
	bool unk4C4;
	PAD = mac 0x0, win 0xb, android 0x0;
	bool unk4D0;
	bool unk4D1;
	cocos2d::CCArray* unk4D4;
	cocos2d::CCDictionary* unk4D8;
	PAD = mac 0x0, win 0x4, android 0x0;
	double unk4E0;
	double unk4E8;
	PAD = mac 0x0, win 0xc, android 0x0;
	float unk4FC;
	int unk500;
	PAD = mac 0x0, win 0x4, android 0x0;
	double unk508;
	PAD = mac 0x0, win 0x8, android 0x0;
	double unk518;
	double unk520;
	PAD = mac 0x0, win 0x4, android 0x0;
	bool m_hasGlitter;
	bool m_isBgEffectOff;
	bool unk52F;
	GameObject* unk530;
	bool unk534;
	bool unk535;
	bool m_disableGravityEffect;
}

class PlayerCheckpoint : cocos2d::CCNode {
	~PlayerCheckpoint() = mac 0x80760, win 0x0, ios 0x0;
	virtual bool init() = mac 0x807a0, win 0x0, ios 0x0;
	static PlayerCheckpoint* create() = mac 0x7e8c0, win 0x0, ios 0x0;

	cocos2d::CCPoint m_position;
	float m_yAccel;
	bool m_isUpsideDown;
	bool m_isShip;
	bool m_isBall;
	bool m_isUFO;
	bool m_isWave;
	bool m_isRobot;
	bool m_isSpider;
	bool m_isOnGround;
	int m_hasGhostTrail;
	bool m_small;
	float m_speed;
	bool m_hidden;
}

class PlayerObject : GameObject, AnimatedSpriteDelegate {
	~PlayerObject() = mac 0x217220, win 0x0, ios 0x0;
	virtual void update(float) = mac 0x218bf0, win 0x0, ios 0x0;
	virtual void setScaleX(float) = mac 0x22e7f0, win 0x0, ios 0x0;
	virtual void setScaleY(float) = mac 0x22e830, win 0x0, ios 0x0;
	virtual void setScale(float) = mac 0x22e870, win 0x0, ios 0x0;
	virtual void setPosition(cocos2d::CCPoint const&) = mac 0x22c8b0, win 0x0, ios 0x0;
	virtual void setVisible(bool) = mac 0x22e8b0, win 0x1fa860, ios 0x0;
	virtual void setRotation(float) = mac 0x22e6e0, win 0x0, ios 0x0;
	virtual void setOpacity(unsigned char) = mac 0x22d400, win 0x0, ios 0x0;
	virtual void setColor(cocos2d::_ccColor3B const&) = mac 0x22cdf0, win 0x0, ios 0x0;
	virtual void setFlipX(bool) = mac 0x22e720, win 0x0, ios 0x0;
	virtual void setFlipY(bool) = mac 0x22e7b0, win 0x0, ios 0x0;
	virtual void resetObject() = mac 0x223170, win 0x0, ios 0x0;
	virtual void getRealPosition() = mac 0x22d5f0, win 0x0, ios 0x0;
	virtual void getOrientedBox() = mac 0x22dee0, win 0x0, ios 0x0;
	virtual void animationFinished(char const*) = mac 0x22e9d0, win 0x0, ios 0x0;
	void activateStreak() = mac 0x21aef0, win 0x1f9080, ios 0x0;
	void addAllParticles() = mac 0x2189b0, win 0x0, ios 0x0;
	void addToTouchedRings(GameObject*) = mac 0x22b800, win 0x0, ios 0x0;
	void boostPlayer(float) = mac 0x21d6b0, win 0x0, ios 0x0;
	void bumpPlayer(float, int) = mac 0x22d890, win 0x0, ios 0x0;
	void buttonDown(PlayerButton) = mac 0x22b7e0, win 0x0, ios 0x0;
	void checkSnapJumpToObject(GameObject*) = mac 0x2217f0, win 0x0, ios 0x0;
	void collidedWithObject(float, GameObject*) = mac 0x21d880, win 0x0, ios 0x0;
	void collidedWithObject(float, GameObject*, struct cocos2d::CCRect) = mac 0x21f0b0, win 0x0, ios 0x0;
	void collidedWithSlope(float, GameObject*, bool) = mac 0x21d8d0, win 0x0, ios 0x0;
	void convertToClosestRotation(float) = mac 0x21c860, win 0x0, ios 0x0;
	void copyAttributes(PlayerObject*) = mac 0x22dc70, win 0x0, ios 0x0;
	static PlayerObject* create(int, int, cocos2d::CCLayer*) = mac 0x217260, win 0x0, ios 0x0;
	void deactivateParticle() = mac 0x21a540, win 0x0, ios 0x0;
	void deactivateStreak(bool) = mac 0x218b30, win 0x0, ios 0x0;
	void fadeOutStreak2(float) = mac 0x225890, win 0x0, ios 0x0;
	void flashPlayer(float, float, cocos2d::_ccColor3B, cocos2d::_ccColor3B) = mac 0x221c80, win 0x0, ios 0x0;
	void flipGravity(bool, bool) = mac 0x21c090, win 0x1f59d0, ios 0x0;
	void flipMod() = mac 0x21a4c0, win 0x0, ios 0x0;
	void getActiveMode() = mac 0x22b950, win 0x0, ios 0x0;
	void getModifiedSlopeYVel() = mac 0x21bff0, win 0x0, ios 0x0;
	void getOldPosition(float) = mac 0x21a830, win 0x0, ios 0x0;
	void getSecondColor() = mac 0x22cee0, win 0x0, ios 0x0;
	void gravityDown() = mac 0x22e930, win 0x0, ios 0x0;
	void gravityUp() = mac 0x22e900, win 0x0, ios 0x0;
	void hardFlipGravity() = mac 0x22b860, win 0x0, ios 0x0;
	void hitGround(bool) = mac 0x220a30, win 0x0, ios 0x0;
	void incrementJumps() = mac 0x21c050, win 0x1e9a20, ios 0x0;
	bool init(int, int, cocos2d::CCLayer*) = mac 0x2172e0, win 0x0, ios 0x0;
	void isBoostValid(float) = mac 0x21d650, win 0x0, ios 0x0;
	void isFlying() = mac 0x21a4e0, win 0x0, ios 0x0;
	void isSafeFlip(float) = mac 0x2209f0, win 0x0, ios 0x0;
	void isSafeMode(float) = mac 0x2209b0, win 0x0, ios 0x0;
	void isSafeSpiderFlip(float) = mac 0x221be0, win 0x0, ios 0x0;
	void levelFlipFinished() = mac 0x21b060, win 0x0, ios 0x0;
	void levelFlipping() = mac 0x21a510, win 0x0, ios 0x0;
	void levelWillFlip() = mac 0x21b020, win 0x0, ios 0x0;
	void loadFromCheckpoint(PlayerCheckpoint*) = mac 0x22e420, win 0x0, ios 0x0;
	void lockPlayer() = mac 0x22d680, win 0x0, ios 0x0;
	void logValues() = mac 0x221220, win 0x0, ios 0x0;
	void modeDidChange() = mac 0x22bfd0, win 0x0, ios 0x0;
	void placeStreakPoint() = mac 0x21af90, win 0x0, ios 0x0;
	void playBurstEffect() = mac 0x21c780, win 0x1f6790, ios 0x0;
	void playDeathEffect() = mac 0x225930, win 0x0, ios 0x0;
	void playDynamicSpiderRun() = mac 0x222ec0, win 0x0, ios 0x0;
	void playerDestroyed(bool) = mac 0x2256d0, win 0x0, ios 0x0;
	bool playerIsFalling() = mac 0x21c730, win 0x1f5d60, ios 0x0;
	void playerTeleported() = mac 0x22b840, win 0x0, ios 0x0;
	void playingEndEffect() = mac 0x22d7e0, win 0x0, ios 0x0;
	void postCollision(float) = mac 0x21cd10, win 0x0, ios 0x0;
	void preCollision() = mac 0x21ccc0, win 0x0, ios 0x0;
	void preSlopeCollision(float, GameObject*) = mac 0x21ec80, win 0x0, ios 0x0;
	void propellPlayer(float) = mac 0x22d8e0, win 0x0, ios 0x0;
	void pushButton(int) = mac 0x22aa00, win 0x1f4e40, ios 0x0;
	void pushDown() = mac 0x22dbd0, win 0x0, ios 0x0;
	void pushPlayer(float) = mac 0x22dbb0, win 0x0, ios 0x0;
	void releaseButton(int) = mac 0x22b6f0, win 0x1f4f70, ios 0x0;
	void removeAllParticles() = mac 0x218ac0, win 0x0, ios 0x0;
	void removePendingCheckpoint() = mac 0x2237b0, win 0x0, ios 0x0;
	void resetAllParticles() = mac 0x21adb0, win 0x0, ios 0x0;
	void resetCollisionLog() = mac 0x21cc20, win 0x0, ios 0x0;
	void resetPlayerIcon() = mac 0x22be00, win 0x0, ios 0x0;
	void resetStateVariables() = mac 0x223760, win 0x0, ios 0x0;
	void resetStreak() = mac 0x21ae10, win 0x0, ios 0x0;
	void ringJump(GameObject*) = mac 0x22abf0, win 0x0, ios 0x0;
	void runBallRotation(float) = mac 0x21ca10, win 0x0, ios 0x0;
	void runBallRotation2() = mac 0x21cb10, win 0x0, ios 0x0;
	void runNormalRotation() = mac 0x21c960, win 0x1e9c50, ios 0x0;
	void runRotateAction(bool) = mac 0x21c570, win 0x0, ios 0x0;
	void saveToCheckpoint(PlayerCheckpoint*) = mac 0x22e2f0, win 0x0, ios 0x0;
	void setSecondColor(cocos2d::_ccColor3B const&) = mac 0x219610, win 0x0, ios 0x0;
	void setupStreak() = mac 0x218720, win 0x0, ios 0x0;
	void spawnCircle() = mac 0x225480, win 0x0, ios 0x0;
	void spawnCircle2() = mac 0x2252a0, win 0x0, ios 0x0;
	void spawnDualCircle() = mac 0x2255c0, win 0x0, ios 0x0;
	void spawnFromPlayer(PlayerObject*) = mac 0x22dde0, win 0x0, ios 0x0;
	void spawnPortalCircle(cocos2d::_ccColor3B, float) = mac 0x225350, win 0x0, ios 0x0;
	void spawnScaleCircle() = mac 0x2251b0, win 0x0, ios 0x0;
	void specialGroundHit() = mac 0x22dbf0, win 0x0, ios 0x0;
	void speedDown() = mac 0x22e970, win 0x0, ios 0x0;
	void speedUp() = mac 0x22e950, win 0x0, ios 0x0;
	void spiderTestJump(bool) = mac 0x21b160, win 0x1ed360, ios 0x0;
	void startDashing(GameObject*) = mac 0x221d70, win 0x0, ios 0x0;
	void stopBurstEffect() = mac 0x22c680, win 0x0, ios 0x0;
	void stopDashing() = mac 0x222990, win 0x0, ios 0x0;
	void stopRotation(bool) = mac 0x21c830, win 0x0, ios 0x0;
	void storeCollision(bool, int) = mac 0x21cc60, win 0x0, ios 0x0;
	void switchedToMode(GameObjectType) = mac 0x22b9a0, win 0x0, ios 0x0;
	void testForMoving(float, GameObject*) = mac 0x21eb70, win 0x0, ios 0x0;
	void toggleBirdMode(bool) = mac 0x224070, win 0x0, ios 0x0;
	void toggleDartMode(bool) = mac 0x2243f0, win 0x0, ios 0x0;
	void toggleFlyMode(bool) = mac 0x223820, win 0x0, ios 0x0;
	void toggleGhostEffect(GhostType) = mac 0x225000, win 0x0, ios 0x0;
	void togglePlayerScale(bool) = mac 0x224bd0, win 0x0, ios 0x0;
	void toggleRobotMode(bool) = mac 0x223c70, win 0x0, ios 0x0;
	void toggleRollMode(bool) = mac 0x223b20, win 0x0, ios 0x0;
	void toggleSpiderMode(bool) = mac 0x224830, win 0x0, ios 0x0;
	void toggleVisibility(bool) = mac 0x21abf0, win 0x0, ios 0x0;
	void touchedObject(GameObject*) = mac 0x22e660, win 0x0, ios 0x0;
	void tryPlaceCheckpoint() = mac 0x21a950, win 0x0, ios 0x0;
	void updateCheckpointMode(bool) = mac 0x218980, win 0x0, ios 0x0;
	void updateCheckpointTest() = mac 0x21a890, win 0x0, ios 0x0;
	void updateCollide(bool, int) = mac 0x220f10, win 0x0, ios 0x0;
	void updateCollideBottom(float, int) = mac 0x221790, win 0x0, ios 0x0;
	void updateCollideTop(float, int) = mac 0x221c20, win 0x0, ios 0x0;
	void updateDashAnimation() = mac 0x21a570, win 0x0, ios 0x0;
	void updateDashArt() = mac 0x222520, win 0x0, ios 0x0;
	void updateGlowColor() = mac 0x22cf10, win 0x0, ios 0x0;
	void updateJump(float) = mac 0x219680, win 0x0, ios 0x0;
	void updateJumpVariables() = mac 0x21a740, win 0x0, ios 0x0;
	void updatePlayerBirdFrame(int) = mac 0x22bfe0, win 0x0, ios 0x0;
	void updatePlayerDartFrame(int) = mac 0x22c260, win 0x0, ios 0x0;
	void updatePlayerFrame(int) = mac 0x22c470, win 0x0, ios 0x0;
	void updatePlayerGlow() = mac 0x22bc50, win 0x0, ios 0x0;
	void updatePlayerRobotFrame(int) = mac 0x22d620, win 0x0, ios 0x0;
	void updatePlayerRollFrame(int) = mac 0x22c6a0, win 0x0, ios 0x0;
	void updatePlayerScale() = mac 0x22b8b0, win 0x0, ios 0x0;
	void updatePlayerShipFrame(int) = mac 0x22ba40, win 0x0, ios 0x0;
	void updatePlayerSpiderFrame(int) = mac 0x22d650, win 0x0, ios 0x0;
	void updatePlayerSpriteExtra(struct gd::string) = mac 0x218440, win 0x0, ios 0x0;
	void updateRobotAnimationSpeed() = mac 0x22df40, win 0x0, ios 0x0;
	void updateRotation(float) = mac 0x2214b0, win 0x0, ios 0x0;
	void updateRotation(float, float) = mac 0x221230, win 0x0, ios 0x0;
	void updateShipRotation(float) = mac 0x221310, win 0x0, ios 0x0;
	void updateShipSpriteExtra(struct gd::string) = mac 0x218510, win 0x0, ios 0x0;
	void updateSlopeRotation(float) = mac 0x221030, win 0x0, ios 0x0;
	void updateSlopeYVelocity(float) = mac 0x22e920, win 0x0, ios 0x0;
	void updateSpecial(float) = mac 0x21a790, win 0x0, ios 0x0;
	void updateStateVariables() = mac 0x21a770, win 0x0, ios 0x0;
	void updateTimeMod(float) = mac 0x2185e0, win 0x0, ios 0x0;
	void usingWallLimitedMode() = mac 0x22df00, win 0x0, ios 0x0;
	void yStartDown() = mac 0x22e9b0, win 0x0, ios 0x0;
	void yStartUp() = mac 0x22e990, win 0x0, ios 0x0;
	void runRotateAction() = mac 0x0, win 0x1e9bf0, ios 0x0;
	void runBallRotation() = mac 0x0, win 0x1e9d10, ios 0x0;

	HardStreak* waveStreak = mac 0x600, win 0x0, android 0x0;
	double speed = mac 0x608, win 0x0, android 0x0;
	double gravity = mac 0x618, win 0x0, android 0x0;
	bool inPlayLayer = mac 0x62c, win 0x0, android 0x0;
	GJRobotSprite* robotSprite = mac 0x6a8, win 0x0, android 0x0;
	GJSpiderSprite* spiderSprite = mac 0x6b0, win 0x0, android 0x0;
	bool isHolding = mac 0x745, win 0x0, android 0x0;
	bool hasJustHeld = mac 0x746, win 0x0, android 0x0;
	double yAccel = mac 0x760, win 0x0, android 0x0;
	bool isShip = mac 0x770, win 0x0, android 0x0;
	bool isBird = mac 0x771, win 0x0, android 0x0;
	bool isBall = mac 0x772, win 0x0, android 0x0;
	bool isDart = mac 0x773, win 0x0, android 0x0;
	bool isRobot = mac 0x774, win 0x0, android 0x0;
	bool isSpider = mac 0x775, win 0x0, android 0x0;
	bool upsideDown = mac 0x776, win 0x0, android 0x0;
	bool dead = mac 0x777, win 0x0, android 0x0;
	bool onGround = mac 0x778, win 0x0, android 0x0;
	float vehicleSize = mac 0x77c, win 0x0, android 0x0;
	cocos2d::CCPoint lastPortalLocation = mac 0x78c, win 0x0, android 0x0;
	bool isSliding = mac 0x7a0, win 0x0, android 0x0;
	bool isRising = mac 0x7a1, win 0x0, android 0x0;
	cocos2d::CCPoint lastHitGround = mac 0x7a4, win 0x0, android 0x0;
	GameObject* lastPortal = mac 0x7b8, win 0x0, android 0x0;
	cocos2d::_ccColor3B col1 = mac 0x7c2, win 0x0, android 0x0;
	cocos2d::_ccColor3B col2 = mac 0x7c5, win 0x0, android 0x0;
	float xPos = mac 0x7c8, win 0x0, android 0x0;
	float yPos = mac 0x7cc, win 0x0, android 0x0;
	PAD = mac 0x0, win 0x18, android 0x0;
	bool m_unk480;
	cocos2d::CCNode* m_unk484;
	cocos2d::CCDictionary* m_collisionLog;
	cocos2d::CCDictionary* m_collisionLog1;
	PAD = mac 0x0, win 0x20, android 0x0;
	bool m_unk4B0;
	cocos2d::CCSprite* m_unk4B4;
	PAD = mac 0x1c, win 0x0, android 0x0;
	bool m_unk4D4;
	cocos2d::CCArray* m_particleSystems;
	bool m_unk4DC;
	bool m_isHidden;
	int m_hasGhostTrail;
	GhostTrailEffect* m_ghostTrail;
	cocos2d::CCSprite* m_iconSprite;
	cocos2d::CCSprite* m_iconSpriteSecondary;
	cocos2d::CCSprite* m_iconSpriteWhitener;
	cocos2d::CCSprite* m_iconGlow;
	cocos2d::CCSprite* m_vehicleSprite;
	cocos2d::CCSprite* m_vehicleSpriteSecondary;
	cocos2d::CCSprite* m_unk500;
	cocos2d::CCSprite* m_vehicleSpriteWhitener;
	cocos2d::CCSprite* m_vehicleGlow;
	cocos2d::CCSprite* m_unk50C;
	cocos2d::CCMotionStreak* m_regularTrail;
	HardStreak* m_waveTrail;
	double m_xAccel;
	double m_jumpAccel;
	double m_gravity;
	PAD = mac 0x0, win 0x10, android 0x0;
	bool m_unk538;
	bool m_unk539;
	bool m_unk53A;
	bool m_unk53B;
	bool m_isInPlayLayer;
	bool m_unk53D;
	bool m_unk53E;
	bool m_unk53F;
	PAD = mac 0x0, win 0x10, android 0x0;
	double m_lastJumpTime;
	double m_unk558;
	PAD = mac 0x0, win 0x24, android 0x0;
	float m_unk584;
	PAD = mac 0x0, win 0x14, android 0x0;
	GameObject* m_unk59C;
	PAD = mac 0x0, win 0x8, android 0x0;
	GJRobotSprite* m_robot;
	GJSpiderSprite* m_spider;
	bool m_unk5B0;
	cocos2d::CCParticleSystemQuad* m_unk5B4;
	cocos2d::CCParticleSystemQuad* m_unk5B8;
	cocos2d::CCParticleSystemQuad* m_unk5BC;
	cocos2d::CCParticleSystemQuad* m_unk5C0;
	cocos2d::CCParticleSystemQuad* m_unk5C4;
	cocos2d::CCParticleSystemQuad* m_unk5C8;
	cocos2d::CCParticleSystemQuad* m_unk5CC;
	PAD = mac 0x0, win 0x4, android 0x0;
	cocos2d::CCParticleSystemQuad* m_unk5D4;
	cocos2d::CCParticleSystemQuad* m_unk5D8;
	PAD = mac 0x0, win 0x8, android 0x0;
	int m_streakID;
	float m_wellIdk;
	PAD = mac 0x0, win 0x10, android 0x0;
	bool m_unk5FC;
	bool m_unk5FD;
	bool m_unk5FE;
	PAD = mac 0x0, win 0x10, android 0x0;
	bool m_unk610;
	bool m_isHolding;
	bool m_hasJustHeld;
	bool m_isHolding2;
	bool m_hasJustHeld2;
	int m_unk618;
	float m_unk61C;
	int m_unk620;
	bool m_canRobotJump;
	double m_yAccel;
	bool m_unk630;
	bool m_unk631;
	float m_unk634;
	bool m_isShip;
	bool m_isBird;
	bool m_isBall;
	bool m_isDart;
	bool m_isRobot;
	bool m_isSpider;
	bool m_isUpsideDown;
	bool m_isOnGround;
	bool m_isDashing;
	float m_vehicleSize;
	float m_playerSpeed;
	cocos2d::CCPoint m_unk64C;
	cocos2d::CCPoint m_lastPortalPos;
	cocos2d::CCLayer* m_unk65C;
	bool m_isSliding;
	bool m_isRising;
	bool m_unk662;
	cocos2d::CCPoint m_lastGroundedPos;
	cocos2d::CCArray* m_touchingRings;
	GameObject* m_lastActivatedPortal;
	bool m_unk674;
	PAD = mac 0x0, win 0x4, android 0x0;
	cocos2d::CCPoint m_position;
	bool m_unk684;
	bool m_unk685;
	double m_unk688;
	PAD = mac 0x0, win 0x8, android 0x0;
	float m_groundHeight;
	float m_unk69C;
	PAD = mac 0x0, win 0x4, android 0x0;
	float m_unk6A4[200];
	PAD = mac 0x0, win 0x1c, android 0x0;
}

class PointNode : cocos2d::CCObject {
	static PointNode* create(struct cocos2d::CCPoint point) = mac 0x0, win 0x14ec80, ios 0x0;

	cocos2d::CCPoint m_point;
}

class ProfilePage : FLAlertLayer, FLAlertLayerProtocol, LevelCommentDelegate, CommentUploadDelegate, UserInfoDelegate, UploadActionDelegate, UploadPopupDelegate, LeaderboardManagerDelegate {
	static ProfilePage* create(int accountID, bool idk) = mac 0x0, win 0x20ee50, ios 0x0;

	PAD = mac 0x0, win 0x4, android 0x0;
	int m_accountID;
}

class PulseEffectAction : cocos2d::CCNode {
	static PulseEffectAction* createFromString(struct gd::string) = mac 0x179e90, win 0x0, ios 0x0;
	void getSaveString() = mac 0x17a850, win 0x0, ios 0x0;

	int group = mac 0x130, win 0x0, android 0x0;
}

class RateLevelDelegate {}

class RetryLevelLayer {
	static RetryLevelLayer* create() = mac 0x28dd60, win 0x0, ios 0x0;
}

class ScrollingLayer : cocos2d::CCLayerColor {
	static ScrollingLayer* create(struct cocos2d::CCSize, struct cocos2d::CCPoint, float) = mac 0x41a900, win 0x0, ios 0x0;
}

class SelectArtLayer {
	static SelectArtLayer* create(SelectArtType type) = mac 0x0, win 0x174b00, ios 0x0;
}

class SetGroupIDLayer : FLAlertLayer, TextInputDelegate {
	void onNextGroupID1(cocos2d::CCObject*) = mac 0x1967a0, win 0x0, ios 0x0;
	void textChanged(CCTextInputNode*) = mac 0x197af0, win 0x0, ios 0x0;
	void updateGroupIDLabel() = mac 0x197260, win 0x22e450, ios 0x0;
	~SetGroupIDLayer() = mac 0x194410, win 0x0, ios 0x0;
	void updateEditorLayerID() = mac 0x0, win 0x22e0b0, ios 0x0;
	void updateEditorLayerID2() = mac 0x0, win 0x22e110, ios 0x0;
	void updateZOrder() = mac 0x0, win 0x22e3d0, ios 0x0;

	GameObject* m_obj;
	cocos2d::CCArray* m_objs;
	cocos2d::CCArray* m_array0;
	cocos2d::CCArray* m_array1;
	cocos2d::CCLabelBMFont* m_editorLayerText;
	cocos2d::CCLabelBMFont* m_editorLayer2Text;
	cocos2d::CCLabelBMFont* m_zOrderText;
	CCTextInputNode* m_groupIDInput;
	int m_groupIDValue;
	int m_editorLayerValue;
	int m_editorLayer2Value;
	int m_zOrderValue;
	ZLayer m_zLayerValue;
	bool m_unk204;
	bool m_unk205;
	bool m_highDetail;
	bool m_dontFade;
	bool m_dontEnter;
	void* m_somePointerProlly;
	bool m_groupParent;
	bool m_hasEditedGroups;
	int m_unknown;
}

class SetIDLayer {
	static SetIDLayer* create(GameObject*) = mac 0x168f20, win 0x0, ios 0x0;
}

class SetIDPopup {}

class SetIDPopupDelegate {}

class SetItemIDLayer {
	static SetItemIDLayer* create(EffectGameObject*, cocos2d::CCArray*) = mac 0x5a830, win 0x0, ios 0x0;
}

class SetTargetIDLayer {
	static SetTargetIDLayer* create(EffectGameObject*, cocos2d::CCArray*, struct gd::string) = mac 0x159d20, win 0x0, ios 0x0;
	void onTargetIDArrow(cocos2d::CCObject*) = mac 0x15aed0, win 0x0, ios 0x0;
	void textChanged(CCTextInputNode*) = mac 0x15b6c0, win 0x0, ios 0x0;
	void updateTargetID() = mac 0x15b4a0, win 0x0, ios 0x0;
}

class SetupAnimationPopup : FLAlertLayer {
	static SetupAnimationPopup* create(EffectGameObject*, cocos2d::CCArray*) = mac 0x208b70, win 0x0, ios 0x0;
	void onTargetIDArrow(cocos2d::CCObject*) = mac 0x209fc0, win 0x0, ios 0x0;
	void textChanged(CCTextInputNode*) = mac 0x20ab30, win 0x0, ios 0x0;
	void updateTargetID() = mac 0x20a910, win 0x0, ios 0x0;
}

class SetupCollisionTriggerPopup : FLAlertLayer {
	static SetupCollisionTriggerPopup* create(EffectGameObject*, cocos2d::CCArray*) = mac 0x1d6120, win 0x0, ios 0x0;
	void onTargetIDArrow(cocos2d::CCObject*) = mac 0x1d77b0, win 0x0, ios 0x0;
	void textChanged(CCTextInputNode*) = mac 0x1d84d0, win 0x0, ios 0x0;
	void updateTargetID() = mac 0x1d82b0, win 0x0, ios 0x0;
}

class SetupCountTriggerPopup : FLAlertLayer {
	static SetupCountTriggerPopup* create(EffectGameObject*, cocos2d::CCArray*) = mac 0x15c6c0, win 0x0, ios 0x0;
	void onTargetIDArrow(cocos2d::CCObject*) = mac 0x15dd40, win 0x0, ios 0x0;
	void textChanged(CCTextInputNode*) = mac 0x15e9a0, win 0x0, ios 0x0;
	void updateTargetID() = mac 0x15e8a0, win 0x0, ios 0x0;
}

class SetupInstantCountPopup : FLAlertLayer {
	static SetupInstantCountPopup* create(EffectGameObject*, cocos2d::CCArray*) = mac 0x352c10, win 0x0, ios 0x0;
	void onTargetIDArrow(cocos2d::CCObject*) = mac 0x354520, win 0x0, ios 0x0;
	void textChanged(CCTextInputNode*) = mac 0x355270, win 0x0, ios 0x0;
	void updateTargetID() = mac 0x355170, win 0x0, ios 0x0;
}

class SetupInteractObjectPopup : FLAlertLayer {
	static SetupInteractObjectPopup* create(EffectGameObject*, cocos2d::CCArray*) = mac 0x29a400, win 0x0, ios 0x0;
	void onTargetIDArrow(cocos2d::CCObject*) = mac 0x29bbc0, win 0x0, ios 0x0;
	void textChanged(CCTextInputNode*) = mac 0x29c2b0, win 0x0, ios 0x0;
	void updateTargetID() = mac 0x29c120, win 0x0, ios 0x0;
}

class SetupObjectTogglePopup : FLAlertLayer {
	static SetupObjectTogglePopup* create(EffectGameObject*, cocos2d::CCArray*) = mac 0x1c0860, win 0x0, ios 0x0;
	bool init(EffectGameObject*, cocos2d::CCArray*) = mac 0x1c0a40, win 0x0, ios 0x0;
	void onTargetIDArrow(cocos2d::CCObject*) = mac 0x1c1c40, win 0x0, ios 0x0;
	void textChanged(CCTextInputNode*) = mac 0x1c2660, win 0x0, ios 0x0;
	void updateTargetID() = mac 0x1c2440, win 0x0, ios 0x0;
}

class SetupOpacityPopup : FLAlertLayer {
	static SetupOpacityPopup* create(EffectGameObject*, cocos2d::CCArray*) = mac 0x32b70, win 0x0, ios 0x0;
	void onTargetIDArrow(cocos2d::CCObject*) = mac 0x340a0, win 0x0, ios 0x0;
	void textChanged(CCTextInputNode*) = mac 0x34a60, win 0x0, ios 0x0;
	void updateTargetID() = mac 0x34760, win 0x0, ios 0x0;
}

class SetupPickupTriggerPopup : FLAlertLayer {
	static SetupPickupTriggerPopup* create(EffectGameObject*, cocos2d::CCArray*) = mac 0x35e70, win 0x0, ios 0x0;
	void onItemIDArrow(cocos2d::CCObject*) = mac 0x37100, win 0x0, ios 0x0;
	void onNextItemID(cocos2d::CCObject*) = mac 0x37260, win 0x0, ios 0x0;
	void textChanged(CCTextInputNode*) = mac 0x37ca0, win 0x0, ios 0x0;
	void updateItemID() = mac 0x37ab0, win 0x0, ios 0x0;

	PAD = mac 0x0, win 0xc, android 0x0;
	CCTextInputNode* m_countInput;
}

class SetupPulsePopup : FLAlertLayer, cocos2d::extension::ColorPickerDelegate, TextInputDelegate, GJSpecialColorSelectDelegate {
	virtual void colorValueChanged(cocos2d::ccColor3B color) {}

	cocos2d::extension::CCControlColourPicker* m_colorPicker;
	PAD = mac 0x0, win 0x30, android 0x0;
	cocos2d::CCSprite* m_currentColorSpr;
	cocos2d::CCSprite* m_prevColorSpr;
	PAD = mac 0x0, win 0x64, android 0x0;
	int m_pulseMode;
}

class SetupShakePopup : FLAlertLayer {
	static SetupShakePopup* create(EffectGameObject*, cocos2d::CCArray*) = mac 0x3adc00, win 0x0, ios 0x0;
}

class SetupSpawnPopup : FLAlertLayer {
	static SetupSpawnPopup* create(EffectGameObject*, cocos2d::CCArray*) = mac 0x139790, win 0x0, ios 0x0;
	void createToggleButton(struct gd::string, cocos2d::SEL_MenuHandler, bool, cocos2d::CCMenu*, struct cocos2d::CCPoint, cocos2d::CCArray*) = mac 0x13b0e0, win 0x0, ios 0x0;
	void onTargetIDArrow(cocos2d::CCObject*) = mac 0x13ad80, win 0x0, ios 0x0;
	void textChanged(CCTextInputNode*) = mac 0x13b990, win 0x0, ios 0x0;
	void updateTargetID() = mac 0x13b770, win 0x0, ios 0x0;

	EffectGameObject* ject = mac 0x258, win 0x0, android 0x0;
	CCTextInputNode* mInput = mac 0x290, win 0x0, android 0x0;
}

class SetupTouchTogglePopup : FLAlertLayer {
	static SetupTouchTogglePopup* create(EffectGameObject*, cocos2d::CCArray*) = mac 0x1576a0, win 0x0, ios 0x0;
	void onTargetIDArrow(cocos2d::CCObject*) = mac 0x158b60, win 0x0, ios 0x0;
	void textChanged(CCTextInputNode*) = mac 0x1596a0, win 0x0, ios 0x0;
	void updateTargetID() = mac 0x159480, win 0x0, ios 0x0;
}

class SimplePlayer : cocos2d::CCSprite {
	void setSecondColor(const cocos2d::ccColor3B& color) {
	    
	    m_secondLayer->setColor(color);
	    updateColors();
	}
	bool hasGlowOutline() {
	    return m_hasGlowOutline;
	}
	void setGlowOutline(bool value) {
	    m_hasGlowOutline = value;
	    updateColors();
	}

	bool init(int iconID) = mac 0x0, win 0x12be20, ios 0x0;
	static SimplePlayer* create(int iconID) = mac 0x1b6140, win 0x12bd80, ios 0x0;
	void updatePlayerFrame(int iconID, IconType iconType) = mac 0x1b62f0, win 0x12c650, ios 0x0;
	void updateColors() = mac 0x1ba1f0, win 0x12c440, ios 0x0;
	void setFrames(const char* firstLayer, const char* secondLayer, const char* birdDome, const char* outlineSprite, const char* detailSprite) = mac 0x0, win 0x12c9e0, ios 0x0;
	void setColor(const cocos2d::ccColor3B& color) = mac 0x0, win 0x12c410, ios 0x0;
	void setOpacity(unsigned char opacity) = mac 0x0, win 0x12cb90, ios 0x0;

	cocos2d::CCSprite* m_firstLayer;
	cocos2d::CCSprite* m_secondLayer;
	cocos2d::CCSprite* m_birdDome;
	cocos2d::CCSprite* m_outlineSprite;
	cocos2d::CCSprite* m_detailSprite;
	GJRobotSprite* m_robotSprite;
	GJSpiderSprite* m_spiderSprite;
	PAD = mac 0x0, win 0x4, android 0x0;
	bool m_hasGlowOutline;
}

class Slider : cocos2d::CCLayer {
	void setValue(float val) {
	    this->m_touchLogic->getThumb()->setValue(val);
	}
	void setBarVisibility(bool v) {
	    this->m_sliderBar->setVisible(v);
	}
	static Slider* create(cocos2d::CCNode target, cocos2d::SEL_MenuHandler click, float scale) {
	    return create(target, click, "slidergroove.png", "sliderthumb.png", "sliderthumbsel.png", scale);
	}

	float getValue() = mac 0x18e0c0, win 0x2e970, ios 0x0;
	void updateBar() = mac 0x0, win 0x2ea10, ios 0x0;
	static Slider* create(cocos2d::CCNode target, cocos2d::SEL_MenuHandler click, const char* grooveSpr, const char* thumbSpr, const char* thumbSprSel, float scale) = mac 0x18dd80, win 0x2e6e0, ios 0x0;

	SliderTouchLogic* m_touchLogic;
	cocos2d::CCSprite* m_sliderBar;
	cocos2d::CCSprite* m_groove;
	float m_unknown;
	float m_height;
}

class SliderThumb : cocos2d::CCMenuItemImage {
	void setValue(float val) = mac 0x18ce80, win 0x2e1b0, ios 0x0;

	float m_length;
	bool m_vertical;
}

class SliderTouchLogic : cocos2d::CCMenu {
	SliderThumb* getThumb() const { return m_thumb; }

	PAD = mac 0x0, win 0x4, android 0x0;
	float m_length;
	SliderThumb* m_thumb;
	Slider* m_slider;
	bool m_unknown;
	PAD = mac 0x0, win 0x8, android 0x0;
	bool m_vertical;
}

class SongInfoLayer : FLAlertLayer {
	static SongInfoLayer* create(int songID) = mac 0x0, win 0x250520, ios 0x0;
	static SongInfoLayer* create(struct gd::string songName, struct gd::string artistName, struct gd::string downloadLink, struct gd::string artistNG, struct gd::string artistYT, struct gd::string artistFB) = mac 0x0, win 0x250830, ios 0x0;

	gd::string m_downloadLink;
	gd::string m_artistNewgrounds;
	gd::string m_artistYoutube;
	gd::string m_artistFacebook;
}

class SongInfoObject : cocos2d::CCNode {
	~SongInfoObject() = mac 0x2f2040, win 0x0, ios 0x0;
	virtual void encodeWithCoder(DS_Dictionary*) = mac 0x2f2c70, win 0x0, ios 0x0;
	virtual bool canEncode() = mac 0x2f2da0, win 0x0, ios 0x0;

	int m_songID;
	gd::string m_songName;
	gd::string m_artistName;
	gd::string m_youtubeVideo;
	gd::string m_youtubeChannel;
	gd::string m_songURL;
	int m_artistID;
	float m_fileSize;
	bool m_isUnknownSong;
	int m_priority;
	LevelSettingsObject* m_levelSettings;
}

class SpawnTriggerAction : cocos2d::CCNode {
	static SpawnTriggerAction* createFromString(struct gd::string) = mac 0x17bf50, win 0x0, ios 0x0;

	bool m_timerEnded;
	float m_delay;
	float m_timer;
	int m_group;
	int m_uuid;
}

class StartPosObject {}

class StatsCell {
	void updateBGColor(unsigned int index) = mac 0x0, win 0x59cf0, ios 0x0;
	void draw() = mac 0x11bf80, win 0x59d40, ios 0x0;
}

class TableView : CCScrollLayerExt, CCScrollLayerExtDelegate {
	inline TableView() {}
	inline TableView(struct cocos2d::CCRect rect) : CCScrollLayerExt(rect) {}

	static TableView* create(TableViewDelegate*, TableViewDataSource*, struct cocos2d::CCRect) = mac 0x37eb30, win 0x30ed0, ios 0x0;
	void reloadData() = mac 0x37f970, win 0x317e0, ios 0x0;

	bool m_touchOutOfBoundary;
	cocos2d::CCTouch* m_touchStart;
	cocos2d::CCPoint m_touchStartPosition2;
	cocos2d::CCPoint m_unknown2;
	cocos2d::CCPoint m_touchPosition2;
	void* m_idk;
	bool m_touchMoved;
	cocos2d::CCArray* m_cellArray;
	cocos2d::CCArray* m_array2;
	cocos2d::CCArray* m_array3;
	TableViewDelegate* m_tableDelegate;
	TableViewDataSource* m_dataSource;
	int m_unused1;
	int m_unused2;
	void* m_unused3;
	int m_unused4;
	float m_touchLastY;
	bool m_cancellingTouches;
}

[[depends(CCIndexPath)]]
class TableViewCell : cocos2d::CCLayer {
	inline TableViewCell() {}
	inline ~TableViewCell() {
		removeAllChildrenWithCleanup(true);
	}

	inline TableViewCell(const char* p0, float p1, float p2) : m_unknownString(p0), m_width(p1), m_height(p2) {
		m_backgroundLayer = cocos2d::CCLayerColor::create(cocos2d::ccc4(0,0,0,0), m_width, m_height);
		addChild(m_backgroundLayer, -1);
		m_mainLayer = cocos2d::CCLayer::create();
		addChild(m_mainLayer);
		// = mac 0x383de0, win 0x32e70, ios 0x0;
	}

	bool m_unknown;
	TableView* m_tableView;
	CCIndexPath m_indexPath;
	gd::string m_unknownString;
	float m_width;
	float m_height;
	cocos2d::CCLayerColor* m_backgroundLayer;
	cocos2d::CCLayer* m_mainLayer;
	PAD = mac 0x30, win 0x4, android 0x0;
}

class TableViewDataSource {
	virtual int numberOfRowsInSection(unsigned int, TableView*) { return 0; }
	virtual unsigned int numberOfSectionsInTableView(TableView*) { return 0; }
	virtual void TableViewCommitCellEditingStyleForRowAtIndexPath(TableView*, TableViewCellEditingStyle, CCIndexPath&) {}
	virtual TableViewCell* cellForRowAtIndexPath(CCIndexPath&, TableView*) { return nullptr; }
}

class TableViewDelegate {
	virtual void willTweenToIndexPath(CCIndexPath&, TableViewCell*, TableView*) {}
	virtual void didEndTweenToIndexPath(CCIndexPath&, TableView*) {}
	virtual void TableViewWillDisplayCellForRowAtIndexPath(CCIndexPath&, TableViewCell*, TableView*) {}
	virtual void TableViewDidDisplayCellForRowAtIndexPath(CCIndexPath&, TableViewCell*, TableView*) {}
	virtual void TableViewWillReloadCellForRowAtIndexPath(CCIndexPath&, TableViewCell*, TableView*) {}
	virtual float cellHeightForRowAtIndexPath(CCIndexPath&, TableView*) { return 0.0; }
	virtual void didSelectRowAtIndexPath(CCIndexPath&, TableView*) {}
}

class TeleportPortalObject : GameObject {
	PAD = mac 0x0, win 0x4, android 0x0;
	TeleportPortalObject* m_orangePortal;
	bool m_unk470;
	float m_unk474;
	bool m_unk478;
}

class TextAlertPopup {
	static TextAlertPopup* create(gd::string const& text, float time, float scale) = mac 0x0, win 0x1450b0, ios 0x0;
}

class TextArea : cocos2d::CCSprite {
	// https://www.youtube.com/watch?v=1LVW7IUyKMg
	TextArea() = mac 0x19fba0, win 0x33110;
	inline TextArea(TextArea const&) : m_fontFile("") {}
	inline ~TextArea() {}
	virtual void draw() = mac 0x19f890, win 0x0, ios 0x0;
	virtual void setOpacity(unsigned char) = mac 0x19f760, win 0x0, ios 0x0;
	bool init(struct gd::string str, char const* font, float width, float height, struct cocos2d::CCPoint anchor, float scale, bool disableColor) = mac 0x19ec70, win 0x33370;
	static TextArea* create(gd::string const& str, char const* font, float width, float height, cocos2d::CCPoint const& anchor, float scale, bool disableColor) {
		auto ret = new TextArea();
	    if (ret->init(str, font, width, height, anchor, scale, disableColor)) {
	        ret->autorelease();
	        return ret;
	    }
	    CC_SAFE_DELETE(ret);
	    return nullptr;
	}
	void colorAllCharactersTo(cocos2d::ccColor3B color) = mac 0x0, win 0x33830, ios 0x0;
	void setString(gd::string str) = mac 0x19eda0, win 0x33480, ios 0x0;

	bool m_disableColor;			// 0x1e4
	MultilineBitmapFont* m_label;	// 0x1e8
	float m_width;					// 0x1ec
	int m_unknown;					// 0x1f0
	gd::string m_fontFile;			// 0x1f4
	float m_height;					// 0x20c
	PAD = mac 0x30;
}

class TextInputDelegate {
	virtual void textChanged(CCTextInputNode*) {}
	virtual void textInputOpened(CCTextInputNode*) {}
	virtual void textInputClosed(CCTextInputNode*) {}
	virtual void textInputShouldOffset(CCTextInputNode*, float) {}
	virtual void textInputReturn(CCTextInputNode*) {}
	virtual bool allowTextInput(CCTextInputNode*) {return true;}
}

class ToggleTriggerAction : cocos2d::CCNode {
	static ToggleTriggerAction* createFromString(struct gd::string) = mac 0x1765e0, win 0x0, ios 0x0;
}

class TopArtistsLayer : FLAlertLayer {
	static TopArtistsLayer* create() = mac 0x192a90, win 0x0, ios 0x0;
	void setupLeaderboard(cocos2d::CCArray*) = mac 0x193420, win 0x0, ios 0x0;
	virtual bool init() = mac 0x192c30, win 0x0, ios 0x0;
	void loadPage(int) = mac 0x193b60, win 0x0, ios 0x0;
	void setupPageInfo(struct gd::string, char const*) = mac 0x193730, win 0x0, ios 0x0;

	cocos2d::CCNode* unknown = mac 0x220, win 0x0, android 0x0;
	GJCommentListLayer* commentLayer = mac 0x260, win 0x0, android 0x0;
}

class TouchToggleAction : cocos2d::CCNode {
	static TouchToggleAction* createFromString(struct gd::string) = mac 0x177e10, win 0x0, ios 0x0;
}

class TriggerEffectDelegate {}

class UILayer : cocos2d::CCLayerColor { //, cocos2d::CCKeyboardDelegate {
	static UILayer* create() = mac 0x27fd10, win 0x0, ios 0x0;
	void disableMenu() = mac 0x280960, win 0x0, ios 0x0;
	void enableMenu() = mac 0x280940, win 0x0, ios 0x0;
	void pCommand(cocos2d::CCNode*) = mac 0x280830, win 0x0, ios 0x0;
	void toggleCheckpointsMenu(bool) = mac 0x280430, win 0x0, ios 0x0;
	void onCheck(cocos2d::CCObject* pSender) = mac 0x2803e0, win 0x25fb60, ios 0x0;
	void onDeleteCheck(cocos2d::CCObject* pSender) = mac 0x280410, win 0x25fc90, ios 0x0;
	void onPause(cocos2d::CCObject* pSender) = mac 0x2803c0, win 0x25fad0, ios 0x0;
	virtual void keyDown(cocos2d::enumKeyCodes key) = mac 0x280470, win 0x25f890, ios 0x0;
	virtual void keyUp(cocos2d::enumKeyCodes key) = mac 0x280600, win 0x25fa10, ios 0x0;

	PAD = mac 0x16, win 0x8, android 0x8;
	cocos2d::CCMenu* m_checkPointMenu;
}

class UndoObject : cocos2d::CCObject {
	~UndoObject() = mac 0xa2fd0, win 0x0, ios 0x0;
	static UndoObject* create(GameObject*, UndoCommand) = mac 0x94ea0, win 0x16bc20, ios 0x0;
	static UndoObject* createWithArray(cocos2d::CCArray*, UndoCommand) = mac 0x96ee0, win 0x16bee0, ios 0x0;
	static UndoObject* createWithTransformObjects(cocos2d::CCArray* pObjects, UndoCommand nCommand) = mac 0x0, win 0x16bcd0, ios 0x0;

	GameObject* m_gameObject;
	UndoCommand m_command;
	cocos2d::CCArray* m_objects;
	bool m_redo;
}

class UploadActionDelegate {}

class UploadPopupDelegate {}

class UserInfoDelegate {}

class VideoOptionsLayer : FLAlertLayer {
	PAD = mac 0x0, win 0x18, android 0x0;
	cocos2d::CCArray* m_resolutions;
	PAD = mac 0x0, win 0x4, android 0x0;
	int m_currentResolution;
}<|MERGE_RESOLUTION|>--- conflicted
+++ resolved
@@ -485,9 +485,6 @@
 }
 
 class CCTextInputNode : cocos2d::CCLayer, cocos2d::CCIMEDelegate, cocos2d::CCTextFieldDelegate {
-<<<<<<< HEAD
-	inline CCTextInputNode() : m_unknown0(nullptr), m_cursor(nullptr), m_textField(nullptr), m_delegate(nullptr), m_placeholderLabel(nullptr), m_maxLabelLength(0), m_caption(""), m_allowedChars("") {}
-=======
 	inline CCTextInputNode() {
 		m_unknown0 = nullptr;
 		m_caption = nullptr;
@@ -509,7 +506,6 @@
 		m_usePasswordChar = false;
 		m_forceOffset = false;
 	}
->>>>>>> 9234235d
 	inline ~CCTextInputNode() {}
 	void setLabelNormalColor(cocos2d::ccColor3B color) {
 	    m_textColor = color;
@@ -554,15 +550,9 @@
 	inline static CCTextInputNode* create(float width, float height, char const* placeholder, char const* fontPath) {
 		return CCTextInputNode::create(width, height, placeholder, 0x18, fontPath);
 	}
-<<<<<<< HEAD
-	inline static CCTextInputNode* create(float width, float height, char const* placeholder, int maxCharCount, char const* fontPath) {
-		auto ret = new CCTextInputNode();
-		if (ret && ret->init(width, height, placeholder, "Thonburi", maxCharCount, fontPath)) {
-=======
 	inline static CCTextInputNode* create(float width, float height, char const* placeholder, int fontSize, char const* fontPath) {
 		auto ret = new CCTextInputNode();
 		if (ret && ret->init(width, height, placeholder, "Thonburi", fontSize, fontPath)) {
->>>>>>> 9234235d
 			ret->autorelease();
 			return ret;
 		}
@@ -584,14 +574,8 @@
 	virtual void keyboardWillShow(cocos2d::CCIMEKeyboardNotificationInfo&) = mac 0x5dad0, win 0x21580, ios 0x0;
 	virtual void keyboardWillHide(cocos2d::CCIMEKeyboardNotificationInfo&) = mac 0x5dc20, win 0x21650, ios 0x0;
 	virtual bool onTextFieldInsertText(cocos2d::CCTextFieldTTF*, char const*, int) = mac 0x5de50, win 0x0, ios 0x0;
-<<<<<<< HEAD
 	virtual bool onTextFieldAttachWithIME(cocos2d::CCTextFieldTTF*) = mac 0x5e2c0, win 0x21b10, ios 0x0;
 	virtual bool onTextFieldDetachWithIME(cocos2d::CCTextFieldTTF*) = mac 0x5e610, win 0x21d60, ios 0x0;
-=======
-	virtual bool onTextFieldAttachWithIME(cocos2d::CCTextFieldTTF*) = mac 0x5e2c0, win 0x0, ios 0x0;
-	virtual bool onTextFieldDetachWithIME(cocos2d::CCTextFieldTTF*) = mac 0x5e610, win 0x0, ios 0x0;
-	bool init(float width, float height, const char* caption, const char* thonburi, int fontSize, const char* font) = mac 0x5d180, win 0x20e50, ios 0x0;
->>>>>>> 9234235d
 
 	void* m_unknown0;
 	gd::string m_caption;
