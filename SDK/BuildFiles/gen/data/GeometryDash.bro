--- conflicted
+++ resolved
@@ -528,7 +528,6 @@
 	void setDelegate(TextInputDelegate* delegate) {
 	    m_delegate = delegate;
 	}
-<<<<<<< HEAD
 
 	inline static CCTextInputNode* create(float width, float height, char const* placeholder, char const* fontPath) {
 		return CCTextInputNode::create(width, height, placeholder, 0x18, fontPath);
@@ -545,17 +544,6 @@
 
 	CCTextInputNode() = win 0x1c930;
 
-=======
-	static CCTextInputNode* create(float width, float height, char const* placeholder, char const* fontPath) {
-		auto ret = new CCTextInputNode();
-	    if (ret->init(width, height, placeholder, "Thonburi", 0x18, fontPath)) {
-	        ret->autorelease();
-	        return ret;
-	    }
-	    CC_SAFE_DELETE(ret);
-	    return nullptr;
-	}
->>>>>>> 7d260d95
 	void refreshLabel() = mac 0x5d730, win 0x21330, ios 0x0;
 	void updateLabel(struct gd::string) = mac 0x5d4a0, win 0x0, ios 0x0;
 	virtual void registerWithTouchDispatcher() = mac 0x5eec0, win 0x220e0, ios 0x0;
@@ -4533,11 +4521,7 @@
 	virtual void setOpacity(unsigned char) = mac 0x19f760, win 0x0, ios 0x0;
 	bool init(struct gd::string str, char const* font, float width, float height, struct cocos2d::CCPoint anchor, float scale, bool disableColor) = mac 0x19ec70, win 0x33370;
 	static TextArea* create(gd::string const& str, char const* font, float width, float height, cocos2d::CCPoint const& anchor, float scale, bool disableColor) {
-<<<<<<< HEAD
 		auto ret = new TextArea;
-=======
-		auto ret = new TextArea();
->>>>>>> 7d260d95
 	    if (ret->init(str, font, width, height, anchor, scale, disableColor)) {
 	        ret->autorelease();
 	        return ret;
