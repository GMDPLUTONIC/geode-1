--- conflicted
+++ resolved
@@ -4717,17 +4717,12 @@
 	void addToggle(const char* name, const char* key, const char* info) = win 0x1df6b0;
 }
 
-<<<<<<< HEAD
-class OptionsLayer : cocos2d::CCLayerColor {
-	static OptionsLayer* create() = win 0x1dd310;
-=======
 class GJColorSetupLayer {
 
 }
 
 class OptionsLayer : GJDropDownLayer, FLAlertLayerProtocol {
 	static OptionsLayer* create() = mac 0x43db60, win 0x1dd310;
->>>>>>> 748bd4ce
 	inline static OptionsLayer* addToCurrentScene(bool noTransition) {
 	    auto layer = OptionsLayer::create();
 	    cocos2d::CCDirector::sharedDirector()
