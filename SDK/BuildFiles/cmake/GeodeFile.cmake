cmake_minimum_required(VERSION 3.13.4)

find_program(GEODE_CLI NAMES geode.exe geode-cli.exe geode geode-cli)

if(NOT GEODE_CLI)
    message(STATUS "Unable to find Geode CLI - You will need to manually package the .geode files")
else()
    message(STATUS "Found Geode CLI: ${GEODE_CLI}")
endif()
    
function(create_geode_file proname)

    if(NOT GEODE_CLI)
        message(WARNING "create_geode_file called, but Geode CLI was not found - You will need to manually package the .geode files")
    else()

        if (GEODE_DONT_AUTO_INSTALL)
            set(INSTALL_FLAGS "")
            message(STATUS "Not installing after build")
        else()
            if (GEODE_AUTO_INSTALL_IN_API)
                set(INSTALL_FLAGS --install --api)
                message(STATUS "Installing in geode/api after build")
            else()
                set(INSTALL_FLAGS --install)
                message(STATUS "Installing in geode/mods after build")
            endif()
        endif()
        add_custom_command(
            TARGET ${proname} POST_BUILD
<<<<<<< HEAD
            COMMAND ${GEODE_CLI} pkg ${CMAKE_CURRENT_SOURCE_DIR} $<TARGET_FILE_DIR:${proname}> $<TARGET_FILE_DIR:${proname}>/${proname}.geode ${INSTALL_FLAGS}
=======
            COMMAND ${GEODE_CLI} pkg ${CMAKE_CURRENT_SOURCE_DIR} ${CMAKE_CURRENT_BINARY_DIR}/$<CONFIG> ${CMAKE_CURRENT_BINARY_DIR}/$<CONFIG>/${proname}.geode ${INSTALL_FLAGS} --cached
>>>>>>> b9877847
            VERBATIM USES_TERMINAL
        )
    endif()

endfunction()
<|MERGE_RESOLUTION|>--- conflicted
+++ resolved
@@ -1,40 +1,36 @@
-cmake_minimum_required(VERSION 3.13.4)
-
-find_program(GEODE_CLI NAMES geode.exe geode-cli.exe geode geode-cli)
-
-if(NOT GEODE_CLI)
-    message(STATUS "Unable to find Geode CLI - You will need to manually package the .geode files")
-else()
-    message(STATUS "Found Geode CLI: ${GEODE_CLI}")
-endif()
-    
-function(create_geode_file proname)
-
-    if(NOT GEODE_CLI)
-        message(WARNING "create_geode_file called, but Geode CLI was not found - You will need to manually package the .geode files")
-    else()
-
-        if (GEODE_DONT_AUTO_INSTALL)
-            set(INSTALL_FLAGS "")
-            message(STATUS "Not installing after build")
-        else()
-            if (GEODE_AUTO_INSTALL_IN_API)
-                set(INSTALL_FLAGS --install --api)
-                message(STATUS "Installing in geode/api after build")
-            else()
-                set(INSTALL_FLAGS --install)
-                message(STATUS "Installing in geode/mods after build")
-            endif()
-        endif()
-        add_custom_command(
-            TARGET ${proname} POST_BUILD
-<<<<<<< HEAD
-            COMMAND ${GEODE_CLI} pkg ${CMAKE_CURRENT_SOURCE_DIR} $<TARGET_FILE_DIR:${proname}> $<TARGET_FILE_DIR:${proname}>/${proname}.geode ${INSTALL_FLAGS}
-=======
-            COMMAND ${GEODE_CLI} pkg ${CMAKE_CURRENT_SOURCE_DIR} ${CMAKE_CURRENT_BINARY_DIR}/$<CONFIG> ${CMAKE_CURRENT_BINARY_DIR}/$<CONFIG>/${proname}.geode ${INSTALL_FLAGS} --cached
->>>>>>> b9877847
-            VERBATIM USES_TERMINAL
-        )
-    endif()
-
-endfunction()
+cmake_minimum_required(VERSION 3.13.4)
+
+find_program(GEODE_CLI NAMES geode.exe geode-cli.exe geode geode-cli)
+
+if(NOT GEODE_CLI)
+    message(STATUS "Unable to find Geode CLI - You will need to manually package the .geode files")
+else()
+    message(STATUS "Found Geode CLI: ${GEODE_CLI}")
+endif()
+    
+function(create_geode_file proname)
+
+    if(NOT GEODE_CLI)
+        message(WARNING "create_geode_file called, but Geode CLI was not found - You will need to manually package the .geode files")
+    else()
+
+        if (GEODE_DONT_AUTO_INSTALL)
+            set(INSTALL_FLAGS "")
+            message(STATUS "Not installing after build")
+        else()
+            if (GEODE_AUTO_INSTALL_IN_API)
+                set(INSTALL_FLAGS --install --api)
+                message(STATUS "Installing in geode/api after build")
+            else()
+                set(INSTALL_FLAGS --install)
+                message(STATUS "Installing in geode/mods after build")
+            endif()
+        endif()
+        add_custom_command(
+            TARGET ${proname} POST_BUILD
+            COMMAND ${GEODE_CLI} pkg ${CMAKE_CURRENT_SOURCE_DIR} $<TARGET_FILE_DIR:${proname}> $<TARGET_FILE_DIR:${proname}>/${proname}.geode ${INSTALL_FLAGS} --cached
+            VERBATIM USES_TERMINAL
+        )
+    endif()
+
+endfunction()